{
    "name": "@swc/core",
<<<<<<< HEAD
    "version": "1.2.116",
=======
    "version": "1.2.117",
>>>>>>> 82c8694f
    "description": "Super-fast alternative for babel",
    "homepage": "https://swc.rs",
    "main": "./index.js",
    "author": "강동윤 <kdy1997.dev@gmail.com>",
    "license": "Apache-2.0 AND MIT",
    "keywords": [
        "swc",
        "swcpack",
        "babel",
        "typescript",
        "rust",
        "webpack",
        "tsc"
    ],
    "engines": {
        "node": ">=10"
    },
    "repository": {
        "type": "git",
        "url": "git+https://github.com/swc-project/swc.git"
    },
    "bugs": {
        "url": "https://github.com/swc-project/swc/issues"
    },
    "napi": {
        "name": "swc",
        "triples": {
            "defaults": true,
            "additional": [
                "x86_64-unknown-linux-musl",
                "i686-pc-windows-msvc",
                "aarch64-unknown-linux-gnu",
                "armv7-unknown-linux-gnueabihf",
                "aarch64-apple-darwin",
                "aarch64-linux-android",
                "aarch64-unknown-linux-musl",
                "aarch64-pc-windows-msvc"
            ]
        }
    },
    "publishConfig": {
        "registry": "https://registry.npmjs.org/",
        "access": "public"
    },
    "dependencies": {
        "@node-rs/helper": "^1.0.0"
    },
    "optionalDependencies": {},
    "types": "./index.d.ts",
    "scripts": {
        "prepare": "husky install && git config feature.manyFiles true",
        "artifacts": "napi artifacts --dist scripts/npm",
        "prepublishOnly": "tsc -d && napi prepublish -p scripts/npm --tagstyle npm",
        "build": "tsc -d && napi build --platform --release --cargo-name node --cargo-flags=\"-p node\"",
        "build:dev": "tsc -d && napi build --platform --cargo-name node --cargo-flags=\"-p node\"",
        "build:ts": "tsc -d",
        "test": "cross-env NODE_OPTIONS='--experimental-vm-modules' jest node-swc/__tests__",
        "version": "napi version -p scripts/npm"
    },
    "devDependencies": {
        "@babel/core": "^7.13.16",
        "@babel/plugin-proposal-class-properties": "^7.13.0",
        "@babel/plugin-proposal-decorators": "^7.13.15",
        "@babel/plugin-proposal-object-rest-spread": "^7.13.8",
        "@babel/preset-env": "^7.13.15",
        "@babel/preset-react": "^7.13.13",
        "@babel/preset-typescript": "^7.13.0",
        "@babel/types": "^7.14.0",
        "@napi-rs/cli": "^1.0.4",
        "@swc/helpers": "^0.2.10",
        "@types/jest": "^26.0.23",
        "@types/node": "^14.14.41",
        "acorn": "^8.6.0",
        "acorn-jsx": "^5.3.2",
        "axios": "^0.21.1",
        "babel-plugin-transform-node-env-inline": "^0.4.3",
        "benchmark": "^2.1.4",
        "class-validator": "^0.13.1",
        "core-js": "^2.6.11",
        "cross-env": "^7.0.3",
        "cspell": "^5.12.3",
        "husky": "^7.0.2",
        "jest": "^27.0.1",
        "lodash": "^4.17.21",
        "progress": "^2.0.3",
        "prop-types": "^15.7.2",
        "react": "^17.0.2",
        "regenerator-runtime": "^0.13.9",
        "source-map": "^0.7.3",
        "source-map-support": "^0.5.19",
        "sourcemap-validator": "^2.1.0",
        "terser": "^5.7.1",
        "typescript": "^4.2.0-beta"
    },
    "funding": {
        "type": "opencollective",
        "url": "https://opencollective.com/swc"
    }
}<|MERGE_RESOLUTION|>--- conflicted
+++ resolved
@@ -1,10 +1,7 @@
 {
     "name": "@swc/core",
-<<<<<<< HEAD
     "version": "1.2.116",
-=======
     "version": "1.2.117",
->>>>>>> 82c8694f
     "description": "Super-fast alternative for babel",
     "homepage": "https://swc.rs",
     "main": "./index.js",

#![feature(box_syntax, proc_macro)]

#[macro_use]
extern crate pmutil;
extern crate proc_macro;
extern crate proc_macro2;
extern crate quote;
extern crate swc_macros_common as common;
extern crate syn;

use common::prelude::*;

mod fold;
mod to_code;

#[proc_macro_derive(Fold, attributes(fold))]
pub fn derive_fold(input: proc_macro::TokenStream) -> proc_macro::TokenStream {
    let input = parse::<DeriveInput>(input).expect("failed to parse input as DeriveInput");

    let item = self::fold::derive(input);

    print_item(item.dump())
}

#[proc_macro_derive(ToCode, attributes(code))]
pub fn derive_to_code(input: proc_macro::TokenStream) -> proc_macro::TokenStream {
    let input = parse::<DeriveInput>(input).expect("failed to parse input as DeriveInput");
    let type_name = input.ident.clone();

    let item = self::to_code::derive(input);

    wrap_in_const(&format!("DERIVE_TO_CODE_FOR_{}", type_name), item.dump())
}

#[proc_macro_derive(AstNode)]
pub fn derive_ast_node(input: proc_macro::TokenStream) -> proc_macro::TokenStream {
    let input = parse::<DeriveInput>(input).expect("failed to parse input as DeriveInput");
    let type_name = &input.ident;

    let item = Quote::new(Span::def_site())
        .quote_with(smart_quote!(Vars { Type: type_name }, {
            impl swc_common::AstNode for Type {}
        }))
        .parse::<ItemImpl>()
        .with_generics(input.generics);

    print_item(item.dump())
}

/// Alias for
/// `#[derive(Clone, Debug, PartialEq, AstNode)]`
#[proc_macro_attribute]
pub fn ast_node(
    args: proc_macro::TokenStream,
    input: proc_macro::TokenStream,
) -> proc_macro::TokenStream {
    if !args.is_empty() {
        panic!("#[ast_node] takes no arguments");
    }

    let mut item: DeriveInput = parse(input).expect("failed to parse input as a DeriveInput");

    let attrs = item.attrs.clone();
    item.attrs = vec![];

    // If we use call_site with proc_macro feature enabled,
    // only attributes for first derive works.
    // https://github.com/rust-lang/rust/issues/46489

    let mut tokens = Tokens::new();

    for a in attrs {
        a.to_tokens(&mut tokens)
    }

    let item = Quote::new(Span::def_site()).quote_with(smart_quote!(Vars { item }, {
        #[derive(Fold, AstNode, Clone, Debug, PartialEq)]
        item
    }));
    item.to_tokens(&mut tokens);

    // let item=TokenStream::from(item).to_string().parse::<TokenStream>().unwrap();

    print("ast_node", tokens)
}

/// Workarounds https://github.com/rust-lang/rust/issues/44925
<<<<<<< HEAD
fn wrap_in_const<T: Into<TokenStream>>(const_name: &str, item: T) -> proc_macro::TokenStream {
    let item = Quote::new(Span::call_site()).quote_with(smart_quote!(
        Vars {
            item: item.into(),
            CONST_NAME: Ident::new(const_name, call_site()),
        },
        {
            #[allow(dead_code, non_upper_case_globals)]
            const CONST_NAME: () = {
                extern crate swc_common;
                extern crate std;
                item
            };
        }
    ));
=======
fn print_item<T: Into<TokenStream>>(item: T) -> proc_macro::TokenStream {
    let item = Quote::new(Span::def_site()).quote_with(smart_quote!(Vars { item: item.into() }, {
        extern crate swc_common;
        item
    }));
>>>>>>> e128ba64
    item.into()
}<|MERGE_RESOLUTION|>--- conflicted
+++ resolved
@@ -85,28 +85,10 @@
 }
 
 /// Workarounds https://github.com/rust-lang/rust/issues/44925
-<<<<<<< HEAD
-fn wrap_in_const<T: Into<TokenStream>>(const_name: &str, item: T) -> proc_macro::TokenStream {
-    let item = Quote::new(Span::call_site()).quote_with(smart_quote!(
-        Vars {
-            item: item.into(),
-            CONST_NAME: Ident::new(const_name, call_site()),
-        },
-        {
-            #[allow(dead_code, non_upper_case_globals)]
-            const CONST_NAME: () = {
-                extern crate swc_common;
-                extern crate std;
-                item
-            };
-        }
-    ));
-=======
 fn print_item<T: Into<TokenStream>>(item: T) -> proc_macro::TokenStream {
     let item = Quote::new(Span::def_site()).quote_with(smart_quote!(Vars { item: item.into() }, {
         extern crate swc_common;
         item
     }));
->>>>>>> e128ba64
     item.into()
 }
[package]
authors = ["강동윤 <kdy1997.dev@gmail.com>"]
build = "build.rs"
edition = "2021"
exclude = ["artifacts.json", "index.node"]
license = "Apache-2.0"
name = "binding_core_node"
publish = false
version = "0.1.0"

[lib]
bench = false
crate-type = ["cdylib"]

[features]
default = ["swc_v1", "plugin"]
plugin = ["swc_core/plugin_transform_host_native"]
swc_v1 = ["swc_core/bundler_node_v1"]
swc_v2 = ["swc_core/bundler_node_v2"]

# Experiemntal bytechecked plugin serialization / deserialization.
plugin_bytecheck = [
  # We know what we're doing - enable internal features for the host plugin setup.
  # "swc_core/__plugin_transform_host_bytecheck",
  "swc_core/__plugin_transform_host_schema_v1",
  "swc_core/__plugin_transform_env_native",
]

# Internal flag for testing purpose only.
__plugin_transform_vtest = [
  # We know what we're doing - enable internal features for testing fixture setup.
  "swc_core/__plugin_transform_host",
  "swc_core/__plugin_transform_host_schema_vtest",
  "swc_core/__plugin_transform_env_native",
]

[build-dependencies]
napi-build = {version = "2"}

[dependencies]
anyhow = "1.0.66"
backtrace = "0.3"
napi = {version = "2", default-features = false, features = [
  "napi3",
  "serde-json",
]}
napi-derive = {version = "2", default-features = false, features = [
  "type-def",
]}
node_macro_deps = {path = "../node_macro_deps"}
path-clean = "0.1"
serde = {version = "1", features = ["derive"]}
serde_json = {version = "1", features = ["unbounded_depth"]}
tracing = {version = "0.1.37", features = ["release_max_level_info"]}
tracing-chrome = "0.5.0"
tracing-futures = "0.2.5"
tracing-subscriber = {version = "0.3.9", features = ["env-filter"]}

<<<<<<< HEAD
swc_core = {version = "0.56.2", features = [
=======
swc_core = {version = "0.58.0", features = [
>>>>>>> 8194c659
  "ecma_ast",
  "common_concurrent",
  "bundler",
  "ecma_loader",
  "ecma_transforms",
  "ecma_visit",
  "base_node",
  "base_concurrent",
]}<|MERGE_RESOLUTION|>--- conflicted
+++ resolved
@@ -56,11 +56,7 @@
 tracing-futures = "0.2.5"
 tracing-subscriber = {version = "0.3.9", features = ["env-filter"]}
 
-<<<<<<< HEAD
-swc_core = {version = "0.56.2", features = [
-=======
 swc_core = {version = "0.58.0", features = [
->>>>>>> 8194c659
   "ecma_ast",
   "common_concurrent",
   "bundler",

--- conflicted
+++ resolved
@@ -6,11 +6,7 @@
 license = "Apache-2.0/MIT"
 name = "swc_ecma_transforms_base"
 repository = "https://github.com/swc-project/swc.git"
-<<<<<<< HEAD
 version = "0.12.3"
-=======
-version = "0.12.2"
->>>>>>> 8f5daa3b
 
 [dependencies]
 fxhash = "0.2.1"

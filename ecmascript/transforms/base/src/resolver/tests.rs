use crate::hygiene::Config;

use super::*;
use swc_common::chain;
use swc_ecma_parser::{EsConfig, Syntax, TsConfig};
use swc_ecma_visit::{as_folder, Fold, VisitMut, VisitMutWith};

struct TsHygiene {
    top_level_mark: Mark,
}

impl VisitMut for TsHygiene {
    fn visit_mut_ident(&mut self, i: &mut Ident) {
        if SyntaxContext::empty().apply_mark(self.top_level_mark) == i.span.ctxt {
            println!("ts_hygiene: {} is top-level", i.sym);
            return;
        }

        let ctxt = format!("{:?}", i.span.ctxt).replace("#", "");
        i.sym = format!("{}__{}", i.sym, ctxt).into();
        i.span = i.span.with_ctxt(SyntaxContext::empty());
    }

    fn visit_mut_member_expr(&mut self, n: &mut MemberExpr) {
        n.obj.visit_mut_with(self);
        if n.computed {
            n.prop.visit_mut_with(self);
        }
    }

    fn visit_mut_prop_name(&mut self, n: &mut PropName) {
        match n {
            PropName::Computed(n) => {
                n.visit_mut_with(self);
            }
            _ => {}
        }
    }

    fn visit_mut_ts_qualified_name(&mut self, q: &mut TsQualifiedName) {
        q.left.visit_mut_with(self);
    }
}

/// Typescript transforms
fn ts_tr() -> impl Fold {
    let top_level_mark = Mark::fresh(Mark::root());
    chain!(
        ts_resolver(top_level_mark),
        as_folder(TsHygiene { top_level_mark })
    )
}

fn syntax() -> Syntax {
    Syntax::Es(EsConfig {
        class_props: true,
        ..Default::default()
    })
}

fn ts() -> Syntax {
    Syntax::Typescript(TsConfig {
        decorators: true,
        ..Default::default()
    })
}

fn run_test<F, V>(syntax: Syntax, tr: F, src: &str, to: &str)
where
    F: FnOnce() -> V,
    V: Fold,
{
    crate::tests::test_transform(syntax, |_| tr(), src, to, true, Default::default());
}

fn run_test_with_config<F, V>(
    syntax: Syntax,
    tr: F,
    src: &str,
    to: &str,
    config: crate::hygiene::Config,
) where
    F: FnOnce() -> V,
    V: Fold,
{
    crate::tests::test_transform(syntax, |_| tr(), src, to, true, config);
}

macro_rules! to_ts {
    ($name:ident, $src:literal, $to:literal) => {
        #[test]
        fn $name() {
            run_test(ts(), || ts_tr(), $src, $to);
        }
    };
}

macro_rules! to {
    ($name:ident, $src:literal, $to:literal) => {
        #[test]
        fn $name() {
            run_test(syntax(), || resolver(), $src, $to);
        }
    };
}

macro_rules! identical_ts {
    ($name:ident, $src:literal) => {
        to_ts!($name, $src, $src);
    };
}

macro_rules! identical {
    ($name:ident, $src:literal) => {
        to!($name, $src, $src);
    };
}

macro_rules! identical_no_block {
    ($name:ident, $src:literal) => {
        #[test]
        fn $name() {
            run_test(syntax(), || resolver(), $src, $src);
        }
    };
}

#[test]
fn test_mark_for() {
    ::testing::run_test(false, |_, _| {
        let mark1 = Mark::fresh(Mark::root());
        let mark2 = Mark::fresh(mark1);
        let mark3 = Mark::fresh(mark2);
        let mark4 = Mark::fresh(mark3);

        let folder1 = Resolver::new(mark1, Scope::new(ScopeKind::Block, None), true);
        let mut folder2 = Resolver::new(
            mark2,
            Scope::new(ScopeKind::Block, Some(&folder1.current)),
            true,
        );
        folder2.current.declared_symbols.insert("foo".into());

        let mut folder3 = Resolver::new(
            mark3,
            Scope::new(ScopeKind::Block, Some(&folder2.current)),
            true,
        );
        folder3.current.declared_symbols.insert("bar".into());
        assert_eq!(folder3.mark_for_ref(&"bar".into()), Some(mark3));

        let mut folder4 = Resolver::new(
            mark4,
            Scope::new(ScopeKind::Block, Some(&folder3.current)),
            true,
        );
        folder4.current.declared_symbols.insert("foo".into());

        assert_eq!(folder4.mark_for_ref(&"foo".into()), Some(mark4));
        assert_eq!(folder4.mark_for_ref(&"bar".into()), Some(mark3));
        Ok(())
    })
    .unwrap();
}

to!(
    basic_no_usage,
    "
        let foo;
        {
            let foo;
        }
        ",
    "
        let foo;
        {
            let foo1;
        }
        "
);

to!(
    class_nested_var,
    "
        var ConstructorScoping = function ConstructorScoping() {
            _classCallCheck(this, ConstructorScoping);
            var bar;
            {
                let bar;
                use(bar);
            }
        }
        ",
    "
        var ConstructorScoping = function ConstructorScoping1() {
            _classCallCheck(this, ConstructorScoping1);
            var bar;
            {
                let bar1;
                use(bar1);
            }
        }
        "
);

to!(
    basic,
    r#"
        {
            var foo = 1;
            {
                let foo = 2;
                use(foo);
            }
            use(foo)
        }
        "#,
    r#"
        {
            var foo = 1;
            {
                let foo1 = 2;
                use(foo1);
            }
            use(foo);
        }
        "#
);

to!(
    general_assignment_patterns,
    r#"const foo = "foo";

function foobar() {
  for (let item of [1, 2, 3]) {
    let foo = "bar";
    [bar, foo] = [1, 2];
  }
}"#,
    r#"const foo = "foo";

function foobar() {
  for (let item of [1, 2, 3]) {
    let foo1 = "bar";
    [bar, foo1] = [1, 2];
  }
}"#
);

to!(
    general_function,
    r#"function test() {
  let foo = "bar";
}"#,
    r#"function test() {
  let foo = "bar";
}"#
);

#[test]
#[ignore]
fn babel_issue_1051() {
    run_test(
        Default::default(),
        || resolver(),
        r#"foo.func1 = function() {
        if (cond1) {
          for (;;) {
            if (cond2) {
              function func2() {}
              function func3() {}
              func4(function() {
                func2();
              });
              break;
            }
          }
        }
      };"#,
        r#"foo.func1 = function () {
        if (cond1) {
          for (;;) {
            if (cond2) {
              var _ret = function () {
                function func2() {}
      
                function func3() {}
      
                func4(function () {
                  func2();
                });
                return "break";
              }();
      
              if (_ret === "break") break;
            }
          }
        }
      };"#,
    );
}

#[test]
#[ignore]
fn babel_issue_2174() {
    run_test(
        Default::default(),
        || resolver(),
        "if (true) {
        function foo() {}
        function bar() {
          return foo;
        }
        for (var x in {}) {}
      }",
        "
      if (true) {
        var foo = function () {};
      
        var bar = function () {
          return foo;
        };
      
        for (var x in {}) {}
      }",
    );
}

#[test]
#[ignore]
fn babel_issue_4363() {
    run_test(
        Default::default(),
        || resolver(),
        r#"function WithoutCurlyBraces() {
        if (true)
          for (let k in kv) {
              function foo() { return this }
              function bar() { return foo.call(this) }
              console.log(this, k) // => undefined
          }
      }
      
      function WithCurlyBraces() {
        if (true) {
          for (let k in kv) {
              function foo() { return this }
              function bar() { return foo.call(this) }
              console.log(this, k) // => 777
          }
        }
      }"#,
        r#"function WithoutCurlyBraces() {
        var _this = this;
      
        if (true) {
          var _loop = function (k) {
            function foo() {
              return this;
            }
      
            function bar() {
              return foo.call(this);
            }
      
            console.log(_this, k); // => undefined
          };
      
          for (var k in kv) {
            _loop(k);
          }
        }
      }
      
      function WithCurlyBraces() {
        var _this2 = this;
      
        if (true) {
          var _loop2 = function (k) {
            function foo() {
              return this;
            }
      
            function bar() {
              return foo.call(this);
            }
      
            console.log(_this2, k); // => 777
          };
      
          for (var k in kv) {
            _loop2(k);
          }
        }
      }"#,
    );
}

#[test]
#[ignore = "Cannot represent function expression without parens (in result code)"]
fn babel_issue_4946() {
    run_test(
        Default::default(),
        || resolver(),
        r#"(function foo() {
        let foo = true;
      });"#,
        r#"(function foo() {
        var foo = true;
      });"#,
    );
}

// TODO: try {} catch (a) { let a } should report error

#[test]
fn babel_issue_973() {
    run_test(
        Default::default(),
        || resolver(),
        r#"let arr = [];
    for(let i = 0; i < 10; i++) {
      for (let i = 0; i < 10; i++) {
        arr.push(() => i);
      }
    }
    "#,
        r#"let arr = [];
    for(let i = 0; i < 10; i++){
        for(let i1 = 0; i1 < 10; i1++){
            arr.push(()=>i1);
        }
    }"#,
    );
}

to!(
    pass_assignment,
    r#"let a = 1;
    a = 2;
    expect(a).toBe(2);"#,
    "
    let a = 1;
    a = 2;
    expect(a).toBe(2);
    "
);

to!(
    pass_call,
    r#"let a = 1;

    function b() {
        return a + 1;
    }

    expect(b()).toBe(2);"#,
    "
    let a = 1;
    function b() {
        return a + 1;
    }
    expect(b()).toBe(2);
    "
);

to!(
    pass_update,
    r#"let a = 1;
a++;
expect(a).toBe(2);"#,
    "
    let a = 1;
    a++;
    expect(a).toBe(2);
    "
);

to!(
    fn_param,
    r#"let a = 'foo';
    function foo(a) {
        use(a);
    }"#,
    r#"let a = 'foo';
    function foo(a1) {
        use(a1);
    }"#
);

to!(
    fn_body,
    r#"let a = 'foo';
    function foo() {
        let a = 'bar';
        use(a);
    }"#,
    r#"let a = 'foo';
    function foo() {
        let a1 = 'bar';
        use(a1);
    }"#
);

to!(
    shorthand,
    r#"let a = 'foo';
    function foo() {
        let a = 'bar';
        use({a});
    }"#,
    r#"let a = 'foo';
    function foo() {
        let a1 = 'bar';
        use({a: a1});
    }"#
);

to!(
    same_level,
    r#"
        var a = 'foo';
        var a = 'bar';
        "#,
    r#"
        var a = 'foo';
        var a = 'bar';
        "#
);

to!(
    class_block,
    r#"
    var Foo = function(_Bar) {
            _inherits(Foo, _Bar);
            function Foo() {
            }
            return Foo;
        }(Bar);
    "#,
    r#"
    var Foo1 = function(_Bar) {
            _inherits(Foo2, _Bar);
            function Foo2() {
            }
            return Foo2;
        }(Bar);
        "#
);

to!(
    class_block_2,
    r#"
    var Foo = (function(_Bar) {
            _inherits(Foo, _Bar);
            function Foo() {
            }
            return Foo;
        })(Bar);
    "#,
    r#"
    var Foo1 = function(_Bar) {
            _inherits(Foo2, _Bar);
            function Foo2() {
            }
            return Foo2;
        }(Bar);
        "#
);

to!(
    class_nested,
    r#"
var Outer = function(_Hello) {
    _inherits(Outer, _Hello);
    function Outer() {
        _classCallCheck(this, Outer);
        var _this = _possibleConstructorReturn(this, _getPrototypeOf(Outer).call(this));
        var Inner = function() {
            function Inner() {
                _classCallCheck(this, Inner);
            }
            _createClass(Inner, [{
                     key: _get(_getPrototypeOf(Outer.prototype), 'toString', _assertThisInitialized(_this)).call(_this), value: function() {
                            return 'hello';
                        } 
                }]);
            return Inner;
        }();
        return _possibleConstructorReturn(_this, new Inner());
    }
    return Outer;
}(Hello);
"#,
    r#"
var Outer1 = function(_Hello) {
    _inherits(Outer2, _Hello);
    function Outer2() {
        _classCallCheck(this, Outer2);
        var _this = _possibleConstructorReturn(this, _getPrototypeOf(Outer2).call(this));
        var Inner = function() {
            function Inner1() {
                _classCallCheck(this, Inner1);
            }
            _createClass(Inner1, [{
                     key: _get(_getPrototypeOf(Outer2.prototype), 'toString', _assertThisInitialized(_this)).call(_this), value: function() {
                            return 'hello';
                        } 
                }]);
            return Inner1;
        }();
        return _possibleConstructorReturn(_this, new Inner());
    }
    return Outer2;
}(Hello);
"#
);

to!(
    class_var_constructor_only,
    r#"var Foo = function Foo(){}"#,
    r#"var Foo = function Foo1(){}"#
);

to!(
    class_var,
    r#"
    var Foo = function(_Bar) {
        _inherits(Foo, _Bar);
        function Foo() {
            var _this;
            _classCallCheck(this, Foo);
            Foo[_assertThisInitialized(_this)];
            return _possibleConstructorReturn(_this);
        }
        return Foo;
    }(Bar);"#,
    r#"
    var Foo1 = function(_Bar) {
        _inherits(Foo2, _Bar);
        function Foo2() {
            var _this;
            _classCallCheck(this, Foo2);
            Foo2[_assertThisInitialized(_this)];
            return _possibleConstructorReturn(_this);
        }
        return Foo2;
    }(Bar);
    "#
);

to!(
    class_singleton,
    r#"
var singleton;
var Sub = function(_Foo) {
    _inherits(Sub, _Foo);
    function Sub() {
        var _this;
        _classCallCheck(this, Sub);
        if (singleton) {
            return _possibleConstructorReturn(_this, singleton);
        }
        singleton = _this = _possibleConstructorReturn(this, _getPrototypeOf(Sub).call(this));
        return _possibleConstructorReturn(_this);
    }
    return Sub;
}(Foo);"#,
    r#"
    var singleton;
    var Sub1 = function(_Foo) {
        _inherits(Sub2, _Foo);
        function Sub2() {
            var _this;
            _classCallCheck(this, Sub2);
            if (singleton) {
                return _possibleConstructorReturn(_this, singleton);
            }
            singleton = _this = _possibleConstructorReturn(this, _getPrototypeOf(Sub2).call(this));
            return _possibleConstructorReturn(_this);
        }
        return Sub2;
    }(Foo);"#
);

identical!(
    regression_001,
    "var sym = Symbol();

class Foo {
  [sym] () {
    return 1;
  }
}

class Bar extends Foo {
  [sym] () {
    return super[sym]() + 2;
  }
}

var i = new Bar();

expect(i[sym]()).toBe(3);"
);

to!(
    regression_002,
    "var sym = Symbol();
    var Foo = function() {
        function Foo() {
            _classCallCheck(this, Foo);
        }
        _createClass(Foo, [{
                 key: sym, value: function() {
                        return 1;
                    } 
            }]);
        return Foo;
    }();
    var Bar = function(_Foo) {
        _inherits(Bar, _Foo);
        function Bar() {
            _classCallCheck(this, Bar);
            return _possibleConstructorReturn(this, _getPrototypeOf(Bar).apply(this, arguments));
        }
        _createClass(Bar, [{
                 key: sym, value: function() {
                        return _get(_getPrototypeOf(Bar.prototype), sym, this)() + 2;
                    } 
            }]);
        return Bar;
    }(Foo);
    var i = new Bar();
    expect(i[sym]()).toBe(3);",
    "var sym = Symbol();
    var Foo = function() {
        function Foo1() {
            _classCallCheck(this, Foo1);
        }
        _createClass(Foo1, [{
                 key: sym, value: function() {
                        return 1;
                    } 
            }]);
        return Foo1;
    }();
    var Bar1 = function(_Foo) {
        _inherits(Bar2, _Foo);
        function Bar2() {
            _classCallCheck(this, Bar2);
            return _possibleConstructorReturn(this, _getPrototypeOf(Bar2).apply(this, arguments));
        }
        _createClass(Bar2, [{
                 key: sym, value: function() {
                        return _get(_getPrototypeOf(Bar2.prototype), sym, this)() + 2;
                    } 
            }]);
        return Bar2;
    }(Foo);
    var i = new Bar1();
    expect(i[sym]()).toBe(3);"
);

identical!(module_01, "import { foo as foo } from 'src';");

identical!(
    issue_271,
    "function foo(scope) {
    var startOperation = function startOperation1(operation) {
        scope.agentOperation = operation;
    };
    scope.startOperation = startOperation;
}"
);

identical!(
    issue_281_01,
    "function foo(e) {
  e: { break e; }
}"
);

identical!(
    issue_281_02,
    "function foo(e) {
  e: {
    try {
    } catch (e1) {
      o = null;
      break e
    }
  }
}"
);

identical_no_block!(
    issue_292_1,
    "var __assign = function () {
  __assign = Object.assign || function __assign1(t) {
    for (var s, i = 1, n = arguments.length; i < n; i++) {
      s = arguments[i];

      for (var p in s) if (Object.prototype.hasOwnProperty.call(s, p)) t[p] = s[p];
    }

    return t;
  };

  return __assign.apply(this, arguments);
};"
);

identical_no_block!(
    issue_292_2,
    "__assign = Object.assign || function __assign1(t) {
    for (var s, i = 1, n = arguments.length; i < n; i++) {
      s = arguments[i];

      for (var p in s) if (Object.prototype.hasOwnProperty.call(s, p)) t[p] = s[p];
    }

    return t;
  };

  __assign.apply(this, arguments);"
);

identical!(
    issue_295,
    "export var bar = {};
class Foo {
  constructor() {
    bar;
  }
}"
);

identical!(
    issue_308,
    "function bar(props) {}
var Foo = function Foo1() {
    _classCallCheck(this, Foo1);
    super();
    _defineProperty(this, 'onBar', ()=>{
        bar();
    });
    bar();
};
"
);

identical!(
    issue_308_2,
    "
function wrapper(){
    function bar(props) {}
    var Foo = function Foo1() {
        _classCallCheck(this, Foo1);
        super();
        _defineProperty(this, 'onBar', ()=>{
            bar();
        });
        bar();
    };   
}
"
);

identical!(
    issue_369_1,
    "export function input(name) {
    return `${name}.md?render`;
}

export default function({
    name, input: inp,
}) {
    inp = inp || input(name);
    return {input: inp};
};
"
);

to!(
    issue_369_2,
    "
function a() {}
function b() {}
function foo({a: b}){
	expect(b).toBe('a')
}
foo({a: 'a'})",
    "
    function a() {
    }
    function b() {
    }
    function foo({ a: b1  }) {
        expect(b1).toBe('a');
    }
    foo({
        a: 'a'
    });
    "
);

identical!(
    issue_396_1,
    "
function foo() {
  bar;
  function bar() {}
}
"
);

identical!(
    issue_396_2,
    "
function foo() {
    var bar = function bar1() {
    };
    bar;
}
"
);

to!(
    issue_404,
    "function foo(bar) {
  const { foo } = bar;
  return foo;
}",
    "function foo(bar) {
    const { foo: foo1  } = bar;
    return foo1;
}
"
);

to!(
    issue_438,
    "function _setPrototypeOf(o, p) {
        _setPrototypeOf = Object.setPrototypeOf || function _setPrototypeOf(o, p) {
            o.__proto__ = p;
            return o;
        };
        return _setPrototypeOf(o, p);
    }",
    "function _setPrototypeOf(o, p) {
        _setPrototypeOf = Object.setPrototypeOf || function _setPrototypeOf1(o1, p1) {
            o1.__proto__ = p1;
            return o1;
        };
        return _setPrototypeOf(o, p);
    }"
);

to!(
    issue_454_1,
    "var a = 2;
function foo() {
  try {
    var a = 1;
    a;
  } catch (err) {
    // ignored
  }
  a;
}",
    "var a = 2;
function foo() {
    try {
        var a1 = 1;
        a1;
    } catch (err) {
    }
    a1;
}"
);

to!(
    issue_454_2,
    "function a() {}
function foo() {
  function b() {
    a();
  }
  function a() {}
}",
    "function a1() {
}
function foo() {
    function b() {
        a2();
    }
    function a2() {
    }
}"
);

to!(
    issue_454_3,
    "function a() {}
function foo() {
    function b() {
        a();
    }
    function a() {
        b();
    }
}",
    "function a1() {
}
function foo() {
    function b() {
        a2();
    }
    function a2() {
        b();
    }
}"
);

to!(
    regression_of_454,
    "function broken(x) {
        var Foo = function(_Bar) {
            _inherits(Foo, _Bar);
            function Foo() {
                _classCallCheck(this, Foo);
                return _possibleConstructorReturn(this, _getPrototypeOf(Foo).apply(this, \
     arguments));
            }
            return Foo;
        }(Bar);
    }",
    "function broken(x) {
        var Foo1 = function(_Bar) {
            _inherits(Foo2, _Bar);
            function Foo2() {
                _classCallCheck(this, Foo2);
                return _possibleConstructorReturn(this, _getPrototypeOf(Foo2).apply(this, \
     arguments));
            }
            return Foo2;
        }(Bar);
    }"
);

to!(
    issue_461,
    "
for (var x in ['']) {
    (x => 0)(x);
}",
    "
for(var x in ['']){
    ((x1)=>0)(x);
}
"
);

to!(
    issue_483,
    "
function se(t,e,n,r){
//...
try{return O.apply(n,f.querySelectorAll(c)),n}catch(e){S(t,!0)}finally{s===N&&e.
removeAttribute('id')}
}
",
    "
function se(t, e, n, r) {
    try {
        return O.apply(n, f.querySelectorAll(c)), n;
    } catch (e1) {
        S(t, !0);
    } finally{
        s === N && e.removeAttribute('id');
    }
}
"
);

identical!(
    in_constructor,
    "
class C {
}

class A extends C {
  constructor() {
    super();

    class B extends C {
      constructor() {
        super();
      }
    }

    new B();
  }
}
"
);

#[test]
fn issue_578_1() {
    run_test(
        syntax(),
        || resolver(),
        "
    import { myFunction } from './dep.js'
    
    class SomeClass {
      constructor(properties) {
        this.props = properties;
      }
      call () {
        const {myFunction} = this.props
        if (myFunction) {
          myFunction()
        } else {
          console.log('DID NOT WORK!')
        }
      }
    }
    
    let instance = new SomeClass({
      myFunction: () => {
        console.log('CORRECT FUNCTION CALLED')
      }
    });
    
    instance.call()",
        "import { myFunction } from './dep.js';
    class SomeClass{
        constructor(properties){
            this.props = properties;
        }
         call() {
            const { myFunction: myFunction1  } = this.props;
            if (myFunction1) {
                myFunction1();
            } else {
                console.log('DID NOT WORK!');
            }
        }
    }
    let instance = new SomeClass({
        myFunction: ()=>{
            console.log('CORRECT FUNCTION CALLED');
        }
    });
    instance.call()",
    );
}

#[test]
fn global_object() {
    run_test(
        syntax(),
        || resolver(),
        "function foo(Object) {
        Object.defineProperty()
    }",
        "function foo(Object1) {
    Object1.defineProperty();
}",
    );
}

identical!(
    hoisting,
    "function foo() {
        return XXX
    }
    var XXX = 1;
    "
);

identical!(
    issue_678,
    "({
  foo() {
    function bar() {
      bar;
    }
  },
});"
);

identical!(
    issue_688,
    "function test() {
    if (typeof Missing == typeof EXTENDS) {
        console.log('missing');
    }
    var EXTENDS = 'test';
}"
);

identical!(
    issue_688_2,
    "function test() {
    if (typeof Missing == typeof EXTENDS) {
        console.log('missing');
    }
    {
        var EXTENDS = 'test';
    }
}"
);

identical!(
    issue_699_1,
    "function foo() {	
  return () => {	
    function Bar() {}	
    Bar.qux = '';	
    return Bar;	
  };	
}	
"
);

identical!(
    issue_760,
    "var initialState = 'foo';
    export default function reducer(state = initialState, action = {}) {
    }"
);

to!(
    issue_788_1,
    "window.addEventListener('message', (e) => {
        try {
            console.log(e.data);
        } catch(e) {
            console.log(e);
        }
    });",
    "window.addEventListener('message', (e) => {
        try {
            console.log(e.data);
        } catch(e1) {
            console.log(e1);
        }
    });"
);

to!(
    issue_788_2,
    "window.addEventListener('message', function(e) {
    try {
        console.log(e.data);
    } catch(e) {
        console.log(e);
    }
});",
    "window.addEventListener('message', function(e) {
    try {
        console.log(e.data);
    } catch(e1) {
        console.log(e1);
    }
});"
);

identical_ts!(ts_resolver_001, "type A = B;");

identical_ts!(
    ts_resolver_002,
    "
    class A {}
    new A();
    "
);

identical_ts!(
    ts_resolver_003,
    "
    class Foo<T> {}
    class A {}
    class B {}
    new Foo<A>();
    new Foo<B>();
    "
);

to_ts!(
    ts_resolver_class_constructor,
    "
class G<T> {}
class Foo {
    constructor() {
        class Foo {
            
        }

        new G<Foo__2>();
    }
}
new G<Foo>();
",
    "
class G<T> {
}
class Foo {
    constructor(){
        class Foo__2 {
        }
        new G<Foo__2>();
    }
}
new G<Foo>();
        "
);

to_ts!(
    ts_resolver_class_getter,
    "
class G<T> {}
class Foo {
    get foo() {
        class Foo {
            
        }

        new G<Foo>();
    }
}
",
    "
class G<T> {
}
class Foo {
    get foo() {
        class Foo__2 {
        }
        new G<Foo__2>();
    }
}
    "
);

to_ts!(
    ts_resolver_nested_interface,
    "
interface Foo {
    name: string
}

function foo() {
    interface Foo {
        name: string
    }
    const foo = {} as Foo;
}
const bar = {} as Foo;

    ",
    "
interface Foo {
    name__0: string;
}
function foo() {
    interface Foo__2 {
        name__0: string;
    }
    const foo__2 = {
    } as Foo__2;
}
const bar = {
} as Foo;
    "
);

to_ts!(
    ts_resolver_nested_enum,
    "
enum Foo {
    name: string
}

function foo() {
    enum Foo {
        name: string
    }
    const foo = {} as Foo;
}
const bar = {} as Foo;

",
    "
    enum Foo {
        name__0,
        string__0
    }
    function foo() {
        enum Foo__2 {
            name__0,
            string__0
        }
        const foo__2 = {
        } as Foo__2;
    }
    const bar = {
    } as Foo;
    "
);

to_ts!(
    ts_resolver_nested_type_alias,
    "
type Foo = {};

function foo() {
    type Foo = string | number;
    const foo = {} as Foo;
}
const bar = {} as Foo;
    ",
    "
type Foo = {
};
function foo() {
    type Foo__2 = string | number;
    const foo__2 = {
    } as Foo__2;
}
const bar = {
} as Foo;    
    "
);

to_ts!(
    ts_resolver_import_and_type_ann,
    "
import { Nullable } from 'nullable';
const a: Nullable<string> = 'hello';
console.log(a);
    ",
    "
import { Nullable } from 'nullable';
const a: Nullable<string> = 'hello';
console.log(a);
    "
);

identical_ts!(
    ts_resolver_import_and_type_param,
    "
import { Nullable } from 'nullable';
import { SomeOther } from 'other';
const a: Nullable<SomeOther> = 'hello';
console.log(a);
    "
);

identical_ts!(
    ts_resolver_import_and_implements,
    "
import { Nullable } from 'nullable';
import { Component } from 'react';
class Foo implements Component<Nullable> {}
new Foo();
    "
);

identical_ts!(
    ts_resolver_import_and_extends,
    "
    import { Nullable } from 'nullable';
    import { Component } from 'react';
    class Foo extends Component<Nullable, {}> {}
    new Foo();
    "
);

identical_ts!(
    ts_resolver_method_type_param,
    "
import { Nullable } from 'nullable';
import { Another } from 'some';
class A {
    do(): Nullable<Another> {
    return null;
    }
}
new A();
    "
);

to_ts!(
    ts_resolver_nested_type_ref,
    "
import { Nullable } from 'nullable';
import { SomeOther } from 'some';
import { Another } from 'some';
class A extends Nullable {
    other: Nullable<Another>;
}
new A();
    ",
    "
import { Nullable } from 'nullable';
import { SomeOther } from 'some';
import { Another } from 'some';
class A extends Nullable {
    other__0: Nullable<Another>;
}
new A();
    "
);

// See: https://github.com/denoland/deno_lint/pull/304
to_ts!(
    ts_resolver_parameter,
    "
    new Promise((resolve: () => void, _) => {
        setTimeout(resolve, 100);
    });
    ",
    "
    new Promise((resolve__2: () => void, ___2) => {
        setTimeout(resolve__2, 100);
    });
    "
);

// See: https://github.com/denoland/deno_lint/pull/304
to_ts!(
    let_scoping,
    "
    function wrapper() {
        const usage = () => {
            return a;
        };
        let a;
    }
    ",
    "
    function wrapper() {
        const usage__2 = ()=>{
            return a__2;
        };
        let a__2;
    }    
    "
);

to_ts!(
    ts_resolver_parameter_property,
    r#"
    class PartWriter implements Deno.Writer {
        constructor(
          private writer: Deno.Writer,
          readonly boundary: string,
          public headers: Headers,
          isFirstBoundary: boolean,
        ) {
          let buf = "";
          if (isFirstBoundary) {
            buf += `--${boundary}\r\n`;
          } else {
            buf += `\r\n--${boundary}\r\n`;
          }
          for (const [key, value] of headers.entries()) {
            buf += `${key}: ${value}\r\n`;
          }
          buf += `\r\n`;
          this.partHeader = buf;
        }
    }
    "#,
    r#"
    class PartWriter {
        constructor(private writer__2: Deno.Writer, readonly boundary__2: string, public headers__2: Headers, isFirstBoundary__2: boolean){
            let buf__2 = "";
            if (isFirstBoundary__2) {
                buf__2 += `--${boundary__2}\r\n`;
            } else {
                buf__2 += `\r\n--${boundary__2}\r\n`;
            }
            for (const [key__3, value__3] of headers__2.entries()){
                buf__2 += `${key__3}: ${value__3}\r\n`;
            }
            buf__2 += `\r\n`;
            this.partHeader = buf__2;
        }
    }
    "#
);

to_ts!(
    ts_resolver_catch_param,
    r#"
function wrapper(...args) {
    try {
        return target(...args);
    } catch (err) {
        switch (err.name) {
        }
    }
}
    "#,
    "
    function wrapper(...args__2) {
        try {
            return target(...args__2);
        } catch (err__3) {
            switch(err__3.name){
            }
        }
    }
    "
);

to_ts!(
    function_scope_1,
    r#"
function wrapper(a) {
    var a;
    {
        let a;
    }
}
    "#,
    "
function wrapper(a__2) {
    var a__2;
    {
        let a__3;
    }
}    
    "
);

to_ts!(
    function_scope_2,
    r#"
function wrapper(a) {
    {
        let a;
    }
}
    "#,
    "
function wrapper(a__2) {
    {
        let a__3;
    }
}    
    "
);

to_ts!(
    function_scope_3,
    r#"
function wrapper(a) {
    {
        var a;
    }
}
    "#,
    "
function wrapper(a__2) {
    {
        var a__2;
    }
}    
    "
);

to_ts!(
    function_scope_4,
    r#"
function wrapper(a) {
    let a;
}
    "#,
    "
function wrapper(a__2) {
    let a__2;
}    
    "
);

to_ts!(
    ts_resolver_deno_undef_001,
    r#"
    const directiveHandlers: DirectiveHandlers = {
        TAG(state, _name, ...args: string[]): void {
          const handle = args[0];
          if (!PATTERN_TAG_HANDLE.test(handle)) {
          }
        },
      };
    "#,
    r#"
    const directiveHandlers: DirectiveHandlers = {
        TAG (state__2, _name__2, ...args__2: string[]): void {
            const handle__2 = args__2[0];
            if (!PATTERN_TAG_HANDLE.test(handle__2)) {
            }
        }
    };
    "#
);

to!(
    issue_1086,
    "
    const b = [];
    {
      let a;
      for (a in b) {
        console.log(a);
      }
    }
    ",
    "
    const b = [];
    {
      let a;
      for (a in b) {
        console.log(a);
      }
    }
    "
);

to!(
    issue_1140,
    r#"
    const categories = [{ key: "apple" }, { key: "banana" }, { key: "strawberry" }];

    const item = "some item";

    const catNames = categories.reduce((a, item) => {
    return { ...a, [item.key.toString()]: item };
    }, {});
    "#,
    r#"
    const categories = [
        {
            key: "apple"
        },
        {
            key: "banana"
        },
        {
            key: "strawberry"
        }
    ];
    const item = "some item";
    const catNames = categories.reduce((a, item1)=>{
        return {
            ...a,
            [item1.key.toString()]: item1
        };
    }, {
    });

    "#
);

// https://github.com/swc-project/swc/pull/1171
to!(
    pr_1171_1,
    r#"
    function isAbsolute() {}

    function parse(path) {
        const isAbsolute = path.charCodeAt(0) === CHAR_FORWARD_SLASH;
        if (isAbsolute) {
        }
    }
    "#,
    r#"
    function isAbsolute() {}

    function parse(path) {
        const isAbsolute1 = path.charCodeAt(0) === CHAR_FORWARD_SLASH;
        if (isAbsolute1) {
        }
    }
    "#
);

// https://github.com/swc-project/swc/pull/1171
to!(
    pr_1171_2,
    r#"
    function parse(path) {
        const isAbsolute = path.charCodeAt(0) === CHAR_FORWARD_SLASH;
        if (isAbsolute) {
        }
    }

    function isAbsolute() {}
    "#,
    r#"
    function parse(path) {
        const isAbsolute = path.charCodeAt(0) === CHAR_FORWARD_SLASH;
        if (isAbsolute) {
        }
    }

    function isAbsolute() {}
    "#
);

to_ts!(
    type_checker_001,
    "
    const assign = <T, K1 extends keyof T, K2 extends keyof T[K1]>(object: T, key1: K1, key2: K2) \
     => (value: T[K1][K2]) => object[key1][key2] = value;
    ",
    "const assign = <T__2, K1__2 extends keyof T__2, K2__2 extends keyof T__2[K1__2]>(object__2: \
     T__2, key1__2: K1__2, key2__2: K2__2)=>(value__3: \
     T__2[K1__2][K2__2])=>object__2[key1__2][key2__2] = value__3"
);

to_ts!(
    type_checker_002,
    "
    export declare function foo<T>(obj: T): T extends () => infer P ? P : never;
    export function bar<T>(obj: T) {
        return foo(obj);
    }
    ",
    "
    export declare function foo<T__2>(obj__2: T__2): T__2 extends () => infer P ? P : never;
    export function bar<T__3>(obj__3: T__3) {
        return foo(obj__3);
    }
"
);

to_ts!(
    deno_lint_486,
    "
    function foo() {
        target++;
        {
            var target = 0;
        }
    }
    ",
    "
    function foo() {
        target__2++;
        {
            var target__2 = 0;
        }
    }
    "
);

to_ts!(
    deno_lint_463_1,
    "(() => {
    function foo() {
        return new Bar();
    }
    class Bar {}
    })();",
    "
    (()=>{
        function foo__1() {
            return new Bar__1();
        }
        class Bar__1 {
        }
    })();
    "
);

to_ts!(
    deno_lint_463_2,
    "function wrapper() {
        function foo() {
            return new Bar();
        }
        class Bar {}
    }",
    "
    function wrapper() {
        function foo__2() {
            return new Bar__2();
        }
        class Bar__2 {
        }
    }
    "
);

to!(
    deno_issue_8620_1,
    "
    const b = 1;
    const b1 = 2;
    {
        const b = 3;
        const b1 = 4;
        const b2 = 5;
    }
    ",
    "
    const b = 1;
    const b1 = 2;
    {
        const b2 = 3;
        const b11 = 4;
        const b21 = 5;
    }

    "
);

to_ts!(
    ts_module_name_1,
    "
    module Top {
        module A {
            export function b() {
                
            }
        }
        A.b()
    }
    ",
    "
    module Top {
        module A__2 {
            export function b__0() {
            }
        }
        A__2.b();
    }    
    "
);

to_ts!(
    ts_as_operator_ambiguity_1,
    "
    interface A<T> { x: T; }
    interface B { m: string; }

    // Make sure this is a type assertion to an array type, and not nested comparison operators.
    var x: any;
    var y = x as A<B>[];
    var z = y[0].m; // z should be string
    ",
    "
    interface A<T__2> {
        x__0: T__2;
    }
    interface B {
        m__0: string;
    }
    var x: any;
    var y = x as A<B>[];
    var z = y[0].m;
    "
);

to_ts!(
    ts_as_operator_ambiguity_2,
    "
    module Top {
        interface A<T> { x: T; }
        interface B { m: string; }

        var x: any;
        var y = x as A<B>[];
        var z = y[0].m; // z should be string
    }
    ",
    "
    module Top {
        interface A__2<T__3> {
            x__0: T__3;
        }
        interface B__2 {
            m__0: string;
        }
        var x: any;
        var y = x as A__2<B__2>[];
        var z = y[0].m;
    }
    
    "
);

to!(
    deno_9121_1,
    "
    var _ = 1;
    function wt(e, n, t, r) {
        var l = e.updateQueue;
        if (u !== null) {
            if (y !== null) {
                var _ = y.lastBaseUpdate;
            }
        }
        if (i !== null) {
            _ = l.baseState, o = 0, y = d = s = null;
        }
    }
    ",
    "
    var _ = 1;
    function wt(e, n, t, r) {
        var l = e.updateQueue;
        if (u !== null) {
            if (y !== null) {
                var _1 = y.lastBaseUpdate;
            }
        }
        if (i !== null) {
            _1 = l.baseState, o = 0, y = d = s = null;
        }
    }
    "
);

to!(
    deno_9121_2,
    "
    var _ = 1;
    function wt() {
        if (u !== null) {
            if (y !== null) {
                var _ = 2;
            }
        }
        if (i !== null) {
            _ = 3;
        }
    }
    ",
    "
    var _ = 1;
    function wt() {
        if (u !== null) {
            if (y !== null) {
                var _1 = 2;
            }
        }
        if (i !== null) {
            _1 = 3;
        }
    }
    "
);

to_ts!(
    type_parameter_used_as_type_parameter_contrain,
    "
    function foo<T, U extends T>(x: T, y: U): T {
        x = y;
        return y;
    }
    
    function foo2<U extends T, T>(x: T, y: U): T {
        x = y;
        return y;
    }
    
    var f = function <T, U extends T>(x: T, y: U): T {
        x = y;
        return y;
    }
    
    var f2 = function <U extends T, T>(x: T, y: U): T {
        x = y;
        return y;
    }
    
    var f3 = <T, U extends T>(x: T, y: U): T => {
        x = y;
        return y;
    }
    
    var f4 = <U extends T, T>(x: T, y: U): T => {
        x = y;
        return y;
    }
    ",
    "
    function foo<T__2, U__2 extends T__2>(x__2: T__2, y__2: U__2): T__2 {
        x__2 = y__2;
        return y__2;
    }
    function foo2<U__3 extends T__3, T__3>(x__3: T__3, y__3: U__3): T__3 {
        x__3 = y__3;
        return y__3;
    }
    var f = function<T__4, U__4 extends T__4>(x__4: T__4, y__4: U__4): T__4 {
        x__4 = y__4;
        return y__4;
    };
    var f2 = function<U__5 extends T__5, T__5>(x__5: T__5, y__5: U__5): T__5 {
        x__5 = y__5;
        return y__5;
    };
    var f3 = <T__6, U__6 extends T__6>(x__6: T__6, y__6: U__6)=>{
        x__6 = y__6;
        return y__6;
    };
    var f4 = <U__7 extends T__7, T__7>(x__7: T__7, y__7: U__7)=>{
        x__7 = y__7;
        return y__7;
    };    
    "
);

to_ts!(
    type_parameter_used_as_type_parameter_contrain_2,
    "
    var f3 = <T, U extends T>(x: T, y: U): T => {
        x = y;
        return y;
    }
    ",
    "
    var f3 = <T__2, U__2 extends T__2>(x__2: T__2, y__2: U__2)=>{
        x__2 = y__2;
        return y__2;
    };
    "
);

to_ts!(
    type_parameter_used_as_type_parameter_contrain_3,
    "
    var f4 = <U extends T, T>(x: T, y: U): T => {
        x = y;
        return y;
    }
    ",
    "
    var f4 = <U__2 extends T__2, T__2>(x__2: T__2, y__2: U__2)=>{
        x__2 = y__2;
        return y__2;
    };
    "
);

to_ts!(
    generic_call_type_argument_inference,
    "
    class C<T, U> {
        constructor(public t: T, public u: U) {
        }
    
        foo(t: T, u: U) {
            return t;
        }
    
        foo2(t: T, u: U) {
            return u;
        }
    
        foo3<T>(t: T, u: U) {
            return t;
        }
    
        foo4<U>(t: T, u: U) {
            return t;
        }
    
        foo5<T,U>(t: T, u: U) {
            return t;
        }
    
        foo6<T, U>() {
            var x: T;
            return x;
        }
    
        foo7<T, U>(u: U) {
            var x: T;
            return x;
        }
    
        foo8<T, U>() {
            var x: T;
            return x;
        }
    }    
    ",
    "
    class C<T, U> {
        constructor(public t__2: T, public u__2: U){
        }
        foo(t__3: T, u__3: U) {
            return t__3;
        }
        foo2(t__4: T, u__4: U) {
            return u__4;
        }
        foo3<T__5>(t__5: T__5, u__5: U) {
            return t__5;
        }
        foo4<U__6>(t__6: T, u__6: U__6) {
            return t__6;
        }
        foo5<T__7, U__7>(t__7: T__7, u__7: U__7) {
            return t__7;
        }
        foo6<T__8, U__8>() {
            var x__8: T__8;
            return x__8;
        }
        foo7<T__9, U__9>(u__9: U__9) {
            var x__9: T__9;
            return x__9;
        }
        foo8<T__10, U__10>() {
            var x__10: T__10;
            return x__10;
        }
    }
    "
);

to_ts!(
    generated_contextual_typing_01,
    "
    class Base { private p; }
    var x338 = (n: { (): Base[]; }) => n;
    x338(function named() { return [d1, d2] });
    ",
    "
    class Base {
        private p__0;
    }
    var x338 = (n__2: {
        (): Base[];
    })=>n__2;
    x338(function named__3() {
        return [
            d1,
            d2
        ];
    });
    "
);

to!(
    issue_1402,
    "
    var e = 1;
    try {
        throw 2;
    } catch (e) {
        console.log(e);
    }
    ",
    "
    var e = 1;
    try {
        throw 2;
    } catch (e1) {
        console.log(e1);
    }
    "
);

to_ts!(
    deno_lint_612_1,
    "
    class T {
        #foo(x) {}
        #bar(x) {}
    }
  ",
    "
    class T {
        #foo__0(x__2) {
       }
        #bar__0(x__3) {
       }
    }
    "
);

to_ts!(
    deno_lint_612_2,
    "
    class T {
        #foo(x) {
            use(x)
        }
        #bar(x) {
            use(x)
        }
    }
  ",
    "
    class T {
        #foo__0(x__2) {
            use(x__2);
        }
        #bar__0(x__3) {
            use(x__3);
        }
    }
    "
);

to_ts!(
    tsc_conformance_types_type_aliases_type_aliases_1,
    "
    interface I6 { x : string }
    type T6 = I6;
    var x6: I6;
    var x6: T6;
    ",
    "
    interface I6 {
        x__0: string;
    }
    type T6 = I6;
    var x6: I6;
    var x6: T6;
    "
);

#[test]
fn issue_1279_1() {
    run_test_with_config(
        Default::default(),
        || resolver(),
        "class Foo {
            static f = 1;
            static g = Foo.f;
        }",
        "
        let Foo1 = class Foo {
            static f = 1;
            static g = Foo.f;
        };
        ",
        Config {
            keep_class_names: true,
        },
    );
}

#[test]
fn issue_1279_2() {
    run_test_with_config(
        Default::default(),
        || resolver(),
        "class Foo {
            static f = 1;
            static g = Foo.f;
            method() {
                class Foo {
                    static nested = 1;
                    static nested2 = Foo.nested;
                }
            }
        }",
        "
        let Foo1 = class Foo {
            static f = 1;
            static g = Foo.f;
            method() {
                let Foo2 = class Foo {
                    static nested = 1;
                    static nested2 = Foo.nested;
                };
            }
        };
        ",
        Config {
            keep_class_names: true,
        },
    );
}

to_ts!(
    deno_9650_1,
    "
    export class X {
        constructor() {
        }
        bad(target :number) {
            const d = 1;
            const min = 0;
            const max = 100;
            console.log('x', `duration ${d} not in range - ${min} ≥ ${d} && ${max} ≥ ${d}`);
        }
    }
    ",
    "
    export class X {
        constructor(){
        }
        bad(target__2: number) {
            const d__2 = 1;
            const min__2 = 0;
            const max__2 = 100;
            console.log('x', `duration ${d__2} not in range - ${min__2} ≥ ${d__2} && ${max__2} ≥ \
     ${d__2}`);
        }
    }
    "
);

to_ts!(
    issue_1517_1,
    "
    interface X {
        get foo(): string;
        set foo(v: string | number);
    }
    ",
    "
    interface X {
        get foo__0(): string;
        set foo__0(v: string | number);
    }
    "
);

to_ts!(
    issue_1517_2,
    "
    type Y = {
        get bar(): string;
        set bar(v: string | number);
    }
    ",
    "
    type Y = {
        get bar__0(): string;
        set bar__0(v: string | number);
    }
    "
);

to_ts!(
    tsc_computed_property_name_11,
    "
    var s: string;
    var n: number;
    var a: any;
    var v = {
        get [s]() { return 0; },
        set [n](v) { },
        get [s + s]() { return 0; },
        set [s + n](v) { },
        get [+s]() { return 0; },
        set [\"\"](v) { },
        get [0]() { return 0; },
        set [a](v) { },
        get [<any>true]() { return 0; },
        set [`hello bye`](v) { },
        get [`hello ${a} bye`]() { return 0; }
    }
    ",
    "
    var s: string;
    var n: number;
    var a: any;
    var v = {
        get [s]() { return 0; },
        set [n](v__2) { },
        get [s + s]() { return 0; },
        set [s + n](v__2) { },
        get [+s]() { return 0; },
        set [\"\"](v__2) { },
        get [0]() { return 0; },
        set [a](v__2) { },
        get [<any>true]() { return 0; },
        set [`hello bye`](v__2) { },
        get [`hello ${a} bye`]() { return 0; }
    }
    "
);

to!(
    fn_expr_scope,
    r#"
    test(function foo() {
        foo = function foo(x) {
            return x === 0 ? 1 : 1 + foo(x - 1);
        };
        return foo(10);
    });
    "#,
    r#"
    test(function foo() {
        foo = function foo1(x) {
            return x === 0 ? 1 : 1 + foo1(x - 1);
        };
        return foo(10);
    });
    "#
);

to!(
    class_expr_scope,
    r#"
    let Test = 2;
    test(class Test {
        hi() {
            console.log(Test);
        }
    });
    Test = 4;
    "#,
    r#"
    let Test = 2;
    test(class Test1 {
        hi() {
            console.log(Test1);
        }
    });
    Test = 4;
    "#
);

to!(
    export_default_fn_decl_scope,
    r#"
    export default function foo() {
        foo = function foo(x) {
            return x === 0 ? 1 : 1 + foo(x - 1);
        };
        return foo(10);
    }

    foo = 2;
    "#,
    r#"
    export default function foo() {
        foo = function foo1(x) {
            return x === 0 ? 1 : 1 + foo1(x - 1);
        };
        return foo(10);
    }

    foo = 2;
    "#
);
to!(
    export_default_class_decl_scope,
    r#"
    export default class Test {
        hi() {
            let Test = 2;
            console.log(Test);
        }
    }

    Test = 2;
    "#,
    r#"
    export default class Test {
        hi() {
            let Test1 = 2;
            console.log(Test1);
        }
    }

    Test = 2;
    "#
);

to!(
<<<<<<< HEAD
    block_scope_class,
    r#"
    const g = 20;

    function baz() {
        {
            class g {}
            console.log(g);
        }

        return g;
    }
    "#,
    r#"
    const g = 20;

    function baz() {
        {
            class g1 {}
            console.log(g1);
        }

        return g;
    }
=======
    nested_fn_expr_var_scope,
    r#"
    var Test = (function () {
        var Test = (function () {
            var Test = 2;
            return Test;
        })();
      
        return Test;
      })();      
    "#,
    r#"
    var Test = function() {
        var Test1 = function() {
            var Test2 = 2;
            return Test2;
        }();
        return Test1;
    }();
    "#
);

to!(
    nested_fn_expr_var_scope_fn,
    r#"
    var Test = (function () {
        var Test = (function () {
            function Test() {}
            return Test;
        })();
      
        return Test;
      })();      
    "#,
    r#"
    var Test = function() {
        var Test1 = function() {
            function Test2() {
            }
            return Test2;
        }();
        return Test1;
    }();
    "#
);

to!(
    nested_arrow_expr_var_scope,
    r#"
    var Test = (() => {
        var Test = (() => {
            var Test = 2;
            return Test;
        })();
      
        return Test;
      })();          
    "#,
    r#"
    var Test = (()=>{
        var Test1 = (()=>{
            var Test2 = 2;
            return Test2;
        })();
        return Test1;
    })();
>>>>>>> df2a926e
    "#
);<|MERGE_RESOLUTION|>--- conflicted
+++ resolved
@@ -2578,32 +2578,6 @@
 );
 
 to!(
-<<<<<<< HEAD
-    block_scope_class,
-    r#"
-    const g = 20;
-
-    function baz() {
-        {
-            class g {}
-            console.log(g);
-        }
-
-        return g;
-    }
-    "#,
-    r#"
-    const g = 20;
-
-    function baz() {
-        {
-            class g1 {}
-            console.log(g1);
-        }
-
-        return g;
-    }
-=======
     nested_fn_expr_var_scope,
     r#"
     var Test = (function () {
@@ -2670,6 +2644,33 @@
         })();
         return Test1;
     })();
->>>>>>> df2a926e
+    "#
+);
+
+to!(
+    block_scope_class,
+    r#"
+    const g = 20;
+
+    function baz() {
+        {
+            class g {}
+            console.log(g);
+        }
+
+        return g;
+    }
+    "#,
+    r#"
+    const g = 20;
+
+    function baz() {
+        {
+            class g1 {}
+            console.log(g1);
+        }
+
+        return g;
+    }
     "#
 );
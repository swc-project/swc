--- conflicted
+++ resolved
@@ -97,12 +97,8 @@
     |_| tr(),
     array2,
     r#"[a, [b], [c]] = ["hello", [", ", "junk"], ["world"]];"#,
-<<<<<<< HEAD
-    r#"a = 'hello', [b] = [', ', 'junk'], [c] = ['world'];"#
-=======
     r#"a = 'hello', [b] = [', ', 'junk'], [c] = ['world'];
 "#
->>>>>>> 11bbb819
 );
 
 test!(
@@ -111,12 +107,8 @@
     assign_expr_completion_record,
     r#"var x, y;
 [x, y] = [1, 2];"#,
-<<<<<<< HEAD
-    r#"x = 1, y = 2;"#
-=======
     r#"var x, y;
 x = 1, y = 2"#
->>>>>>> 11bbb819
 );
 
 test!(
@@ -316,12 +308,8 @@
   list[i];
 }"#,
     r#"let list = [1, 2, 3, 4];
-<<<<<<< HEAD
 for(let i = 0, ref = list ? list : _throw(new TypeError("Cannot destructure 'undefined' or 'null'")),
      length = ref.length; i < length; i++){
-=======
-for(let i = 0, length = list.length; i < length; i++){
->>>>>>> 11bbb819
     list[i];
 }
 "#

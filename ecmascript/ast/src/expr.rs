--- conflicted
+++ resolved
@@ -143,12 +143,8 @@
 }
 
 #[ast_node]
-<<<<<<< HEAD
+#[derive(ToCode)]
 #[code = "$test ? $cons : $alt"]
-=======
-// #[derive(ToCode)]
-// #[code = "$test ? $cons : $alt"]
->>>>>>> 3d96c9bb
 pub struct CondExpr {
     pub test: Box<Expr>,
     pub cons: Box<Expr>,
@@ -156,12 +152,8 @@
 }
 
 #[ast_node]
-<<<<<<< HEAD
+#[derive(ToCode)]
 #[code = "$callee ( $args )"]
-=======
-// #[derive(ToCode)]
-// #[code = "$callee ( $args )"]
->>>>>>> 3d96c9bb
 pub struct CallExpr {
     pub callee: ExprOrSuper,
     // #[code = "$( $args ),*"]
@@ -173,13 +165,11 @@
 pub struct NewExpr {
     pub callee: Box<Expr>,
     // #[code = "$( $( $args ),* )?"]
-}
-<<<<<<< HEAD
-=======
+    pub args: Option<Vec<(Box<Expr>)>>,
+}
 
 #[ast_node]
 // #[code = "( $( $exprs ) ,* )"]
->>>>>>> 3d96c9bb
 pub struct SeqExpr {
     pub exprs: Vec<(Box<Expr>)>,
 }

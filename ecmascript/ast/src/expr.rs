--- conflicted
+++ resolved
@@ -165,11 +165,7 @@
 pub struct NewExpr {
     pub callee: Box<Expr>,
     // #[code = "$( $( $args ),* )?"]
-<<<<<<< HEAD
-    pub args: Option<Vec<ExprOrSpread>>,
-=======
     pub args: Option<(Vec<ExprOrSpread>)>,
->>>>>>> ca663aa3
 }
 
 #[ast_node]

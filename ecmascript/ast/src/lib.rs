--- conflicted
+++ resolved
@@ -31,16 +31,10 @@
 use std::fmt::{self, Debug, Display, Formatter};
 use std::io::{self, Write};
 use swc_atoms::JsWord;
-<<<<<<< HEAD
 use swc_common::{Span, Spanned, ToCode};
-=======
-use swc_common::{Span, Spanned};
-use swc_common::ToCode;
-use swc_macros::AstNode;
-
->>>>>>> 3d96c9bb
 mod macros;
 mod class;
+mod decl;
 mod expr;
 mod function;
 mod lit;

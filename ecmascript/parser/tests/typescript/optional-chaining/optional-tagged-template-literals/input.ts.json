--- conflicted
+++ resolved
@@ -79,7 +79,6 @@
                 "end": 8,
                 "ctxt": 0
               },
-<<<<<<< HEAD
               "tail": true,
               "cooked": {
                 "type": "StringLiteral",
@@ -100,7 +99,6 @@
                 },
                 "value": "foo",
                 "hasEscape": false
-=======
               "value": "foo",
               "hasEscape": false,
               "kind": {
@@ -120,7 +118,6 @@
               "kind": {
                 "type": "normal",
                 "containsQuote": false
->>>>>>> 9bc074ed
               }
             }
           ]

{
  "type": "Script",
  "span": {
    "start": 0,
    "end": 7,
    "ctxt": 0
  },
  "body": [
    {
      "type": "ExpressionStatement",
      "span": {
        "start": 0,
        "end": 7,
        "ctxt": 0
      },
      "expression": {
        "type": "TaggedTemplateExpression",
        "span": {
          "start": 0,
          "end": 6,
          "ctxt": 0
        },
        "tag": {
          "type": "Identifier",
          "span": {
            "start": 0,
            "end": 1,
            "ctxt": 0
          },
          "value": "f",
          "optional": false
        },
<<<<<<< HEAD
=======
        "expressions": [],
        "quasis": [
          {
            "type": "TemplateElement",
            "span": {
              "start": 5,
              "end": 5,
              "ctxt": 0
            },
            "tail": true,
            "cooked": {
              "type": "StringLiteral",
              "span": {
                "start": 5,
                "end": 5,
                "ctxt": 0
              },
              "value": "",
              "hasEscape": false,
              "kind": {
                "type": "normal",
                "containsQuote": false
              }
            },
            "raw": {
              "type": "StringLiteral",
              "span": {
                "start": 5,
                "end": 5,
                "ctxt": 0
              },
              "value": "",
              "hasEscape": false,
              "kind": {
                "type": "normal",
                "containsQuote": false
              }
            }
          }
        ],
>>>>>>> 9bc074ed
        "typeParameters": {
          "type": "TsTypeParameterInstantiation",
          "span": {
            "start": 1,
            "end": 4,
            "ctxt": 0
          },
          "params": [
            {
              "type": "TsTypeReference",
              "span": {
                "start": 2,
                "end": 3,
                "ctxt": 0
              },
              "typeName": {
                "type": "Identifier",
                "span": {
                  "start": 2,
                  "end": 3,
                  "ctxt": 0
                },
                "value": "T",
                "optional": false
              },
              "typeParams": null
            }
          ]
        },
        "template": {
          "type": "TemplateLiteral",
          "span": {
            "start": 4,
            "end": 6,
            "ctxt": 0
          },
          "expressions": [],
          "quasis": [
            {
              "type": "TemplateElement",
              "span": {
                "start": 5,
                "end": 5,
                "ctxt": 0
              },
              "tail": true,
              "cooked": {
                "type": "StringLiteral",
                "span": {
                  "start": 5,
                  "end": 5,
                  "ctxt": 0
                },
                "value": "",
                "hasEscape": false
              },
              "raw": {
                "type": "StringLiteral",
                "span": {
                  "start": 5,
                  "end": 5,
                  "ctxt": 0
                },
                "value": "",
                "hasEscape": false
              }
            }
          ]
        }
      }
    }
  ],
  "interpreter": null
}<|MERGE_RESOLUTION|>--- conflicted
+++ resolved
@@ -30,8 +30,6 @@
           "value": "f",
           "optional": false
         },
-<<<<<<< HEAD
-=======
         "expressions": [],
         "quasis": [
           {
@@ -72,7 +70,6 @@
             }
           }
         ],
->>>>>>> 9bc074ed
         "typeParameters": {
           "type": "TsTypeParameterInstantiation",
           "span": {

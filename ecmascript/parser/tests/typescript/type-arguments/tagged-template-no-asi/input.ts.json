--- conflicted
+++ resolved
@@ -37,8 +37,6 @@
             "value": "C",
             "optional": false
           },
-<<<<<<< HEAD
-=======
           "expressions": [],
           "quasis": [
             {
@@ -79,7 +77,6 @@
               }
             }
           ],
->>>>>>> 9bc074ed
           "typeParameters": {
             "type": "TsTypeParameterInstantiation",
             "span": {

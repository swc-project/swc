use super::{pat::PatType, util::ExprExt, *};
use crate::{lexer::TokenContext, token::AssignOpToken};
use either::Either;
use swc_atoms::js_word;
use swc_common::{ast_node, Spanned};

mod ops;
#[cfg(test)]
mod tests;
mod verifier;

impl<'a, I: Tokens> Parser<I> {
    pub fn parse_expr(&mut self) -> PResult<Box<Expr>> {
        trace_cur!(self, parse_expr);

        let expr = self.parse_assignment_expr()?;
        let start = expr.span().lo();

        if is!(self, ',') {
            let mut exprs = vec![expr];
            while eat!(self, ',') {
                exprs.push(self.parse_assignment_expr()?);
            }
            let end = exprs.last().unwrap().span().hi();
            return Ok(Box::new(Expr::Seq(SeqExpr {
                span: span!(self, start),
                exprs,
            })));
        }

        Ok(expr)
    }

    ///`parseMaybeAssign` (overridden)
    pub(super) fn parse_assignment_expr(&mut self) -> PResult<Box<Expr>> {
        trace_cur!(self, parse_assignment_expr);

        if self.input.syntax().typescript() {
            // Note: When the JSX plugin is on, type assertions (`<T> x`) aren't valid
            // syntax.

            if is!(self, JSXTagStart) {
                let cur_context = self.input.token_context().current();
                debug_assert_eq!(cur_context, Some(TokenContext::JSXOpeningTag));
                // Only time j_oTag is pushed is right after j_expr.
                debug_assert_eq!(
                    self.input.token_context().0[self.input.token_context().len() - 2],
                    TokenContext::JSXExpr
                );

                let res = self.try_parse_ts(|p| p.parse_assignment_expr_base().map(Some));
                if let Some(res) = res {
                    return Ok(res);
                } else {
                    debug_assert_eq!(
                        self.input.token_context().current(),
                        Some(TokenContext::JSXOpeningTag)
                    );
                    self.input.token_context_mut().pop();
                    debug_assert_eq!(
                        self.input.token_context().current(),
                        Some(TokenContext::JSXExpr)
                    );
                    self.input.token_context_mut().pop();
                }
            }
        }

        if self.input.syntax().typescript()
            && (is_one_of!(self, '<', JSXTagStart))
            && peeked_is!(self, IdentName)
        {
            let res = self.try_parse_ts(|p| {
                let type_parameters = p.parse_ts_type_params()?;
                let mut arrow = p.parse_assignment_expr_base()?;
                match *arrow {
                    Expr::Arrow(ArrowExpr {
                        ref mut span,
                        ref mut type_params,
                        ..
                    }) => {
                        *span = Span::new(type_parameters.span.lo, span.hi, Default::default());
                        *type_params = Some(type_parameters);
                    }
                    _ => unexpected!(p, "("),
                }
                Ok(Some(arrow))
            });
            if let Some(res) = res {
                return Ok(res);
            }
        }

        self.parse_assignment_expr_base()
    }

    /// Parse an assignment expression. This includes applications of
    /// operators like `+=`.
    ///
    /// `parseMaybeAssign`
    fn parse_assignment_expr_base(&mut self) -> PResult<Box<Expr>> {
        trace_cur!(self, parse_assignment_expr_base);

        if self.ctx().in_generator && is!(self, "yield") {
            return self.parse_yield_expr();
        }

        self.state.potential_arrow_start = match *cur!(self, true)? {
            Word(Word::Ident(..)) | tok!('(') | tok!("yield") => Some(cur_pos!(self)),
            _ => None,
        };

        let start = cur_pos!(self);

        // Try to parse conditional expression.
        let cond = self.parse_cond_expr()?;

        return_if_arrow!(self, cond);

        match *cond {
            // if cond is conditional expression but not left-hand-side expression,
            // just return it.
            Expr::Cond(..) | Expr::Bin(..) | Expr::Unary(..) | Expr::Update(..) => return Ok(cond),
            _ => {}
        }

        self.finish_assignment_expr(start, cond)
    }

    fn finish_assignment_expr(&mut self, start: BytePos, cond: Box<Expr>) -> PResult<Box<Expr>> {
        trace_cur!(self, finish_assignment_expr);

        match cur!(self, false) {
            Ok(&Token::AssignOp(op)) => {
                let left = if op == AssignOpToken::Assign {
                    self.reparse_expr_as_pat(PatType::AssignPat, cond)
                        .map(Box::new)
                        .map(PatOrExpr::Pat)?
                } else {
                    //It is an early Reference Error if IsValidSimpleAssignmentTarget of
                    // LeftHandSideExpression is false.
                    if !self.input.syntax().typescript()
                        && !cond.is_valid_simple_assignment_target(self.ctx().strict)
                    {
                        self.emit_err(cond.span(), SyntaxError::NotSimpleAssign)
                    }
                    let is_eval_or_arguments = match *cond {
                        Expr::Ident(ref i) => {
                            i.sym == js_word!("eval") || i.sym == js_word!("arguments")
                        }
                        _ => false,
                    };
                    if self.input.syntax().typescript() && is_eval_or_arguments {
                        self.emit_strict_mode_err(cond.span(), SyntaxError::TS1100);
                    }

                    // TODO
                    PatOrExpr::Expr(cond)
                };

                bump!(self);
                let right = self.parse_assignment_expr()?;
                Ok(Box::new(Expr::Assign(AssignExpr {
                    span: span!(self, start),
                    op,
                    // TODO:
                    left,
                    right,
                })))
            }
            _ => Ok(cond),
        }
    }

    /// Spec: 'ConditionalExpression'
    fn parse_cond_expr(&mut self) -> PResult<Box<Expr>> {
        trace_cur!(self, parse_cond_expr);

        let start = cur_pos!(self);

        let test = self.parse_bin_expr()?;
        return_if_arrow!(self, test);

        if eat!(self, '?') {
            let ctx = Context {
                in_cond_expr: true,
                include_in_expr: true,
                ..self.ctx()
            };
            let cons = self.with_ctx(ctx).parse_assignment_expr()?;
            expect!(self, ':');
            let ctx = Context {
                in_cond_expr: true,
                ..self.ctx()
            };
            let alt = self.with_ctx(ctx).parse_assignment_expr()?;
            let span = Span::new(start, alt.span().hi(), Default::default());
            Ok(Box::new(Expr::Cond(CondExpr {
                span,
                test,
                cons,
                alt,
            })))
        } else {
            Ok(test)
        }
    }

    /// Parse a primary expression or arrow function
    #[allow(clippy::cognitive_complexity)]
    pub(super) fn parse_primary_expr(&mut self) -> PResult<Box<Expr>> {
        trace_cur!(self, parse_primary_expr);

        let _ = self.input.cur();
        let start = cur_pos!(self);

        let can_be_arrow = self
            .state
            .potential_arrow_start
            .map(|s| s == start)
            .unwrap_or(false);

        match self.input.cur() {
            Some(tok) => match tok {
                tok!("this") => {
                    self.input.bump();
                    return Ok(Box::new(Expr::This(ThisExpr {
                        span: span!(self, start),
                    })));
                }

                tok!("import") => {
                    let import = self.parse_ident_name()?;
                    if self.input.syntax().import_meta() && is!(self, '.') {
                        return self
                            .parse_import_meta_prop(import)
                            .map(Expr::MetaProp)
                            .map(Box::new);
                    }

                    return self.parse_dynamic_import(start, import);
                }

                tok!("async") => {
                    if peeked_is!(self, "function")
                        && !self.input.has_linebreak_between_cur_and_peeked()
                    {
                        // handle `async function` expression
                        return self.parse_async_fn_expr();
                    }

                    if can_be_arrow && self.input.syntax().typescript() && peeked_is!(self, '<') {
                        // try parsing `async<T>() => {}`
                        if let Some(res) = self.try_parse_ts(|p| {
                            let start = cur_pos!(p);
                            assert_and_bump!(p, "async");
                            p.try_parse_ts_generic_async_arrow_fn(start)
                        }) {
                            return Ok(Box::new(Expr::Arrow(res)));
                        }
                    }

                    if can_be_arrow && peeked_is!(self, '(') {
                        expect!(self, "async");
                        let async_span = self.input.prev_span();
                        return self.parse_paren_expr_or_arrow_fn(can_be_arrow, Some(async_span));
                    }
                }

                tok!('[') => {
                    return self.parse_array_lit();
                }

                tok!('{') => {
                    return self.parse_object();
                }

                // Handle FunctionExpression and GeneratorExpression
                tok!("function") => {
                    return self.parse_fn_expr();
                }

                // Literals
                tok!("null")
                | tok!("true")
                | tok!("false")
                | Token::Num(..)
                | Token::BigInt(..)
                | Token::Str { .. } => {
                    return Ok(Box::new(Expr::Lit(self.parse_lit()?)));
                }

                // Regexp
                Token::Regex(..) => match bump!(self) {
                    Token::Regex(exp, flags) => {
                        return Ok(Box::new(Expr::Lit(Lit::Regex(Regex {
                            span: span!(self, start),
                            exp,
                            flags,
                        }))));
                    }
                    _ => unreachable!(),
                },

                tok!('`') => {
                    // parse template literal
                    return Ok(Box::new(Expr::Tpl(self.parse_tpl()?)));
                }

                tok!('(') => {
                    return self.parse_paren_expr_or_arrow_fn(can_be_arrow, None);
                }

                _ => {}
            },
            None => {}
        }

        let decorators = self.parse_decorators(false)?;

        if is!(self, "class") {
            return self.parse_class_expr(start, decorators);
        }

        if is!(self, "let")
            || (self.input.syntax().typescript() && is!(self, IdentName))
            || is!(self, IdentRef)
        {
            // TODO: Handle [Yield, Await]
            let id = self.parse_ident_name()?;
            match id.sym {
                //                    js_word!("eval") | js_word!("arguments") => {
                //                        self.emit_err(id.span,
                // SyntaxError::EvalAndArgumentsInStrict)
                // }
                js_word!("yield")
                | js_word!("static")
                | js_word!("implements")
                | js_word!("let")
                | js_word!("package")
                | js_word!("private")
                | js_word!("protected")
                | js_word!("public") => {
                    self.emit_strict_mode_err(
                        self.input.prev_span(),
                        SyntaxError::InvalidIdentInStrict,
                    );
                }
                _ => {}
            }

            if can_be_arrow && id.sym == js_word!("async") && is!(self, BindingIdent) {
                // async a => body
                let arg = self.parse_binding_ident().map(Pat::from)?;
                let params = vec![arg];
                expect!(self, "=>");
                let body = self.parse_fn_body(true, false)?;

                return Ok(Box::new(Expr::Arrow(ArrowExpr {
                    span: span!(self, start),
                    body,
                    params,
                    is_async: true,
                    is_generator: false,
                    return_type: None,
                    type_params: None,
                })));
            } else if can_be_arrow && !self.input.had_line_break_before_cur() && eat!(self, "=>") {
                let params = vec![id.into()];
                let body = self.parse_fn_body(false, false)?;

                return Ok(Box::new(Expr::Arrow(ArrowExpr {
                    span: span!(self, start),
                    body,
                    params,
                    is_async: false,
                    is_generator: false,
                    // TODO
                    return_type: None,
                    // TODO
                    type_params: None,
                })));
            } else {
                return Ok(Box::new(Expr::Ident(id)));
            }
        }

        unexpected!(
            self,
            "this, import, async, function, [ for array literal, { for object literal, @ for \
             decorator, function, class, null, true, false, number, bigint, string, regexp, ` for \
             template literal, (, or an identifier"
        )
    }

    fn parse_array_lit(&mut self) -> PResult<Box<Expr>> {
        trace_cur!(self, parse_array_lit);

        let start = cur_pos!(self);

        assert_and_bump!(self, '[');
        let mut elems = vec![];

        while !eof!(self) && !is!(self, ']') {
            if is!(self, ',') {
                expect!(self, ',');
                elems.push(None);
                continue;
            }
            elems.push(
                self.include_in_expr(true)
                    .parse_expr_or_spread()
                    .map(Some)?,
            );
            if is!(self, ',') {
                expect!(self, ',');
            }
        }

        expect!(self, ']');

        let span = span!(self, start);
        Ok(Box::new(Expr::Array(ArrayLit { span, elems })))
    }

    fn parse_member_expr(&mut self) -> PResult<Box<Expr>> {
        self.parse_member_expr_or_new_expr(false)
    }

    /// `parseImportMetaProperty`
    pub(super) fn parse_import_meta_prop(&mut self, import: Ident) -> PResult<MetaPropExpr> {
        let start = cur_pos!(self);

        let meta = import;

        expect!(self, '.');

        let prop = if is!(self, "meta") {
            self.parse_ident_name()?
        } else {
            unexpected!(self, "meta");
        };

        Ok(MetaPropExpr { meta, prop })
    }

    /// `is_new_expr`: true iff we are parsing production 'NewExpression'.
    fn parse_member_expr_or_new_expr(&mut self, is_new_expr: bool) -> PResult<Box<Expr>> {
        trace_cur!(self, parse_member_expr_or_new_expr);

        let start = cur_pos!(self);
        if eat!(self, "new") {
            let span_of_new = span!(self, start);
            if eat!(self, '.') {
                let start_of_target = cur_pos!(self);
                if eat!(self, "target") {
                    let expr = Box::new(Expr::MetaProp(MetaPropExpr {
                        meta: Ident::new(js_word!("new"), span_of_new),
                        prop: Ident::new(js_word!("target"), span!(self, start_of_target)),
                    }));

                    return self.parse_subscripts(ExprOrSuper::Expr(expr), true);
                }

                unexpected!(self, "target")
            }

            // 'NewExpression' allows new call without paren.
            let callee = self.parse_member_expr_or_new_expr(is_new_expr)?;
            return_if_arrow!(self, callee);

            let type_args = if self.input.syntax().typescript() && is!(self, '<') {
                self.try_parse_ts(|p| {
                    let args = p.parse_ts_type_args()?;
                    if !is!(p, '(') {
                        // This will fail
                        expect!(p, '(');
                    }
                    Ok(Some(args))
                })
            } else {
                None
            };

            if !is_new_expr || is!(self, '(') {
                // Parsed with 'MemberExpression' production.
                let args = self.parse_args(false).map(Some)?;

                let new_expr = ExprOrSuper::Expr(Box::new(Expr::New(NewExpr {
                    span: span!(self, start),
                    callee,
                    args,
                    type_args,
                })));

                // We should parse subscripts for MemberExpression.
                // Because it's left recursive.
                return self.parse_subscripts(new_expr, true);
            }

            // Parsed with 'NewExpression' production.

            return Ok(Box::new(Expr::New(NewExpr {
                span: span!(self, start),
                callee,
                args: None,
                type_args,
            })));
        }

        if eat!(self, "super") {
            let base = ExprOrSuper::Super(Super {
                span: span!(self, start),
            });
            return self.parse_subscripts(base, true);
        }
        let obj = self.parse_primary_expr()?;
        return_if_arrow!(self, obj);

        self.parse_subscripts(ExprOrSuper::Expr(obj), true)
    }

    /// Parse `NewExpression`.
    /// This includes `MemberExpression`.
    pub(super) fn parse_new_expr(&mut self) -> PResult<Box<Expr>> {
        trace_cur!(self, parse_new_expr);

        self.parse_member_expr_or_new_expr(true)
    }

    /// Parse `Arguments[Yield, Await]`
    pub(super) fn parse_args(&mut self, is_dynamic_import: bool) -> PResult<Vec<ExprOrSpread>> {
        trace_cur!(self, parse_args);

        let start = cur_pos!(self);
        expect!(self, '(');

        let mut first = true;
        let mut expr_or_spreads = vec![];

        while !eof!(self) && !is!(self, ')') {
            if first {
                first = false;
            } else {
                expect!(self, ',');
                // Handle trailing comma.
                if is!(self, ')') {
                    if is_dynamic_import {
                        syntax_error!(
                            self,
                            span!(self, start),
                            SyntaxError::TrailingCommaInsideImport
                        )
                    }

                    break;
                }
            }

            expr_or_spreads.push(self.include_in_expr(true).parse_expr_or_spread()?);
        }

        expect!(self, ')');
        Ok(expr_or_spreads)
    }

    /// AssignmentExpression[+In, ?Yield, ?Await]
    /// ...AssignmentExpression[+In, ?Yield, ?Await]
    pub(super) fn parse_expr_or_spread(&mut self) -> PResult<ExprOrSpread> {
        trace_cur!(self, parse_expr_or_spread);

        let start = cur_pos!(self);

        if eat!(self, "...") {
            let spread = Some(span!(self, start));
            self.include_in_expr(true)
                .parse_assignment_expr()
                .map(|expr| ExprOrSpread { spread, expr })
        } else {
            self.parse_assignment_expr()
                .map(|expr| ExprOrSpread { spread: None, expr })
        }
    }

    /// Parse paren expression or arrow function expression.
    fn parse_paren_expr_or_arrow_fn(
        &mut self,
        can_be_arrow: bool,
        async_span: Option<Span>,
    ) -> PResult<Box<Expr>> {
        trace_cur!(self, parse_paren_expr_or_arrow_fn);

        let expr_start = async_span.map(|x| x.lo()).unwrap_or(cur_pos!(self));

        // At this point, we can't know if it's parenthesized
        // expression or head of arrow function.
        // But as all patterns of javascript is subset of
        // expressions, we can parse both as expression.

        let paren_items = self.include_in_expr(true).parse_args_or_pats()?;
        let has_pattern = paren_items.iter().any(|item| match item {
            PatOrExprOrSpread::Pat(..) => true,
            _ => false,
        });

        // This is slow path. We handle arrow in conditional expression.
        if self.syntax().typescript() && self.ctx().in_cond_expr && is!(self, ':') {
            // TODO: Remove clone
            let items_ref = &paren_items;
            if let Some(expr) = self.try_parse_ts(|p| {
                let return_type = p.parse_ts_type_or_type_predicate_ann(&tok!(':'))?;

                expect!(p, "=>");

                let params = p
                    .parse_paren_items_as_params(items_ref.clone())?
                    .into_iter()
                    .collect();

                let body: BlockStmtOrExpr = p.parse_fn_body(async_span.is_some(), false)?;

                Ok(Some(Box::new(Expr::Arrow(ArrowExpr {
                    span: span!(p, expr_start),
                    is_async: async_span.is_some(),
                    is_generator: false,
                    params,
                    body,
                    return_type: Some(return_type),
                    type_params: None,
                }))))
            }) {
                return Ok(expr);
            }
        }

        let return_type = if !self.ctx().in_cond_expr
            && self.input.syntax().typescript()
            && is!(self, ':')
            && !self.ctx().in_case_cond
        {
            Some(self.parse_ts_type_or_type_predicate_ann(&tok!(':'))?)
        } else {
            None
        };

        // we parse arrow function at here, to handle it efficiently.
        if has_pattern || return_type.is_some() || is!(self, "=>") {
            if self.input.had_line_break_before_cur() {
                syntax_error!(
                    self,
                    span!(self, expr_start),
                    SyntaxError::LineBreakBeforeArrow
                );
            }
            if !can_be_arrow {
                syntax_error!(self, span!(self, expr_start), SyntaxError::ArrowNotAllowed);
            }
            expect!(self, "=>");

            let params = self
                .parse_paren_items_as_params(paren_items)?
                .into_iter()
                .collect();

            let body: BlockStmtOrExpr = self.parse_fn_body(async_span.is_some(), false)?;
            let arrow_expr = ArrowExpr {
                span: span!(self, expr_start),
                is_async: async_span.is_some(),
                is_generator: false,
                params,
                body,
                return_type,
                type_params: None,
            };
            match arrow_expr.body {
                BlockStmtOrExpr::BlockStmt(..) => match cur!(self, false) {
                    Ok(&Token::BinOp(..)) => {
                        // ) is required
                        self.emit_err(self.input.cur_span(), SyntaxError::TS1005);
                        let errored_expr =
                            self.parse_bin_op_recursively(Box::new(arrow_expr.into()), 0)?;

                        if !is!(self, ';') {
                            // ; is required
                            self.emit_err(self.input.cur_span(), SyntaxError::TS1005);
                        }

                        return Ok(errored_expr);
                    }
                    _ => {}
                },
                _ => {}
            }
            return Ok(Box::new(Expr::Arrow(arrow_expr)));
        }

        let expr_or_spreads = paren_items
            .into_iter()
            .map(|item| -> PResult<_> {
                match item {
                    PatOrExprOrSpread::ExprOrSpread(e) => Ok(e),
                    _ => syntax_error!(self, item.span(), SyntaxError::InvalidExpr),
                }
            })
            .collect::<Result<Vec<_>, _>>()?;
        if let Some(async_span) = async_span {
            // It's a call expression
            return Ok(Box::new(Expr::Call(CallExpr {
                span: span!(self, async_span.lo()),
                callee: ExprOrSuper::Expr(Box::new(Expr::Ident(Ident::new(
                    "async".into(),
                    async_span,
                )))),
                args: expr_or_spreads,
                type_args: None,
            })));
        }

        // It was not head of arrow function.

        if expr_or_spreads.is_empty() {
            syntax_error!(
                self,
                Span::new(expr_start, last_pos!(self), Default::default()),
                SyntaxError::EmptyParenExpr
            );
        }

        // TODO: Verify that invalid expression like {a = 1} does not exists.

        // ParenthesizedExpression cannot contain spread.
        if expr_or_spreads.len() == 1 {
            let expr = match expr_or_spreads.into_iter().next().unwrap() {
                ExprOrSpread {
                    spread: Some(..),
                    ref expr,
                } => syntax_error!(self, expr.span(), SyntaxError::SpreadInParenExpr),
                ExprOrSpread { expr, .. } => expr,
            };
            Ok(Box::new(Expr::Paren(ParenExpr {
                span: span!(self, expr_start),
                expr,
            })))
        } else {
            debug_assert!(expr_or_spreads.len() >= 2);

            let mut exprs = Vec::with_capacity(expr_or_spreads.len());
            for expr in expr_or_spreads {
                match expr {
                    ExprOrSpread {
                        spread: Some(..),
                        ref expr,
                    } => syntax_error!(self, expr.span(), SyntaxError::SpreadInParenExpr),
                    ExprOrSpread { expr, .. } => exprs.push(expr),
                }
            }
            debug_assert!(exprs.len() >= 2);

            // span of sequence expression should not include '(', ')'
            let seq_expr = Box::new(Expr::Seq(SeqExpr {
                span: Span::new(
                    exprs.first().unwrap().span().lo(),
                    exprs.last().unwrap().span().hi(),
                    Default::default(),
                ),
                exprs,
            }));
            Ok(Box::new(Expr::Paren(ParenExpr {
                span: span!(self, expr_start),
                expr: seq_expr,
            })))
        }
    }

    #[allow(clippy::vec_box)]
<<<<<<< HEAD
    fn parse_tpl_elements(&mut self) -> PResult<(Vec<Box<Expr>>, Vec<TplElement>)> {
        trace_cur!(parse_tpl_elements);
=======
    fn parse_tpl_elements(
        &mut self,
        is_tagged: bool,
    ) -> PResult<(Vec<Box<Expr>>, Vec<TplElement>)> {
        trace_cur!(self, parse_tpl_elements);
>>>>>>> 9bc074ed

        let mut exprs = vec![];

        let cur_elem = self.parse_tpl_element()?;
        let mut is_tail = cur_elem.tail;
        let mut quasis = vec![cur_elem];

        while !is_tail {
            expect!(self, "${");
            exprs.push(self.include_in_expr(true).parse_expr()?);
<<<<<<< HEAD
            expect!('}');
            let elem = self.parse_tpl_element()?;
=======
            expect!(self, '}');
            let elem = self.parse_tpl_element(is_tagged)?;
>>>>>>> 9bc074ed
            is_tail = elem.tail;
            quasis.push(elem);
        }

        Ok((exprs, quasis))
    }

    fn parse_tagged_tpl(
        &mut self,
        tag: Box<Expr>,
        type_params: Option<TsTypeParamInstantiation>,
    ) -> PResult<TaggedTpl> {
        let tagged_tpl_start = tag.span().lo();
        trace_cur!(self, parse_tagged_tpl);

<<<<<<< HEAD
        let tpl = self.parse_tpl()?;
=======
        assert_and_bump!(self, '`');

        let (exprs, quasis) = self.parse_tpl_elements(false)?;

        expect!(self, '`');
>>>>>>> 9bc074ed

        let span = span!(self, tagged_tpl_start);
        Ok(TaggedTpl {
            span,
            tag,
            type_params,
            tpl,
        })
    }

    pub(super) fn parse_tpl(&mut self) -> PResult<Tpl> {
        trace_cur!(self, parse_tpl);
        let start = cur_pos!(self);

        assert_and_bump!(self, '`');

        let (exprs, quasis) = self.parse_tpl_elements()?;

        expect!(self, '`');

        let span = span!(self, start);
        Ok(Tpl {
            span,
            exprs,
            quasis,
        })
    }

<<<<<<< HEAD
    fn parse_tpl_element(&mut self) -> PResult<TplElement> {
        let start = cur_pos!();
=======
    pub(super) fn parse_tpl_element(&mut self, is_tagged: bool) -> PResult<TplElement> {
        let start = cur_pos!(self);
>>>>>>> 9bc074ed

        let (raw, cooked) = match *cur!(self, true)? {
            Token::Template { .. } => match bump!(self) {
                Token::Template {
                    raw,
                    cooked,
                    has_escape,
                } => (
                    Str {
                        span: span!(self, start),
                        value: raw,
                        has_escape,
                        kind: StrKind::Normal {
                            contains_quote: false,
                        },
                    },
                    cooked.map(|cooked| Str {
                        span: span!(self, start),
                        value: cooked,
                        has_escape,
                        kind: StrKind::Normal {
                            contains_quote: false,
                        },
                    }),
                ),
                _ => unreachable!(),
            },
            _ => unexpected!(self, "template token"),
        };
        let tail = is!(self, '`');
        Ok(TplElement {
            span: span!(self, start),
            raw,
            tail,

            cooked,
        })
    }

    fn parse_subscripts(&mut self, mut obj: ExprOrSuper, no_call: bool) -> PResult<Box<Expr>> {
        loop {
            obj = match self.parse_subscript(obj, no_call)? {
                (expr, false) => return Ok(expr),
                (expr, true) => ExprOrSuper::Expr(expr),
            }
        }
    }

    /// returned bool is true if this method should be called again.
    #[allow(clippy::cognitive_complexity)]
    fn parse_subscript(&mut self, obj: ExprOrSuper, no_call: bool) -> PResult<(Box<Expr>, bool)> {
        let _ = cur!(self, false);
        let start = obj.span().lo();

        if self.input.syntax().typescript() {
            if !self.input.had_line_break_before_cur() && is!(self, '!') {
                self.input.set_expr_allowed(false);
                assert_and_bump!(self, '!');

                let expr = match obj {
                    ExprOrSuper::Super(..) => unimplemented!("super!"),
                    ExprOrSuper::Expr(expr) => expr,
                };
                return Ok((
                    Box::new(Expr::TsNonNull(TsNonNullExpr {
                        span: span!(self, start),
                        expr,
                    })),
                    true,
                ));
            }

            if {
                match obj {
                    ExprOrSuper::Expr(..) => true,
                    // super() cannot be generic
                    _ => false,
                }
            } && is!(self, '<')
            {
                let obj_ref = &obj;
                // tsTryParseAndCatch is expensive, so avoid if not necessary.
                // There are number of things we are going to "maybe" parse, like type arguments
                // on tagged template expressions. If any of them fail, walk it back and
                // continue.
                let result = self.try_parse_ts(|p| {
                    if !no_call
                        && p.at_possible_async(match obj_ref {
                            ExprOrSuper::Expr(ref expr) => &*expr,
                            _ => unreachable!(),
                        })?
                    {
                        // Almost certainly this is a generic async function `async <T>() => ...
                        // But it might be a call with a type argument `async<T>();`
                        let async_arrow_fn = p.try_parse_ts_generic_async_arrow_fn(start)?;
                        if let Some(async_arrow_fn) = async_arrow_fn {
                            return Ok(Some((Box::new(Expr::Arrow(async_arrow_fn)), true)));
                        }
                    }

                    let type_args = p.parse_ts_type_args()?;

                    if !no_call && is!(p, '(') {
                        // possibleAsync always false here, because we would have handled it
                        // above. (won't be any undefined arguments)
                        let args = p.parse_args(is_import(&obj))?;

                        Ok(Some((
                            Box::new(Expr::Call(CallExpr {
                                span: span!(p, start),
                                callee: obj_ref.clone(),
                                type_args: Some(type_args),
                                args,
                            })),
                            true,
                        )))
                    } else if is!(p, '`') {
                        p.parse_tagged_tpl(
                            match *obj_ref {
                                ExprOrSuper::Expr(ref obj) => obj.clone(),
                                _ => unreachable!(),
                            },
                            Some(type_args),
                        )
                        .map(|expr| (Box::new(Expr::TaggedTpl(expr)), true))
                        .map(Some)
                    } else {
                        if no_call {
                            unexpected!(p, "`")
                        } else {
                            unexpected!(p, "( or `")
                        }
                    }
                });
                if let Some(result) = result {
                    return Ok(result);
                }
            }
        }

        let question_dot_token =
            if self.input.syntax().optional_chaining() && is!(self, '?') && peeked_is!(self, '.') {
                let start = cur_pos!(self);
                eat!(self, '?');
                Some(span!(self, start))
            } else {
                None
            };

        /// Wrap with optional chaining
        macro_rules! wrap {
            ($e:expr) => {{
                if let Some(question_dot_token) = question_dot_token {
                    Expr::OptChain(OptChainExpr {
                        span: span!(self, start),
                        question_dot_token,
                        expr: Box::new($e),
                    })
                } else {
                    $e
                }
            }};
        }

        // $obj[name()]
        if (question_dot_token.is_some()
            && is!(self, '.')
            && peeked_is!(self, '[')
            && eat!(self, '.')
            && eat!(self, '['))
            || eat!(self, '[')
        {
            let prop = self.include_in_expr(true).parse_expr()?;
            expect!(self, ']');
            let span = Span::new(obj.span().lo(), self.input.last_pos(), Default::default());
            debug_assert_eq!(obj.span().lo(), span.lo());

            return Ok((
                Box::new(wrap!(Expr::Member(MemberExpr {
                    span,
                    obj,
                    prop,
                    computed: true,
                }))),
                true,
            ));
        }

        if (question_dot_token.is_some()
            && is!(self, '.')
            && peeked_is!(self, '(')
            && eat!(self, '.'))
            || (!no_call && (is!(self, '(')))
        {
            let args = self.parse_args(is_import(&obj))?;
            return Ok((
                Box::new(wrap!(Expr::Call(CallExpr {
                    span: span!(self, start),
                    callee: obj,
                    args,
                    type_args: None,
                }))),
                true,
            ));
        }

        // member expression
        // $obj.name
        if eat!(self, '.') {
            let prop: Box<Expr> = Box::new(self.parse_maybe_private_name().map(|e| match e {
                Either::Left(p) => Expr::PrivateName(p),
                Either::Right(i) => Expr::Ident(i),
            })?);
            let span = span!(self, obj.span().lo());
            debug_assert_eq!(obj.span().lo(), span.lo());
            debug_assert_eq!(prop.span().hi(), span.hi());

            return Ok((
                Box::new(wrap!(Expr::Member(MemberExpr {
                    span,
                    obj,

                    prop,
                    computed: false,
                }))),
                true,
            ));
        }

        match obj {
            ExprOrSuper::Expr(expr) => {
                // MemberExpression[?Yield, ?Await] TemplateLiteral[?Yield, ?Await, +Tagged]
                if is!(self, '`') {
                    let tpl = self.parse_tagged_tpl(expr, None)?;
                    return Ok((Box::new(Expr::TaggedTpl(tpl)), true));
                }

                Ok((expr, false))
            }
            ExprOrSuper::Super(..) => {
                if no_call {
                    syntax_error!(self, self.input.cur_span(), SyntaxError::InvalidSuperCall);
                }
                syntax_error!(self, self.input.cur_span(), SyntaxError::InvalidSuper);
            }
        }
    }
    /// Parse call, dot, and `[]`-subscript expressions.
    pub(super) fn parse_lhs_expr(&mut self) -> PResult<Box<Expr>> {
        let start = cur_pos!(self);

        // parse jsx
        if self.input.syntax().jsx() {
            fn into_expr(e: Either<JSXFragment, JSXElement>) -> Box<Expr> {
                match e {
                    Either::Left(l) => Box::new(l.into()),
                    Either::Right(r) => Box::new(Box::new(r).into()),
                }
            }
            match *cur!(self, true)? {
                Token::JSXText { .. } => {
                    return self
                        .parse_jsx_text()
                        .map(Lit::JSXText)
                        .map(Expr::Lit)
                        .map(Box::new);
                }
                Token::JSXTagStart => {
                    return self.parse_jsx_element().map(into_expr);
                }
                _ => {}
            }

            if is!(self, '<') && !peeked_is!(self, '!') {
                // In case we encounter an lt token here it will always be the start of
                // jsx as the lt sign is not allowed in places that expect an expression

                // FIXME:
                // self.finishToken(tt.jsxTagStart);

                return self.parse_jsx_element().map(into_expr);
            }
        }

        // `super()` can't be handled from parse_new_expr()
        if eat!(self, "super") {
            let obj = ExprOrSuper::Super(Super {
                span: span!(self, start),
            });
            return self.parse_subscripts(obj, false);
        }

        let callee = self.parse_new_expr()?;
        return_if_arrow!(self, callee);

        let type_args = if self.input.syntax().typescript() && is!(self, '<') {
            self.try_parse_ts(|p| {
                let type_args = p.parse_ts_type_args()?;
                if is!(p, '(') {
                    Ok(Some(type_args))
                } else {
                    Ok(None)
                }
            })
        } else {
            None
        };

        if let Expr::New(ne @ NewExpr { args: None, .. }) = *callee {
            // If this is parsed using 'NewExpression' rule, just return it.
            // Because it's not left-recursive.
            if type_args.is_some() {
                // This fails with `expected (`
                expect!(self, '(');
            }
            debug_assert_ne!(
                cur!(self, false).ok(),
                Some(&tok!('(')),
                "parse_new_expr() should eat paren if it exists"
            );
            return Ok(Box::new(Expr::New(NewExpr { type_args, ..ne })));
        }
        // 'CallExpr' rule contains 'MemberExpr (...)',
        // and 'MemberExpr' rule contains 'new MemberExpr (...)'

        if is!(self, '(') {
            // This is parsed using production MemberExpression,
            // which is left-recursive.
            let callee = ExprOrSuper::Expr(callee);
            let args = self.parse_args(is_import(&callee))?;

            let call_expr = Box::new(Expr::Call(CallExpr {
                span: span!(self, start),

                callee,
                args,
                type_args,
            }));

            return self.parse_subscripts(ExprOrSuper::Expr(call_expr), false);
        }
        if type_args.is_some() {
            // This fails
            expect!(self, '(');
        }

        // This is parsed using production 'NewExpression', which contains
        // 'MemberExpression'
        Ok(callee)
    }

    pub(super) fn parse_expr_or_pat(&mut self) -> PResult<Box<Expr>> {
        self.parse_expr()
    }

    #[allow(clippy::cognitive_complexity)]
    pub(super) fn parse_args_or_pats(&mut self) -> PResult<Vec<PatOrExprOrSpread>> {
        trace_cur!(self, parse_args_or_pats);

        expect!(self, '(');

        let mut first = true;
        let mut items = vec![];
        let mut rest_span = None;

        // TODO(kdy1): optimize (once we parsed a pattern, we can parse everything else
        // as a pattern instead of reparsing)
        while !eof!(self) && !is!(self, ')') {
            if first {
                if is!(self, "async") {
                    // https://github.com/swc-project/swc/issues/410
                    self.state.potential_arrow_start = Some(cur_pos!(self));
                    let expr = self.parse_assignment_expr()?;
                    expect!(self, ')');
                    return Ok(vec![PatOrExprOrSpread::ExprOrSpread(ExprOrSpread {
                        expr,
                        spread: None,
                    })]);
                }
            } else {
                expect!(self, ',');
                // Handle trailing comma.
                if is!(self, ')') {
                    break;
                }
            }

            let start = cur_pos!(self);
            self.state.potential_arrow_start = Some(start);
            let modifier_start = start;

            let has_modifier = self.eat_any_ts_modifier()?;
            let pat_start = cur_pos!(self);

            let mut arg = {
                if self.input.syntax().typescript()
                    && (is!(self, IdentRef) || (is!(self, "...") && peeked_is!(self, IdentRef)))
                {
                    let spread = if eat!(self, "...") {
                        Some(self.input.prev_span())
                    } else {
                        None
                    };

                    // At here, we use parse_bin_expr() instead of parse_assignment_expr()
                    // because `x?: number` should not be parsed as a conditional expression
                    let expr = if spread.is_some() {
                        self.include_in_expr(true).parse_bin_expr()?
                    } else {
                        let mut expr = self.parse_bin_expr()?;

                        if let Ok(&Token::AssignOp(..)) = cur!(self, false) {
                            expr = self.finish_assignment_expr(start, expr)?
                        }

                        expr
                    };

                    ExprOrSpread { spread, expr }
                } else {
                    self.include_in_expr(true).parse_expr_or_spread()?
                }
            };

            let optional = if self.input.syntax().typescript() {
                if is!(self, '?') {
                    if peeked_is!(self, ',')
                        || peeked_is!(self, ':')
                        || peeked_is!(self, ')')
                        || peeked_is!(self, '=')
                    {
                        assert_and_bump!(self, '?');
                        let _ = cur!(self, false);
                        if arg.spread.is_some() {
                            self.emit_err(self.input.prev_span(), SyntaxError::TS1047);
                        }
                        match *arg.expr {
                            Expr::Ident(..) => {}
                            _ => {
                                syntax_error!(
                                    self,
                                    arg.span(),
                                    SyntaxError::TsBindingPatCannotBeOptional
                                )
                            }
                        }
                        true
                    } else if match arg {
                        ExprOrSpread { spread: None, .. } => true,
                        _ => false,
                    } {
                        expect!(self, '?');
                        let test = arg.expr;
                        let ctx = Context {
                            in_cond_expr: true,
                            include_in_expr: true,
                            ..self.ctx()
                        };
                        let cons = self.with_ctx(ctx).parse_assignment_expr()?;
                        expect!(self, ':');
                        let ctx = Context {
                            in_cond_expr: true,
                            ..self.ctx()
                        };
                        let alt = self.with_ctx(ctx).parse_assignment_expr()?;

                        arg = ExprOrSpread {
                            spread: None,
                            expr: Box::new(Expr::Cond(CondExpr {
                                span: Span::new(start, alt.span().hi(), Default::default()),

                                test,
                                cons,
                                alt,
                            })),
                        };

                        false
                    } else {
                        false
                    }
                } else {
                    false
                }
            } else {
                false
            };

            if optional || (self.input.syntax().typescript() && is!(self, ':')) {
                let start = cur_pos!(self);

                // TODO: `async(...args?: any[]) : any => {}`
                //
                // if self.input.syntax().typescript() && optional && arg.spread.is_some() {
                //     self.emit_err(self.input.prev_span(), SyntaxError::TS1047)
                // }

                let mut pat = self.reparse_expr_as_pat(PatType::BindingPat, arg.expr)?;
                if optional {
                    match pat {
                        Pat::Ident(ref mut i) => i.id.optional = true,
                        _ => unreachable!(),
                    }
                }
                if let Some(span) = arg.spread {
                    if let Some(rest_span) = rest_span {
                        if self.syntax().early_errors() {
                            // Rest pattern must be last one.
                            syntax_error!(self, rest_span, SyntaxError::NonLastRestParam);
                        }
                    }
                    rest_span = Some(span);
                    pat = Pat::Rest(RestPat {
                        span: span!(self, pat_start),
                        dot3_token: span,
                        arg: Box::new(pat),
                        type_ann: None,
                    });
                }
                match pat {
                    Pat::Ident(BindingIdent {
                        id: Ident { ref mut span, .. },
                        ref mut type_ann,
                        ..
                    })
                    | Pat::Array(ArrayPat {
                        ref mut type_ann,
                        ref mut span,
                        ..
                    })
                    | Pat::Assign(AssignPat {
                        ref mut type_ann,
                        ref mut span,
                        ..
                    })
                    | Pat::Object(ObjectPat {
                        ref mut type_ann,
                        ref mut span,
                        ..
                    })
                    | Pat::Rest(RestPat {
                        ref mut type_ann,
                        ref mut span,
                        ..
                    }) => {
                        let new_type_ann = self.try_parse_ts_type_ann()?;
                        if new_type_ann.is_some() {
                            *span =
                                Span::new(pat_start, self.input.prev_span().hi, Default::default());
                        }
                        *type_ann = new_type_ann;
                    }
                    Pat::Expr(ref expr) => unreachable!("invalid pattern: Expr({:?})", expr),
                    Pat::Invalid(ref i) => {
                        // We don't have to panic here.
                        // See: https://github.com/swc-project/swc/issues/1170
                        //
                        // Also, as an exact error is added to the errors while
                        // creating `Invalid`, we don't have to emit a new
                        // error.
                    }
                }

                if eat!(self, '=') {
                    let right = self.parse_assignment_expr()?;
                    pat = Pat::Assign(AssignPat {
                        span: span!(self, pat_start),
                        left: Box::new(pat),
                        right,
                        type_ann: None,
                    });
                }

                if has_modifier {
                    self.emit_err(span!(self, modifier_start), SyntaxError::TS2369);
                }

                items.push(PatOrExprOrSpread::Pat(pat))
            } else {
                if has_modifier {
                    self.emit_err(span!(self, modifier_start), SyntaxError::TS2369);
                }

                items.push(PatOrExprOrSpread::ExprOrSpread(arg));
            }

            // https://github.com/swc-project/swc/issues/433
            if first && eat!(self, "=>") && {
                debug_assert_eq!(items.len(), 1);
                match items[0] {
                    PatOrExprOrSpread::ExprOrSpread(ExprOrSpread { ref expr, .. })
                    | PatOrExprOrSpread::Pat(Pat::Expr(ref expr)) => match **expr {
                        Expr::Ident(..) => true,
                        _ => false,
                    },
                    PatOrExprOrSpread::Pat(Pat::Ident(..)) => true,
                    _ => false,
                }
            } {
                let params = self
                    .parse_paren_items_as_params(items)?
                    .into_iter()
                    .collect();

                let body: BlockStmtOrExpr = self.parse_fn_body(false, false)?;
                expect!(self, ')');
                let span = span!(self, start);

                return Ok(vec![PatOrExprOrSpread::ExprOrSpread(ExprOrSpread {
                    expr: Box::new(
                        ArrowExpr {
                            span,
                            body,
                            is_async: false,
                            is_generator: false,
                            params,
                            type_params: None,
                            return_type: None,
                        }
                        .into(),
                    ),
                    spread: None,
                })]);
            }

            first = false;
        }

        expect!(self, ')');
        Ok(items)
    }
}

#[ast_node]
pub(in crate::parser) enum PatOrExprOrSpread {
    #[tag("*")]
    Pat(Pat),
    #[tag("*")]
    ExprOrSpread(ExprOrSpread),
}

/// simple leaf methods.

impl<'a, I: Tokens> Parser<I> {
    fn parse_yield_expr(&mut self) -> PResult<Box<Expr>> {
        let start = cur_pos!(self);

        assert_and_bump!(self, "yield");
        debug_assert!(self.ctx().in_generator);

        // Spec says
        // YieldExpression cannot be used within the FormalParameters of a generator
        // function because any expressions that are part of FormalParameters are
        // evaluated before the resulting generator object is in a resumable state.
        if self.ctx().in_parameters {
            syntax_error!(self, self.input.prev_span(), SyntaxError::YieldParamInGen)
        }

        if is!(self, ';')
            || (!is!(self, '*') && !cur!(self, false).map(Token::starts_expr).unwrap_or(true))
        {
            Ok(Box::new(Expr::Yield(YieldExpr {
                span: span!(self, start),
                arg: None,
                delegate: false,
            })))
        } else {
            let has_star = eat!(self, '*');
            let arg = self.parse_assignment_expr()?;

            Ok(Box::new(Expr::Yield(YieldExpr {
                span: span!(self, start),
                arg: Some(arg),
                delegate: has_star,
            })))
        }
    }

    fn at_possible_async(&mut self, expr: &Expr) -> PResult<bool> {
        // TODO(kdy1): !this.state.containsEsc &&

        Ok(self.state.potential_arrow_start == Some(expr.span().lo())
            && match *expr {
                Expr::Ident(Ident {
                    sym: js_word!("async"),
                    ..
                }) => true,
                _ => false,
            })
    }

    /// 12.2.5 Array Initializer
    pub(super) fn parse_lit(&mut self) -> PResult<Lit> {
        let start = cur_pos!(self);

        let v = match *cur!(self, true)? {
            Word(Word::Null) => {
                bump!(self);
                let span = span!(self, start);
                Lit::Null(Null { span })
            }
            Word(Word::True) | Word(Word::False) => {
                let value = is!(self, "true");
                bump!(self);
                let span = span!(self, start);

                Lit::Bool(Bool { span, value })
            }
            Token::Str { .. } => match bump!(self) {
                Token::Str { value, has_escape } => Lit::Str(Str {
                    span: span!(self, start),
                    value,
                    has_escape,
                    kind: StrKind::Normal {
                        contains_quote: true,
                    },
                }),
                _ => unreachable!(),
            },
            Token::Num(..) => match bump!(self) {
                Token::Num(value) => Lit::Num(Number {
                    span: span!(self, start),
                    value,
                }),
                _ => unreachable!(),
            },
            Token::BigInt(..) => match bump!(self) {
                Token::BigInt(value) => Lit::BigInt(BigInt {
                    span: span!(self, start),
                    value,
                }),
                _ => unreachable!(),
            },
            _ => unreachable!("parse_lit should not be called"),
        };
        Ok(v)
    }

    pub(super) fn parse_dynamic_import(
        &mut self,
        start: BytePos,
        import_ident: Ident,
    ) -> PResult<Box<Expr>> {
        if !self.input.syntax().dynamic_import() {
            syntax_error!(self, span!(self, start), SyntaxError::DynamicImport);
        }

        let args = self.parse_args(true)?;
        let import = Box::new(Expr::Call(CallExpr {
            span: span!(self, start),
            callee: ExprOrSuper::Expr(Box::new(Expr::Ident(import_ident))),
            args,
            type_args: Default::default(),
        }));

        self.parse_subscripts(ExprOrSuper::Expr(import), true)
    }

    pub(super) fn check_assign_target(&mut self, expr: &Expr, deny_call: bool) {
        // We follow behavior of tsc
        if self.input.syntax().typescript() && self.syntax().early_errors() {
            let is_eval_or_arguments = match *expr {
                Expr::Ident(ref i) => i.sym == js_word!("eval") || i.sym == js_word!("arguments"),
                _ => false,
            };

            if is_eval_or_arguments {
                self.emit_strict_mode_err(expr.span(), SyntaxError::TS1100);
            }

            fn should_deny(e: &Expr, deny_call: bool) -> bool {
                match e {
                    Expr::Lit(..) => false,
                    Expr::Call(..) => deny_call,
                    Expr::Bin(..) => false,
                    Expr::Paren(ref p) => should_deny(&p.expr, deny_call),

                    _ => true,
                }
            }

            // It is an early Reference Error if LeftHandSideExpression is neither
            // an ObjectLiteral nor an ArrayLiteral and
            // IsValidSimpleAssignmentTarget of LeftHandSideExpression is false.
            if !is_eval_or_arguments
                && !expr.is_valid_simple_assignment_target(self.ctx().strict)
                && should_deny(&expr, deny_call)
            {
                self.emit_err(expr.span(), SyntaxError::TS2406);
            }
        } else {
            if !expr.is_valid_simple_assignment_target(self.ctx().strict) {
                self.emit_err(expr.span(), SyntaxError::TS2406);
            }
        }
    }
}

fn is_import(obj: &ExprOrSuper) -> bool {
    match *obj {
        ExprOrSuper::Expr(ref expr) => match **expr {
            Expr::Ident(Ident {
                sym: js_word!("import"),
                ..
            }) => true,
            _ => false,
        },
        _ => false,
    }
}<|MERGE_RESOLUTION|>--- conflicted
+++ resolved
@@ -773,16 +773,13 @@
     }
 
     #[allow(clippy::vec_box)]
-<<<<<<< HEAD
     fn parse_tpl_elements(&mut self) -> PResult<(Vec<Box<Expr>>, Vec<TplElement>)> {
         trace_cur!(parse_tpl_elements);
-=======
     fn parse_tpl_elements(
         &mut self,
         is_tagged: bool,
     ) -> PResult<(Vec<Box<Expr>>, Vec<TplElement>)> {
         trace_cur!(self, parse_tpl_elements);
->>>>>>> 9bc074ed
 
         let mut exprs = vec![];
 
@@ -793,13 +790,10 @@
         while !is_tail {
             expect!(self, "${");
             exprs.push(self.include_in_expr(true).parse_expr()?);
-<<<<<<< HEAD
             expect!('}');
             let elem = self.parse_tpl_element()?;
-=======
             expect!(self, '}');
             let elem = self.parse_tpl_element(is_tagged)?;
->>>>>>> 9bc074ed
             is_tail = elem.tail;
             quasis.push(elem);
         }
@@ -815,15 +809,12 @@
         let tagged_tpl_start = tag.span().lo();
         trace_cur!(self, parse_tagged_tpl);
 
-<<<<<<< HEAD
         let tpl = self.parse_tpl()?;
-=======
         assert_and_bump!(self, '`');
 
         let (exprs, quasis) = self.parse_tpl_elements(false)?;
 
         expect!(self, '`');
->>>>>>> 9bc074ed
 
         let span = span!(self, tagged_tpl_start);
         Ok(TaggedTpl {
@@ -852,13 +843,10 @@
         })
     }
 
-<<<<<<< HEAD
     fn parse_tpl_element(&mut self) -> PResult<TplElement> {
         let start = cur_pos!();
-=======
     pub(super) fn parse_tpl_element(&mut self, is_tagged: bool) -> PResult<TplElement> {
         let start = cur_pos!(self);
->>>>>>> 9bc074ed
 
         let (raw, cooked) = match *cur!(self, true)? {
             Token::Template { .. } => match bump!(self) {

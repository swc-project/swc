//! ECMAScript lexer.

use std::{cell::RefCell, char, iter::FusedIterator, rc::Rc};

use either::Either::{Left, Right};
use smallvec::{smallvec, SmallVec};
use smartstring::SmartString;
use swc_atoms::{Atom, AtomGenerator};
use swc_common::{comments::Comments, input::StringInput, BytePos, Span};
use swc_ecma_ast::{op, AssignOp, EsVersion};

use self::{
    comments_buffer::CommentsBuffer,
    state::State,
    table::{ByteHandler, BYTE_HANDLERS},
    util::*,
};
pub use self::{
    input::Input,
    state::{TokenContext, TokenContexts},
};
use crate::{
    error::{Error, SyntaxError},
<<<<<<< HEAD
    lexer::state::ContentTagState,
    token::*,
=======
    token::{BinOpToken, Token, Word},
>>>>>>> 5c6c82bc
    Context, Syntax,
};

mod comments_buffer;
pub mod input;
mod jsx;
mod number;
mod state;
mod table;
#[cfg(test)]
mod tests;
pub mod util;
mod whitespace;

pub(crate) type LexResult<T> = Result<T, Error>;

#[derive(Debug, Clone, Copy, PartialEq, Eq, PartialOrd, Ord)]
pub(crate) struct Char(u32);

impl From<char> for Char {
    fn from(c: char) -> Self {
        Char(c as u32)
    }
}

impl From<u32> for Char {
    fn from(c: u32) -> Self {
        Char(c)
    }
}

pub(crate) struct CharIter(SmallVec<[char; 7]>);

/// Ported from https://github.com/web-infra-dev/oxc/blob/99a4816ce7b6132b2667257984f9d92ae3768f03/crates/oxc_parser/src/lexer/mod.rs#L1349-L1374
impl IntoIterator for Char {
    type IntoIter = CharIter;
    type Item = char;

    #[allow(unsafe_code)]
    fn into_iter(self) -> Self::IntoIter {
        //        // TODO: Check if this is correct
        //        fn to_char(v: u8) -> char {
        //            char::from_digit(v as _, 16).unwrap_or('0')
        //        }

        CharIter(match char::from_u32(self.0) {
            Some(c) => smallvec![c],
            None => {
                let mut buf = smallvec![];

                let high = self.0 & 0xffff0000 >> 16;

                let low = self.0 & 0x0000ffff;

                // The second code unit of a surrogate pair is always in the range from 0xDC00
                // to 0xDFFF, and is called a low surrogate or a trail surrogate.
                if !(0xdc00..=0xdfff).contains(&low) {
                    buf.push('\\');
                    buf.push('u');
                    buf.extend(format!("{high:x}").chars());
                    buf.push('\\');
                    buf.push('u');
                    buf.extend(format!("{low:x}").chars());
                } else {
                    // `https://tc39.es/ecma262/#sec-utf16decodesurrogatepair`
                    let astral_code_point = (high - 0xd800) * 0x400 + low - 0xdc00 + 0x10000;

                    buf.push('\\');
                    buf.push('u');
                    buf.extend(format!("{astral_code_point:x}").chars());
                }

                buf
            }
        })
    }
}

impl Iterator for CharIter {
    type Item = char;

    fn next(&mut self) -> Option<Self::Item> {
        if self.0.is_empty() {
            None
        } else {
            Some(self.0.remove(0))
        }
    }
}

impl FusedIterator for CharIter {}

#[derive(Clone)]
pub struct Lexer<'a> {
    comments: Option<&'a dyn Comments>,
    /// [Some] if comment comment parsing is enabled. Otherwise [None]
    comments_buffer: Option<CommentsBuffer>,

    pub(crate) ctx: Context,
    input: StringInput<'a>,
    start_pos: BytePos,

    state: State,
    pub(crate) syntax: Syntax,
    pub(crate) target: EsVersion,

    errors: Rc<RefCell<Vec<Error>>>,
    module_errors: Rc<RefCell<Vec<Error>>>,

    atoms: Rc<RefCell<AtomGenerator>>,

    buf: Rc<RefCell<String>>,
}

impl FusedIterator for Lexer<'_> {}

impl<'a> Lexer<'a> {
    pub fn new(
        syntax: Syntax,
        target: EsVersion,
        input: StringInput<'a>,
        comments: Option<&'a dyn Comments>,
    ) -> Self {
        let start_pos = input.last_pos();

        Lexer {
            comments,
            comments_buffer: comments.is_some().then(CommentsBuffer::new),
            ctx: Default::default(),
            input,
            start_pos,
            state: State::new(syntax, start_pos),
            syntax,
            target,
            errors: Default::default(),
            module_errors: Default::default(),
            atoms: Default::default(),
            buf: Rc::new(RefCell::new(String::with_capacity(256))),
        }
    }

    /// Utility method to reuse buffer.
    fn with_buf<F, Ret>(&mut self, op: F) -> LexResult<Ret>
    where
        F: for<'any> FnOnce(&mut Lexer<'any>, &mut String) -> LexResult<Ret>,
    {
        let b = self.buf.clone();
        let mut buf = b.borrow_mut();
        buf.clear();

        op(self, &mut buf)
    }

    /// babel: `getTokenFromCode`
    fn read_token(&mut self) -> LexResult<Option<Token>> {
        let byte = match self.input.as_str().as_bytes().first() {
            Some(&v) => v,
            None => return Ok(None),
        };

        let handler = unsafe { *(&BYTE_HANDLERS as *const ByteHandler).offset(byte as isize) };

        match handler {
            Some(handler) => handler(self),
            None => {
                let start = self.cur_pos();
                self.input.bump_bytes(1);
                self.error_span(
                    pos_span(start),
                    SyntaxError::UnexpectedChar { c: byte as _ },
                )
            }
        }
    }

    /// `#`
    fn read_token_number_sign(&mut self) -> LexResult<Option<Token>> {
        debug_assert!(self.cur().is_some());

        unsafe {
            // Safety: cur() is Some('#')
            self.input.bump(); // '#'
        }

        // `#` can also be a part of shebangs, however they should have been
        // handled by `read_shebang()`
        debug_assert!(
            !self.input.is_at_start() || self.cur() != Some('!'),
            "#! should have already been handled by read_shebang()"
        );
        Ok(Some(Token::Hash))
    }

    /// Read a token given `.`.
    ///
    /// This is extracted as a method to reduce size of `read_token`.
    #[inline(never)]
    fn read_token_dot(&mut self) -> LexResult<Token> {
        // Check for eof
        let next = match self.input.peek() {
            Some(next) => next,
            None => {
                unsafe {
                    // Safety: cur() is Some(',')
                    self.input.bump();
                }
                return Ok(tok!('.'));
            }
        };
        if next.is_ascii_digit() {
            return self.read_number(true).map(|v| match v {
                Left((value, raw)) => Token::Num { value, raw },
                Right((value, raw)) => Token::BigInt { value, raw },
            });
        }

        unsafe {
            // Safety: cur() is Some
            // 1st `.`
            self.input.bump();
        }

        if next == '.' && self.input.peek() == Some('.') {
            unsafe {
                // Safety: peek() was Some

                self.input.bump(); // 2nd `.`
                self.input.bump(); // 3rd `.`
            }

            return Ok(tok!("..."));
        }

        Ok(tok!('.'))
    }

    /// Read a token given `?`.
    ///
    /// This is extracted as a method to reduce size of `read_token`.
    #[inline(never)]
    fn read_token_question_mark(&mut self) -> LexResult<Token> {
        match self.input.peek() {
            Some('?') => {
                unsafe {
                    // Safety: peek() was some
                    self.input.bump();
                    self.input.bump();
                }
                if self.input.cur() == Some('=') {
                    unsafe {
                        // Safety: cur() was some
                        self.input.bump();
                    }

                    return Ok(tok!("??="));
                }
                Ok(tok!("??"))
            }
            _ => {
                unsafe {
                    // Safety: peek() is callable only if cur() is Some
                    self.input.bump();
                }
                Ok(tok!('?'))
            }
        }
    }

    /// Read a token given `:`.
    ///
    /// This is extracted as a method to reduce size of `read_token`.
    #[inline(never)]
    fn read_token_colon(&mut self) -> LexResult<Token> {
        unsafe {
            // Safety: cur() is Some(':')
            self.input.bump();
        }
        Ok(tok!(':'))
    }

    /// Read a token given `0`.
    ///
    /// This is extracted as a method to reduce size of `read_token`.
    #[inline(never)]
    fn read_token_zero(&mut self) -> LexResult<Token> {
        let next = self.input.peek();

        let bigint = match next {
            Some('x') | Some('X') => self.read_radix_number::<16>(),
            Some('o') | Some('O') => self.read_radix_number::<8>(),
            Some('b') | Some('B') => self.read_radix_number::<2>(),
            _ => {
                return self.read_number(false).map(|v| match v {
                    Left((value, raw)) => Token::Num { value, raw },
                    Right((value, raw)) => Token::BigInt { value, raw },
                });
            }
        };

        bigint.map(|v| match v {
            Left((value, raw)) => Token::Num { value, raw },
            Right((value, raw)) => Token::BigInt { value, raw },
        })
    }

    /// Read a token given `|` or `&`.
    ///
    /// This is extracted as a method to reduce size of `read_token`.
    #[inline(never)]
    fn read_token_logical(&mut self, c: u8) -> LexResult<Token> {
        let had_line_break_before_last = self.had_line_break_before_last();
        let start = self.cur_pos();

        unsafe {
            // Safety: cur() is Some(c as char)
            self.input.bump();
        }
        let token = if c == b'&' {
            BinOpToken::BitAnd
        } else {
            BinOpToken::BitOr
        };

        // '|=', '&='
        if self.input.eat_byte(b'=') {
            return Ok(Token::AssignOp(match token {
                BinOpToken::BitAnd => AssignOp::BitAndAssign,
                BinOpToken::BitOr => AssignOp::BitOrAssign,
                _ => unreachable!(),
            }));
        }

        // '||', '&&'
        if self.input.cur() == Some(c as char) {
            unsafe {
                // Safety: cur() is Some(c)
                self.input.bump();
            }

            if self.input.cur() == Some('=') {
                unsafe {
                    // Safety: cur() is Some('=')
                    self.input.bump();
                }
                return Ok(Token::AssignOp(match token {
                    BinOpToken::BitAnd => op!("&&="),
                    BinOpToken::BitOr => op!("||="),
                    _ => unreachable!(),
                }));
            }

            // |||||||
            //   ^
            if had_line_break_before_last && token == BinOpToken::BitOr && self.is_str("||||| ") {
                let span = fixed_len_span(start, 7);
                self.emit_error_span(span, SyntaxError::TS1185);
                self.skip_line_comment(5);
                self.skip_space::<true>()?;
                return self.error_span(span, SyntaxError::TS1185);
            }

            return Ok(Token::BinOp(match token {
                BinOpToken::BitAnd => BinOpToken::LogicalAnd,
                BinOpToken::BitOr => BinOpToken::LogicalOr,
                _ => unreachable!(),
            }));
        }

        Ok(Token::BinOp(token))
    }

    /// Read a token given `*` or `%`.
    ///
    /// This is extracted as a method to reduce size of `read_token`.
    #[inline(never)]
    fn read_token_mul_mod(&mut self, c: u8) -> LexResult<Token> {
        let is_mul = c == b'*';
        unsafe {
            // Safety: cur() is Some(c)
            self.input.bump();
        }
        let mut token = if is_mul {
            Token::BinOp(BinOpToken::Mul)
        } else {
            Token::BinOp(BinOpToken::Mod)
        };

        // check for **
        if is_mul && self.input.eat_byte(b'*') {
            token = Token::BinOp(BinOpToken::Exp)
        }

        if self.input.eat_byte(b'=') {
            token = match token {
                Token::BinOp(BinOpToken::Mul) => Token::AssignOp(AssignOp::MulAssign),
                Token::BinOp(BinOpToken::Mod) => Token::AssignOp(AssignOp::ModAssign),
                Token::BinOp(BinOpToken::Exp) => Token::AssignOp(AssignOp::ExpAssign),
                _ => unreachable!(),
            }
        }

        Ok(token)
    }

    /// Read an escaped character for string literal.
    ///
    /// In template literal, we should preserve raw string.
    fn read_escaped_char(
        &mut self,
        raw: &mut Raw,
        in_template: bool,
    ) -> LexResult<Option<Vec<Char>>> {
        debug_assert_eq!(self.cur(), Some('\\'));

        let start = self.cur_pos();

        self.bump(); // '\'

        let c = match self.cur() {
            Some(c) => c,
            None => self.error_span(pos_span(start), SyntaxError::InvalidStrEscape)?,
        };

        macro_rules! push_c_and_ret {
            ($c:expr) => {{
                raw.push(c);
                $c
            }};
        }

        let c = match c {
            '\\' => push_c_and_ret!('\\'),
            'n' => push_c_and_ret!('\n'),
            'r' => push_c_and_ret!('\r'),
            't' => push_c_and_ret!('\t'),
            'b' => push_c_and_ret!('\u{0008}'),
            'v' => push_c_and_ret!('\u{000b}'),
            'f' => push_c_and_ret!('\u{000c}'),
            '\r' => {
                raw.push_str("\r");

                self.bump(); // remove '\r'

                if self.eat(b'\n') {
                    raw.push_str("\n");
                }

                return Ok(None);
            }
            '\n' | '\u{2028}' | '\u{2029}' => {
                match c {
                    '\n' => raw.push_str("\n"),
                    '\u{2028}' => raw.push_str("\u{2028}"),
                    '\u{2029}' => raw.push_str("\u{2029}"),
                    _ => unreachable!(),
                }
                self.bump();

                return Ok(None);
            }

            // read hexadecimal escape sequences
            'x' => {
                raw.push_str("x");

                self.bump(); // 'x'

                match self.read_int_u32::<16>(2, raw)? {
                    Some(val) => return Ok(Some(vec![Char::from(val)])),
                    None => self.error(
                        start,
                        SyntaxError::BadCharacterEscapeSequence {
                            expected: "2 hex characters",
                        },
                    )?,
                }
            }

            // read unicode escape sequences
            'u' => match self.read_unicode_escape(raw) {
                Ok(chars) => return Ok(Some(chars)),
                Err(err) => self.error(start, err.into_kind())?,
            },

            // octal escape sequences
            '0'..='7' => {
                raw.push(c);

                self.bump();

                let first_c = if c == '0' {
                    match self.cur() {
                        Some(next) if next.is_digit(8) => c,
                        // \0 is not an octal literal nor decimal literal.
                        _ => return Ok(Some(vec!['\u{0000}'.into()])),
                    }
                } else {
                    c
                };

                // TODO: Show template instead of strict mode
                if in_template {
                    self.error(start, SyntaxError::LegacyOctal)?
                }

                self.emit_strict_mode_error(start, SyntaxError::LegacyOctal);

                let mut value: u8 = first_c.to_digit(8).unwrap() as u8;

                macro_rules! one {
                    ($check:expr) => {{
                        let cur = self.cur();

                        match cur.and_then(|c| c.to_digit(8)) {
                            Some(v) => {
                                value = if $check {
                                    let new_val = value
                                        .checked_mul(8)
                                        .and_then(|value| value.checked_add(v as u8));
                                    match new_val {
                                        Some(val) => val,
                                        None => return Ok(Some(vec![Char::from(value as char)])),
                                    }
                                } else {
                                    value * 8 + v as u8
                                };

                                self.bump();
                                raw.push(cur.unwrap());
                            }
                            _ => return Ok(Some(vec![Char::from(value as u32)])),
                        }
                    }};
                }

                one!(false);
                one!(true);

                return Ok(Some(vec![Char::from(value as char)]));
            }
            _ => {
                raw.push(c);
                c
            }
        };

        unsafe {
            // Safety: cur() is Some(c) if this method is called.
            self.input.bump();
        }

        Ok(Some(vec![c.into()]))
    }

    fn read_token_plus_minus(&mut self, c: u8) -> LexResult<Option<Token>> {
        let start = self.cur_pos();

        unsafe {
            // Safety: cur() is Some(c), if this method is called.
            self.input.bump();
        }

        // '++', '--'
        Ok(Some(if self.input.cur() == Some(c as char) {
            unsafe {
                // Safety: cur() is Some(c)
                self.input.bump();
            }

            // Handle -->
            if self.state.had_line_break && c == b'-' && self.eat(b'>') {
                self.emit_module_mode_error(start, SyntaxError::LegacyCommentInModule);
                self.skip_line_comment(0);
                self.skip_space::<true>()?;
                return self.read_token();
            }

            if c == b'+' {
                Token::PlusPlus
            } else {
                Token::MinusMinus
            }
        } else if self.input.eat_byte(b'=') {
            Token::AssignOp(if c == b'+' {
                AssignOp::AddAssign
            } else {
                AssignOp::SubAssign
            })
        } else {
            Token::BinOp(if c == b'+' {
                BinOpToken::Add
            } else {
                BinOpToken::Sub
            })
        }))
    }

    fn read_token_bang_or_eq(&mut self, c: u8) -> LexResult<Option<Token>> {
        let start = self.cur_pos();
        let had_line_break_before_last = self.had_line_break_before_last();

        unsafe {
            // Safety: cur() is Some(c) if this method is called.
            self.input.bump();
        }

        Ok(Some(if self.input.eat_byte(b'=') {
            // "=="

            if self.input.eat_byte(b'=') {
                if c == b'!' {
                    Token::BinOp(BinOpToken::NotEqEq)
                } else {
                    // =======
                    //    ^
                    if had_line_break_before_last && self.is_str("====") {
                        self.emit_error_span(fixed_len_span(start, 7), SyntaxError::TS1185);
                        self.skip_line_comment(4);
                        self.skip_space::<true>()?;
                        return self.read_token();
                    }

                    Token::BinOp(BinOpToken::EqEqEq)
                }
            } else if c == b'!' {
                Token::BinOp(BinOpToken::NotEq)
            } else {
                Token::BinOp(BinOpToken::EqEq)
            }
        } else if c == b'=' && self.input.eat_byte(b'>') {
            // "=>"

            Token::Arrow
        } else if c == b'!' {
            Token::Bang
        } else {
            Token::AssignOp(AssignOp::Assign)
        }))
    }
}

impl<'a> Lexer<'a> {
    #[inline(never)]
    fn read_slash(&mut self) -> LexResult<Option<Token>> {
        debug_assert_eq!(self.cur(), Some('/'));

        // Divide operator
        self.bump();

        Ok(Some(if self.eat(b'=') {
            tok!("/=")
        } else {
            tok!('/')
        }))
    }

    fn read_content_tag_template(&mut self) -> LexResult<Token> {
        let start = self.cur_pos();
        loop {
            if !self.cur().is_some() {
                return self.error(start, SyntaxError::Eof);
            }
            if self.is_str("</template>") {
                self.state.content_tag_template = ContentTagState::Ending;
                let slice_end = self.cur_pos();
                return Ok(ContentTagContent {
                    value: unsafe {
                        // safety: we know start and slice_end are valid cursor
                        // positions because that's where we got them from
                        self.input.slice(start, slice_end)
                    }
                    .into(),
                });
            }
            self.bump();
        }
    }

    fn end_content_tag_template(&mut self) -> LexResult<Token> {
        let start = self.cur_pos();
        if !self.cur().is_some() || !self.is_str("</template>") {
            return self.error(start, SyntaxError::Eof);
        }
        for _ in 0..11 {
            self.bump();
        }
        self.state.content_tag_template = ContentTagState::None;
        Ok(ContentTagEnd)
    }

    #[inline(never)]
    fn read_token_lt_gt(&mut self) -> LexResult<Option<Token>> {
        debug_assert!(self.cur() == Some('<') || self.cur() == Some('>'));

        let had_line_break_before_last = self.had_line_break_before_last();
        let start = self.cur_pos();
        let c = self.cur().unwrap();
        self.bump();

        if c == '<' && self.is_str("template>") {
            // consume the rest of the opening <template> tag
            for _ in 0..9 {
                self.bump();
            }
            self.state.content_tag_template = ContentTagState::Reading;
            return Ok(Some(ContentTagStart));
        }

        if self.syntax.typescript() && self.ctx.in_type && !self.ctx.should_not_lex_lt_or_gt_as_type
        {
            if c == '<' {
                return Ok(Some(tok!('<')));
            } else if c == '>' {
                return Ok(Some(tok!('>')));
            }
        }

        // XML style comment. `<!--`
        if c == '<' && self.is(b'!') && self.peek() == Some('-') && self.peek_ahead() == Some('-') {
            self.skip_line_comment(3);
            self.skip_space::<true>()?;
            self.emit_module_mode_error(start, SyntaxError::LegacyCommentInModule);

            return self.read_token();
        }

        let mut op = if c == '<' {
            BinOpToken::Lt
        } else {
            BinOpToken::Gt
        };

        // '<<', '>>'
        if self.cur() == Some(c) {
            self.bump();
            op = if c == '<' {
                BinOpToken::LShift
            } else {
                BinOpToken::RShift
            };

            //'>>>'
            if c == '>' && self.cur() == Some(c) {
                self.bump();
                op = BinOpToken::ZeroFillRShift;
            }
        }

        let token = if self.eat(b'=') {
            match op {
                BinOpToken::Lt => Token::BinOp(BinOpToken::LtEq),
                BinOpToken::Gt => Token::BinOp(BinOpToken::GtEq),
                BinOpToken::LShift => Token::AssignOp(AssignOp::LShiftAssign),
                BinOpToken::RShift => Token::AssignOp(AssignOp::RShiftAssign),
                BinOpToken::ZeroFillRShift => Token::AssignOp(AssignOp::ZeroFillRShiftAssign),
                _ => unreachable!(),
            }
        } else {
            Token::BinOp(op)
        };

        // All conflict markers consist of the same character repeated seven times.
        // If it is a <<<<<<< or >>>>>>> marker then it is also followed by a space.
        // <<<<<<<
        //   ^
        // >>>>>>>
        //    ^
        if had_line_break_before_last
            && match op {
                BinOpToken::LShift if self.is_str("<<<<< ") => true,
                BinOpToken::ZeroFillRShift if self.is_str(">>>> ") => true,
                _ => false,
            }
        {
            self.emit_error_span(fixed_len_span(start, 7), SyntaxError::TS1185);
            self.skip_line_comment(5);
            self.skip_space::<true>()?;
            return self.read_token();
        }

        Ok(Some(token))
    }

    /// See https://tc39.github.io/ecma262/#sec-names-and-keywords
    fn read_ident_or_keyword(&mut self) -> LexResult<Token> {
        debug_assert!(self.cur().is_some());
        let start = self.cur_pos();

        let (word, has_escape) = self.read_word_as_str_with(|s| {
            use crate::token::Keyword::*;

            if s.len() == 1 || s.len() > 10 {
                {}
            } else {
                match s.as_bytes()[0] {
                    b'a' if s == "await" => return Await.into(),
                    b'b' if s == "break" => return Break.into(),
                    b'c' => match s {
                        "case" => return Case.into(),
                        "const" => return Const.into(),
                        "class" => return Class.into(),
                        "catch" => return Catch.into(),
                        "continue" => return Continue.into(),
                        _ => {}
                    },
                    b'd' => match s {
                        "do" => return Do.into(),
                        "default" => return Default_.into(),
                        "delete" => return Delete.into(),
                        "debugger" => return Debugger.into(),
                        _ => {}
                    },
                    b'e' => match s {
                        "else" => return Else.into(),
                        "export" => return Export.into(),
                        "extends" => return Extends.into(),
                        _ => {}
                    },
                    b'f' => match s {
                        "for" => return For.into(),
                        "false" => return Word::False,
                        "finally" => return Finally.into(),
                        "function" => return Function.into(),
                        _ => {}
                    },
                    b'i' => match s {
                        "if" => return If.into(),
                        "import" => return Import.into(),
                        "in" => return In.into(),
                        "instanceof" => return InstanceOf.into(),
                        _ => {}
                    },
                    b'l' if s == "let" => return Let.into(),
                    b'n' => match s {
                        "new" => return New.into(),
                        "null" => return Word::Null,
                        _ => {}
                    },
                    b'r' if s == "return" => return Return.into(),
                    b's' => match s {
                        "super" => return Super.into(),
                        "switch" => return Switch.into(),
                        _ => {}
                    },
                    b't' => match s {
                        "this" => return This.into(),
                        "true" => return Word::True,
                        "try" => return Try.into(),
                        "throw" => return Throw.into(),
                        "typeof" => return TypeOf.into(),
                        _ => {}
                    },
                    b'v' => match s {
                        "var" => return Var.into(),
                        "void" => return Void.into(),
                        _ => {}
                    },
                    b'w' => match s {
                        "while" => return While.into(),
                        "with" => return With.into(),
                        _ => {}
                    },
                    b'y' if s == "yield" => return Yield.into(),
                    _ => {}
                }
            }

            Word::Ident(s.into())
        })?;

        // Note: ctx is store in lexer because of this error.
        // 'await' and 'yield' may have semantic of reserved word, which means lexer
        // should know context or parser should handle this error. Our approach to this
        // problem is former one.
        if has_escape && self.ctx.is_reserved(&word) {
            self.error(
                start,
                SyntaxError::EscapeInReservedWord { word: word.into() },
            )?
        } else {
            Ok(Word(word))
        }
    }

    /// This method is optimized for texts without escape sequences.
    fn read_word_as_str_with<F, Ret>(&mut self, convert: F) -> LexResult<(Ret, bool)>
    where
        F: FnOnce(&str) -> Ret,
    {
        debug_assert!(self.cur().is_some());
        let mut first = true;

        self.with_buf(|l, buf| {
            let mut has_escape = false;

            while let Some(c) = {
                // Optimization
                {
                    let s = l.input.uncons_while(|c| c.is_ident_part());
                    if !s.is_empty() {
                        first = false;
                    }
                    buf.push_str(s)
                }

                l.cur()
            } {
                let start = l.cur_pos();

                match c {
                    c if c.is_ident_part() => {
                        l.bump();
                        buf.push(c);
                    }
                    // unicode escape
                    '\\' => {
                        l.bump();

                        if !l.is(b'u') {
                            l.error_span(pos_span(start), SyntaxError::ExpectedUnicodeEscape)?
                        }

                        has_escape = true;

                        let chars = l.read_unicode_escape(&mut Raw(None))?;

                        if let Some(c) = chars.get(0) {
                            let valid = if first {
                                c.is_ident_start()
                            } else {
                                c.is_ident_part()
                            };

                            if !valid {
                                l.emit_error(start, SyntaxError::InvalidIdentChar);
                            }
                        }

                        for c in chars {
                            buf.extend(c);
                        }
                    }
                    _ => {
                        break;
                    }
                }
                first = false;
            }
            let value = convert(buf);

            Ok((value, has_escape))
        })
    }

    fn read_unicode_escape(&mut self, raw: &mut Raw) -> LexResult<Vec<Char>> {
        debug_assert_eq!(self.cur(), Some('u'));

        let mut chars = vec![];
        let mut is_curly = false;

        self.bump(); // 'u'

        raw.push_str("u");

        if self.eat(b'{') {
            is_curly = true;

            raw.push('{');
        }

        let state = self.input.cur_pos();
        let c = match self.read_int_u32::<16>(if is_curly { 0 } else { 4 }, raw) {
            Ok(Some(val)) => {
                if 0x0010_ffff >= val {
                    char::from_u32(val)
                } else {
                    let start = self.cur_pos();

                    self.error(
                        start,
                        SyntaxError::BadCharacterEscapeSequence {
                            expected: if is_curly {
                                "1-6 hex characters in the range 0 to 10FFFF."
                            } else {
                                "4 hex characters"
                            },
                        },
                    )?
                }
            }
            _ => {
                let start = self.cur_pos();

                self.error(
                    start,
                    SyntaxError::BadCharacterEscapeSequence {
                        expected: if is_curly {
                            "1-6 hex characters"
                        } else {
                            "4 hex characters"
                        },
                    },
                )?
            }
        };

        match c {
            Some(c) => {
                chars.push(c.into());
            }
            _ => {
                unsafe {
                    // Safety: state is valid position because we got it from cur_pos()
                    self.input.reset_to(state);
                }

                chars.push(Char::from('\\'));
                chars.push(Char::from('u'));

                if is_curly {
                    chars.push(Char::from('{'));

                    for _ in 0..6 {
                        if let Some(c) = self.input.cur() {
                            if c == '}' {
                                break;
                            }

                            self.bump();

                            chars.push(Char::from(c));
                        } else {
                            break;
                        }
                    }

                    chars.push(Char::from('}'));
                } else {
                    for _ in 0..4 {
                        if let Some(c) = self.input.cur() {
                            self.bump();

                            chars.push(Char::from(c));
                        }
                    }
                }
            }
        }

        if is_curly {
            if !self.eat(b'}') {
                self.error(state, SyntaxError::InvalidUnicodeEscape)?
            }

            raw.push('}');
        }

        Ok(chars)
    }

    /// See https://tc39.github.io/ecma262/#sec-literals-string-literals
    fn read_str_lit(&mut self) -> LexResult<Token> {
        debug_assert!(self.cur() == Some('\'') || self.cur() == Some('"'));
        let start = self.cur_pos();
        let mut raw = String::new();
        let quote = self.cur().unwrap();

        raw.push(quote);

        self.bump(); // '"'

        self.with_buf(|l, out| {
            while let Some(c) = {
                // Optimization
                {
                    let s = l
                        .input
                        .uncons_while(|c| c != quote && c != '\\' && !c.is_line_break());
                    out.push_str(s);
                    raw.push_str(s);
                }
                l.cur()
            } {
                match c {
                    c if c == quote => {
                        raw.push(c);

                        l.bump();

                        return Ok(Token::Str {
                            value: (&**out).into(),
                            raw: l.atoms.borrow_mut().intern(raw),
                        });
                    }
                    '\\' => {
                        raw.push(c);

                        let mut wrapped = Raw(Some(Default::default()));

                        if let Some(chars) = l.read_escaped_char(&mut wrapped, false)? {
                            for c in chars {
                                out.extend(c);
                            }
                        }

                        raw.push_str(&wrapped.0.unwrap());
                    }
                    c if c.is_line_break() => {
                        raw.push(c);

                        break;
                    }
                    _ => {
                        out.push(c);
                        raw.push(c);

                        l.bump();
                    }
                }
            }

            l.emit_error(start, SyntaxError::UnterminatedStrLit);

            Ok(Token::Str {
                value: (&**out).into(),
                raw: l.atoms.borrow_mut().intern(raw),
            })
        })
    }

    /// Expects current char to be '/'
    fn read_regexp(&mut self, start: BytePos) -> LexResult<Token> {
        unsafe {
            // Safety: start is valid position, and cur() is Some('/')
            self.input.reset_to(start);
        }

        debug_assert_eq!(self.cur(), Some('/'));

        let start = self.cur_pos();

        self.bump();

        let (mut escaped, mut in_class) = (false, false);

        let content = self.with_buf(|l, buf| {
            while let Some(c) = l.cur() {
                // This is ported from babel.
                // Seems like regexp literal cannot contain linebreak.
                if c.is_line_terminator() {
                    let span = l.span(start);

                    return Err(Error::new(span, SyntaxError::UnterminatedRegExp));
                }

                if escaped {
                    escaped = false;
                } else {
                    match c {
                        '[' => in_class = true,
                        ']' if in_class => in_class = false,
                        // Terminates content part of regex literal
                        '/' if !in_class => break,
                        _ => {}
                    }

                    escaped = c == '\\';
                }

                l.bump();
                buf.push(c);
            }

            Ok(Atom::new(&**buf))
        })?;

        // input is terminated without following `/`
        if !self.is(b'/') {
            let span = self.span(start);

            return Err(Error::new(span, SyntaxError::UnterminatedRegExp));
        }

        self.bump(); // '/'

        // Spec says "It is a Syntax Error if IdentifierPart contains a Unicode escape
        // sequence." TODO: check for escape

        // Need to use `read_word` because '\uXXXX' sequences are allowed
        // here (don't ask).
        // let flags_start = self.cur_pos();
        let flags = {
            let atoms = self.atoms.clone();
            match self.cur() {
                Some(c) if c.is_ident_start() => self
                    .read_word_as_str_with(|s| atoms.borrow_mut().intern(s))
                    .map(Some),
                _ => Ok(None),
            }
        }?
        .map(|(value, _)| value)
        .unwrap_or_default();

        Ok(Token::Regex(content, flags))
    }

    fn read_shebang(&mut self) -> LexResult<Option<Atom>> {
        if self.input.cur() != Some('#') || self.input.peek() != Some('!') {
            return Ok(None);
        }
        unsafe {
            // Safety: cur() is Some('#')
            self.input.bump();
            // Safety: cur() is Some('!')
            self.input.bump();
        }
        let s = self.input.uncons_while(|c| !c.is_line_terminator());
        Ok(Some(Atom::new(s)))
    }

    fn read_tmpl_token(&mut self, start_of_tpl: BytePos) -> LexResult<Token> {
        let start = self.cur_pos();

        let mut cooked = Ok(String::new());
        let mut raw = SmartString::new();

        while let Some(c) = self.cur() {
            if c == '`' || (c == '$' && self.peek() == Some('{')) {
                if start == self.cur_pos() && self.state.last_was_tpl_element() {
                    if c == '$' {
                        self.bump();
                        self.bump();
                        return Ok(tok!("${"));
                    } else {
                        self.bump();
                        return Ok(tok!('`'));
                    }
                }

                // TODO: Handle error
                return Ok(Token::Template {
                    cooked: cooked.map(Atom::from),
                    raw: Atom::new(&*raw),
                });
            }

            if c == '\\' {
                raw.push('\\');

                let mut wrapped = Raw(Some(raw));

                match self.read_escaped_char(&mut wrapped, true) {
                    Ok(Some(chars)) => {
                        if let Ok(ref mut cooked) = cooked {
                            for c in chars {
                                cooked.extend(c);
                            }
                        }
                    }
                    Ok(None) => {}
                    Err(error) => {
                        cooked = Err(error);
                    }
                }

                raw = wrapped.0.unwrap();
            } else if c.is_line_terminator() {
                self.state.had_line_break = true;

                let c = if c == '\r' && self.peek() == Some('\n') {
                    raw.push('\r');
                    self.bump(); // '\r'
                    '\n'
                } else {
                    match c {
                        '\n' => '\n',
                        '\r' => '\n',
                        '\u{2028}' => '\u{2028}',
                        '\u{2029}' => '\u{2029}',
                        _ => unreachable!(),
                    }
                };

                self.bump();

                if let Ok(ref mut cooked) = cooked {
                    cooked.push(c);
                }

                raw.push(c);
            } else {
                self.bump();

                if let Ok(ref mut cooked) = cooked {
                    cooked.push(c);
                }

                raw.push(c);
            }
        }

        self.error(start_of_tpl, SyntaxError::UnterminatedTpl)?
    }

    #[inline]
    #[allow(clippy::misnamed_getters)]
    pub fn had_line_break_before_last(&self) -> bool {
        self.state.had_line_break
    }

    #[inline]
    pub fn set_expr_allowed(&mut self, allow: bool) {
        self.state.is_expr_allowed = allow;
    }

    #[inline]
    pub fn set_next_regexp(&mut self, start: Option<BytePos>) {
        self.state.next_regexp = start;
    }
}

fn pos_span(p: BytePos) -> Span {
    Span::new(p, p, Default::default())
}

fn fixed_len_span(p: BytePos, len: u32) -> Span {
    Span::new(p, p + BytePos(len), Default::default())
}<|MERGE_RESOLUTION|>--- conflicted
+++ resolved
@@ -21,12 +21,9 @@
 };
 use crate::{
     error::{Error, SyntaxError},
-<<<<<<< HEAD
     lexer::state::ContentTagState,
     token::*,
-=======
     token::{BinOpToken, Token, Word},
->>>>>>> 5c6c82bc
     Context, Syntax,
 };
 

--- conflicted
+++ resolved
@@ -667,7 +667,6 @@
         let c = self.cur().unwrap();
         self.bump();
 
-<<<<<<< HEAD
         if c == '<' && self.is_str("template>") {
             // consume the rest of the opening <template> tag
             for _ in 0..9 {
@@ -675,7 +674,8 @@
             }
             self.state.glimmer_template = GlimmerTemplateState::Reading;
             return Ok(Some(GlimmerTemplateStart));
-=======
+        }
+
         if self.syntax.typescript() && self.ctx.in_type && !self.ctx.should_not_lex_lt_or_gt_as_type
         {
             if c == '<' {
@@ -683,7 +683,6 @@
             } else if c == '>' {
                 return Ok(Some(tok!('>')));
             }
->>>>>>> 6c3ff01a
         }
 
         // XML style comment. `<!--`

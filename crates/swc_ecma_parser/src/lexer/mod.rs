--- conflicted
+++ resolved
@@ -767,14 +767,11 @@
     fn read_ident_unknown(&mut self) -> LexResult<Token> {
         debug_assert!(self.cur().is_some());
 
-<<<<<<< HEAD
         let (word, _) = self
             .read_word_as_str_with(|l, s, _, _| Word::Ident(IdentLike::Other(l.atoms.atom(s))))?;
-=======
         let (word, _) = self.read_word_as_str_with(|l, s, _, _| {
             Word::Ident(IdentLike::Other(l.atoms.borrow_mut().atom(s)))
         })?;
->>>>>>> cbc01aca
 
         Ok(Word(word))
     }
@@ -795,11 +792,8 @@
                 }
             }
 
-<<<<<<< HEAD
             Word::Ident(IdentLike::Other(l.atoms.atom(s)))
-=======
             Word::Ident(IdentLike::Other(l.atoms.borrow_mut().atom(s)))
->>>>>>> cbc01aca
         })?;
 
         // Note: ctx is store in lexer because of this error.
@@ -1031,10 +1025,7 @@
 
                         l.bump();
 
-<<<<<<< HEAD
-=======
                         let mut b = l.atoms.borrow_mut();
->>>>>>> cbc01aca
                         return Ok(Token::Str {
                             value: l.atoms.atom(&*out),
                             raw: l.atoms.atom(raw),
@@ -1069,10 +1060,7 @@
 
             l.emit_error(start, SyntaxError::UnterminatedStrLit);
 
-<<<<<<< HEAD
-=======
             let mut b = l.atoms.borrow_mut();
->>>>>>> cbc01aca
             Ok(Token::Str {
                 value: l.atoms.atom(&*out),
                 raw: l.atoms.atom(raw),
@@ -1123,11 +1111,8 @@
                 buf.push(c);
             }
 
-<<<<<<< HEAD
             Ok(l.atoms.atom(&**buf))
-=======
             Ok(l.atoms.borrow_mut().atom(&**buf))
->>>>>>> cbc01aca
         })?;
 
         // input is terminated without following `/`
@@ -1148,11 +1133,8 @@
         let flags = {
             match self.cur() {
                 Some(c) if c.is_ident_start() => self
-<<<<<<< HEAD
                     .read_word_as_str_with(|l, s, _, _| l.atoms.atom(s))
-=======
                     .read_word_as_str_with(|l, s, _, _| l.atoms.borrow_mut().atom(s))
->>>>>>> cbc01aca
                     .map(Some),
                 _ => Ok(None),
             }

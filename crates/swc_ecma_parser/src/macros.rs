--- conflicted
+++ resolved
@@ -282,7 +282,6 @@
         crate::token::Token::JSXTagEnd
     };
 
-<<<<<<< HEAD
     (ContentTagStart) => {
         crate::token::Token::ContentTagStart
     };
@@ -413,12 +412,10 @@
     };
     ("using") => {
         crate::token::Token::Word(crate::token::Word::Ident(swc_atoms::js_word!("using")))
-=======
     ($tt:tt) => {
         crate::token::Token::Word(crate::token::Word::Ident(crate::token::IdentLike::Known(
             known_ident!($tt),
         )))
->>>>>>> ca031250
     };
 }
 

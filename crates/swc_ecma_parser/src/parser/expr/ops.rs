//! Parser for unary operations and binary operations.
use swc_common::Spanned;
use tracing::trace;

use super::*;

impl<I: Tokens> Parser<I> {
    /// Name from spec: 'LogicalORExpression'
    pub(super) fn parse_bin_expr(&mut self) -> PResult<Box<Expr>> {
        trace_cur!(self, parse_bin_expr);

        let ctx = self.ctx();

        let left = match self.parse_unary_expr() {
            Ok(v) => v,
            Err(err) => {
                trace_cur!(self, parse_bin_expr__recovery_unary_err);

                match cur!(self, true)? {
                    &tok!("in") if ctx.include_in_expr => {
                        self.emit_err(self.input.cur_span(), SyntaxError::TS1109);

                        Box::new(Expr::Invalid(Invalid { span: err.span() }))
                    }
                    &tok!("instanceof") | &Token::BinOp(..) => {
                        self.emit_err(self.input.cur_span(), SyntaxError::TS1109);

                        Box::new(Expr::Invalid(Invalid { span: err.span() }))
                    }
                    _ => return Err(err),
                }
            }
        };

        return_if_arrow!(self, left);
        self.parse_bin_op_recursively(left, 0)
    }

    /// Parse binary operators with the operator precedence parsing
    /// algorithm. `left` is the left-hand side of the operator.
    /// `minPrec` provides context that allows the function to stop and
    /// defer further parser to one of its callers when it encounters an
    /// operator that has a lower precedence than the set it is parsing.
    ///
    /// `parseExprOp`
    pub(in crate::parser) fn parse_bin_op_recursively(
        &mut self,
        mut left: Box<Expr>,
        mut min_prec: u8,
    ) -> PResult<Box<Expr>> {
        loop {
            let (next_left, next_prec) = self.parse_bin_op_recursively_inner(left, min_prec)?;

            match &*next_left {
                Expr::Bin(BinExpr {
                    span,
                    left,
                    op: op!("&&"),
                    ..
                })
                | Expr::Bin(BinExpr {
                    span,
                    left,
                    op: op!("||"),
                    ..
                }) => {
                    if let Expr::Bin(BinExpr { op: op!("??"), .. }) = &**left {
                        self.emit_err(*span, SyntaxError::NullishCoalescingWithLogicalOp);
                    }
                }
                _ => {}
            }

            min_prec = match next_prec {
                Some(v) => v,
                None => return Ok(next_left),
            };

            left = next_left;
        }
    }

    /// Returns `(left, Some(next_prec))` or `(expr, None)`.
    fn parse_bin_op_recursively_inner(
        &mut self,
        left: Box<Expr>,
        min_prec: u8,
    ) -> PResult<(Box<Expr>, Option<u8>)> {
        const PREC_OF_IN: u8 = 7;

        if self.input.syntax().typescript()
            && PREC_OF_IN > min_prec
            && !self.input.had_line_break_before_cur()
            && is!(self, "as")
        {
            let start = left.span_lo();
            let expr = left;
            let node = if peeked_is!(self, "const") {
                bump!(self); // as
                let _ = cur!(self, false);
                bump!(self); // const
                Box::new(Expr::TsConstAssertion(TsConstAssertion {
                    span: span!(self, start),
                    expr,
                }))
            } else {
                let type_ann = self.next_then_parse_ts_type()?;
                Box::new(Expr::TsAs(TsAsExpr {
                    span: span!(self, start),
                    expr,
                    type_ann,
                }))
            };

            return self.parse_bin_op_recursively_inner(node, min_prec);
        }

        let ctx = self.ctx();
        // Return left on eof
        let word = match cur!(self, false) {
            Ok(cur) => cur,
            Err(..) => return Ok((left, None)),
        };
        let op = match *word {
            tok!("in") if ctx.include_in_expr => op!("in"),
            tok!("instanceof") => op!("instanceof"),
            Token::BinOp(op) => op.into(),
            _ => {
                return Ok((left, None));
            }
        };

        if op.precedence() <= min_prec {
            if cfg!(feature = "debug") {
                trace!(
                    "returning {:?} without parsing {:?} because min_prec={}, prec={}",
                    left,
                    op,
                    min_prec,
                    op.precedence()
                );
            }

            return Ok((left, None));
        }
        bump!(self);
        if cfg!(feature = "debug") {
            trace!(
                "parsing binary op {:?} min_prec={}, prec={}",
                op,
                min_prec,
                op.precedence()
            );
        }
        match *left {
            // This is invalid syntax.
            Expr::Unary { .. } | Expr::Await(..) if op == op!("**") => {
                // Correct implementation would be returning Ok(left) and
                // returning "unexpected token '**'" on next.
                // But it's not useful error message.

                syntax_error!(
                    self,
                    SyntaxError::UnaryInExp {
                        // FIXME: Use display
                        left: format!("{:?}", left),
                        left_span: left.span(),
                    }
                )
            }
            _ => {}
        }

        let right = {
            let left_of_right = self.parse_unary_expr()?;
            self.parse_bin_op_recursively(
                left_of_right,
                if op == op!("**") {
                    // exponential operator is right associative
                    op.precedence() - 1
                } else {
                    op.precedence()
                },
            )?
        };
        /* this check is for all ?? operators
         * a ?? b && c for this example
         * b && c => This is considered as a logical expression in the ast tree
         * a => Identifier
         * so for ?? operator we need to check in this case the right expression to
         * have parenthesis second case a && b ?? c
         * here a && b => This is considered as a logical expression in the ast tree
         * c => identifier
         * so now here for ?? operator we need to check the left expression to have
         * parenthesis if the parenthesis is missing we raise an error and
         * throw it
         */
        if op == op!("??") {
            match *left {
                Expr::Bin(BinExpr { span, op, .. }) if op == op!("&&") || op == op!("||") => {
                    self.emit_err(span, SyntaxError::NullishCoalescingWithLogicalOp);
                }
                _ => {}
            }

            match *right {
                Expr::Bin(BinExpr { span, op, .. }) if op == op!("&&") || op == op!("||") => {
                    self.emit_err(span, SyntaxError::NullishCoalescingWithLogicalOp);
                }
                _ => {}
            }
        }

        let node = Box::new(Expr::Bin(BinExpr {
            span: Span::new(left.span_lo(), right.span_hi(), Default::default()),
            op,
            left,
            right,
        }));

        Ok((node, Some(min_prec)))
    }

    /// Parse unary expression and update expression.
    ///
    /// spec: 'UnaryExpression'
    pub(in crate::parser) fn parse_unary_expr(&mut self) -> PResult<Box<Expr>> {
        trace_cur!(self, parse_unary_expr);
        let start = cur_pos!(self);

        if !self.input.syntax().jsx() && self.input.syntax().typescript() && eat!(self, '<') {
            if eat!(self, "const") {
                expect!(self, '>');
                let expr = self.parse_unary_expr()?;
                return Ok(Box::new(Expr::TsConstAssertion(TsConstAssertion {
                    span: span!(self, start),
                    expr,
                })));
            }

            return self
                .parse_ts_type_assertion(start)
                .map(Expr::from)
                .map(Box::new);
        }

        // Parse update expression
        if is!(self, "++") || is!(self, "--") {
            let op = if bump!(self) == tok!("++") {
                op!("++")
            } else {
                op!("--")
            };

            let arg = self.parse_unary_expr()?;
            let span = Span::new(start, arg.span_hi(), Default::default());
            self.check_assign_target(&arg, false);

            return Ok(Box::new(Expr::Update(UpdateExpr {
                span,
                prefix: true,
                op,
                arg,
            })));
        }

        // Parse unary expression
        if is_one_of!(self, "delete", "void", "typeof", '+', '-', '~', '!') {
            let op = match bump!(self) {
                tok!("delete") => op!("delete"),
                tok!("void") => op!("void"),
                tok!("typeof") => op!("typeof"),
                tok!('+') => op!(unary, "+"),
                tok!('-') => op!(unary, "-"),
                tok!('~') => op!("~"),
                tok!('!') => op!("!"),
                _ => unreachable!(),
            };
            let arg_start = cur_pos!(self) - BytePos(1);
            let arg = match self.parse_unary_expr() {
                Ok(expr) => expr,
                Err(err) => {
                    self.emit_error(err);
                    Box::new(Expr::Invalid(Invalid {
                        span: Span::new(arg_start, arg_start, Default::default()),
                    }))
                }
            };

            if op == op!("delete") {
                if let Expr::Ident(ref i) = *arg {
                    self.emit_strict_mode_err(i.span, SyntaxError::TS1102)
                }
            }

            if self.input.syntax().typescript() && op == op!("delete") {
                fn is_valid_arg(e: &Expr) -> bool {
                    match e {
                        Expr::Member(..)
                        | Expr::OptChain(OptChainExpr {
                            base: OptChainBase::Member(..),
                            ..
                        }) => true,
                        Expr::Paren(expr) => is_valid_arg(expr.expr.unwrap_parens()),
                        _ => false,
                    }
                }
<<<<<<< HEAD
                match unwrap_paren(&*arg) {
                    Expr::Member(..) => {}
                    Expr::OptChain(OptChainExpr {
                        base: OptChainBase::Member(..),
                        ..
                    }) => {}
                    expr => self.emit_err(expr.span(), SyntaxError::TS2703),
=======

                if !is_valid_arg(&arg) {
                    self.emit_err(arg.unwrap_parens().span(), SyntaxError::TS2703);
>>>>>>> 95119be5
                }
            }

            return Ok(Box::new(Expr::Unary(UnaryExpr {
                span: Span::new(start, arg.span_hi(), Default::default()),
                op,
                arg,
            })));
        }

        if is!(self, "await") {
            let ctx = self.ctx();
            if ctx.in_function && !ctx.in_async {
                self.emit_err(self.input.cur_span(), SyntaxError::AwaitInFunction);
            }
            return self.parse_await_expr();
        }

        // UpdateExpression
        let expr = self.parse_lhs_expr()?;
        return_if_arrow!(self, expr);

        // Line terminator isn't allowed here.
        if self.input.had_line_break_before_cur() {
            return Ok(expr);
        }

        if is_one_of!(self, "++", "--") {
            self.check_assign_target(&expr, false);

            let op = if bump!(self) == tok!("++") {
                op!("++")
            } else {
                op!("--")
            };

            return Ok(Box::new(Expr::Update(UpdateExpr {
                span: span!(self, expr.span_lo()),
                prefix: false,
                op,
                arg: expr,
            })));
        }
        Ok(expr)
    }

    pub(crate) fn parse_await_expr(&mut self) -> PResult<Box<Expr>> {
        let start = cur_pos!(self);

        assert_and_bump!(self, "await");

        if is!(self, '*') {
            syntax_error!(self, SyntaxError::AwaitStar);
        }

        let ctx = self.ctx();

        let span = span!(self, start);

        if is_one_of!(self, ')', ']') && !self.ctx().in_async {
            if ctx.in_async || ctx.module {
                self.emit_err(span, SyntaxError::InvalidIdentInAsync);
            }

            return Ok(Box::new(Expr::Ident(Ident::new(js_word!("await"), span))));
        }

        if ctx.in_parameters && !ctx.in_function {
            self.emit_err(span, SyntaxError::AwaitParamInAsync);
        }

        let arg = self.parse_unary_expr()?;
        Ok(Box::new(Expr::Await(AwaitExpr {
            span: span!(self, start),
            arg,
        })))
    }
}

#[cfg(test)]
mod tests {
    use swc_common::DUMMY_SP as span;
    use swc_ecma_visit::assert_eq_ignore_span;

    use super::*;

    fn bin(s: &'static str) -> Box<Expr> {
        test_parser(s, Syntax::default(), |p| p.parse_bin_expr())
    }

    #[test]
    fn simple() {
        assert_eq_ignore_span!(
            bin("5 + 4 * 7"),
            Box::new(Expr::Bin(BinExpr {
                span,
                op: op!(bin, "+"),
                left: bin("5"),
                right: bin("4 * 7"),
            }))
        );
    }

    #[test]
    fn same_prec() {
        assert_eq_ignore_span!(
            bin("5 + 4 + 7"),
            Box::new(Expr::Bin(BinExpr {
                span,
                op: op!(bin, "+"),
                left: bin("5 + 4"),
                right: bin("7"),
            }))
        );
    }
}<|MERGE_RESOLUTION|>--- conflicted
+++ resolved
@@ -294,30 +294,15 @@
             }
 
             if self.input.syntax().typescript() && op == op!("delete") {
-                fn is_valid_arg(e: &Expr) -> bool {
-                    match e {
-                        Expr::Member(..)
-                        | Expr::OptChain(OptChainExpr {
-                            base: OptChainBase::Member(..),
-                            ..
-                        }) => true,
-                        Expr::Paren(expr) => is_valid_arg(expr.expr.unwrap_parens()),
-                        _ => false,
-                    }
-                }
-<<<<<<< HEAD
-                match unwrap_paren(&*arg) {
-                    Expr::Member(..) => {}
-                    Expr::OptChain(OptChainExpr {
+                match arg.unwrap_parens() {
+                    Expr::Member(..)
+                    | Expr::OptChain(OptChainExpr {
                         base: OptChainBase::Member(..),
                         ..
                     }) => {}
-                    expr => self.emit_err(expr.span(), SyntaxError::TS2703),
-=======
-
-                if !is_valid_arg(&arg) {
-                    self.emit_err(arg.unwrap_parens().span(), SyntaxError::TS2703);
->>>>>>> 95119be5
+                    expr => {
+                        self.emit_err(expr.span(), SyntaxError::TS2703);
+                    }
                 }
             }
 

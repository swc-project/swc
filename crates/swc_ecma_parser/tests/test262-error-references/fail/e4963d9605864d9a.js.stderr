--- conflicted
+++ resolved
@@ -5,14 +5,6 @@
    :                ^
    `----
 
-<<<<<<< HEAD
-  x Cannot assign to this
    ,-[$DIR/tests/test262-parser/fail/e4963d9605864d9a.js:2:1]
  2 | ([(a = b)] = []
-=======
-  x Not a pattern
-   ,-[$DIR/tests/test262-parser/fail/e4963d9605864d9a.js:1:1]
- 1 | ([(a = b)] = []
->>>>>>> 92baba8a
-   :   ^^^^^^^
-   `----+   :   ^^^^^^^
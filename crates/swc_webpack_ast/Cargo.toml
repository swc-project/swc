--- conflicted
+++ resolved
@@ -16,12 +16,8 @@
 swc_atoms = {version = "0.2.9", path = "../swc_atoms"}
 swc_common = {version = "0.15.0", path = "../swc_common"}
 swc_ecma_ast = {version = "0.59.0", path = "../swc_ecma_ast"}
-<<<<<<< HEAD
 swc_ecma_parser = {version = "0.81.0", path = "../swc_ecma_parser"}
-swc_ecma_transforms_base = {version = "0.47.0", path = "../swc_ecma_transforms_base"}
-=======
 swc_ecma_transforms_base = {version = "0.48.0", path = "../swc_ecma_transforms_base"}
->>>>>>> f6a926e6
 swc_ecma_utils = {version = "0.55.0", path = "../swc_ecma_utils"}
 swc_ecma_visit = {version = "0.45.0", path = "../swc_ecma_visit"}
 swc_estree_ast = {version = "0.4.0", path = "../swc_estree_ast"}
@@ -30,11 +26,6 @@
 tracing = "0.1.29"
 
 [dev-dependencies]
-<<<<<<< HEAD
-swc_ecma_transforms_testing = {version = "0.48.0", path = "../swc_ecma_transforms_testing"}
-=======
-swc_ecma_parser = {version = "0.81.0", path = "../swc_ecma_parser"}
 swc_ecma_transforms_testing = {version = "0.49.0", path = "../swc_ecma_transforms_testing"}
->>>>>>> f6a926e6
 swc_node_base = {version = "0.5.1", path = "../swc_node_base"}
 testing = {version = "0.16.0", path = "../testing"}
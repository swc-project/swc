use std::num::FpCategory;

use swc_atoms::atom;
use swc_common::{util::take::Take, Spanned, SyntaxContext, DUMMY_SP};
use swc_ecma_ast::*;
use swc_ecma_utils::{ExprExt, Value::Known};

use super::Optimizer;
use crate::{compress::util::eval_as_number, maybe_par, DISABLE_BUGGY_PASSES};

/// Methods related to the option `evaluate`.
impl Optimizer<'_> {
    /// Evaluate expression if possible.
    ///
    /// This method call appropriate methods for each ast types.
    pub(super) fn evaluate(&mut self, e: &mut Expr) {
        self.eval_global_vars(e);

        self.eval_fn_props(e);

        self.eval_numbers(e);

        self.eval_known_static_method_call(e);
    }

    fn eval_fn_props(&mut self, e: &mut Expr) -> Option<()> {
        if self.ctx.is_delete_arg || self.ctx.is_update_arg || self.ctx.is_lhs_of_assign {
            return None;
        }

        if let Expr::Member(MemberExpr {
            span,
            obj,
            prop: MemberProp::Ident(prop),
            ..
        }) = e
        {
            if let Expr::Ident(obj) = &**obj {
                let metadata = *self.functions.get(&obj.to_id())?;

                let usage = self.data.vars.get(&obj.to_id())?;

                if usage.reassigned {
                    return None;
                }

                if self.options.unsafe_passes {
                    match &*prop.sym {
                        "length" => {
                            report_change!("evaluate: function.length");

                            *e = Lit::Num(Number {
                                span: *span,
                                value: metadata.len as _,
                                raw: None,
                            })
                            .into();
                            self.changed = true;
                        }

                        "name" => {
                            report_change!("evaluate: function.name");

                            *e = Lit::Str(Str {
                                span: *span,
                                value: obj.sym.clone(),
                                raw: None,
                            })
                            .into();
                            self.changed = true;
                        }

                        _ => {}
                    }
                }
            }
        }

        None
    }

    fn eval_global_vars(&mut self, e: &mut Expr) {
        if self.options.ie8 {
            return;
        }

        if self.ctx.is_delete_arg
            || self.ctx.is_update_arg
            || self.ctx.is_lhs_of_assign
            || self.ctx.in_with_stmt
        {
            return;
        }

        // We should not convert used-defined `undefined` to `void 0`.
        if let Expr::Ident(i) = e {
            if self
                .data
                .vars
                .get(&i.to_id())
                .map(|var| var.declared)
                .unwrap_or(false)
            {
                return;
            }
        }

        match e {
            Expr::Ident(Ident { span, sym, .. }) if &**sym == "undefined" => {
                report_change!("evaluate: `undefined` -> `void 0`");
                self.changed = true;
                *e = *Expr::undefined(*span);
            }

            Expr::Ident(Ident { span, sym, .. }) if &**sym == "Infinity" => {
                report_change!("evaluate: `Infinity` -> `1 / 0`");
                self.changed = true;
                *e = BinExpr {
                    span: *span,
                    op: op!("/"),
                    left: Lit::Num(Number {
                        span: DUMMY_SP,
                        value: 1.0,
                        raw: None,
                    })
                    .into(),
                    right: Lit::Num(Number {
                        span: DUMMY_SP,
                        value: 0.0,
                        raw: None,
                    })
                    .into(),
                }
                .into();
            }

            _ => {}
        }
    }

    /// Handle calls on some static classes.
    /// e.g. `String.fromCharCode`, `Object.keys()`
    fn eval_known_static_method_call(&mut self, e: &mut Expr) {
        if !self.options.evaluate {
            return;
        }

        if self.ctx.is_delete_arg || self.ctx.is_update_arg || self.ctx.is_lhs_of_assign {
            return;
        }

        let (span, callee, args) = match e {
            Expr::Call(CallExpr {
                span,
                callee: Callee::Expr(callee),
                args,
                ..
            }) => (span, callee, args),
            _ => return,
        };
        let span = *span;

        //

        for arg in &*args {
            if arg.spread.is_some() || arg.expr.may_have_side_effects(&self.expr_ctx) {
                return;
            }
        }

        match &**callee {
            Expr::Ident(Ident { sym, .. }) if &**sym == "RegExp" && self.options.unsafe_regexp => {
                if !args.is_empty() {
                    self.optimize_expr_in_str_ctx(&mut args[0].expr);
                }
                if args.len() >= 2 {
                    self.optimize_expr_in_str_ctx(&mut args[1].expr);
                }

                // Disable
                if DISABLE_BUGGY_PASSES {
                    return;
                }

                match args.len() {
                    0 => {}
                    1 => {
                        if let Expr::Lit(Lit::Str(exp)) = &*args[0].expr {
                            self.changed = true;
                            report_change!(
                                "evaluate: Converting RegExpr call into a regexp literal `/{}/`",
                                exp.value
                            );

                            *e = Lit::Regex(Regex {
                                span,
                                exp: exp.value.as_ref().into(),
                                flags: atom!(""),
                            })
                            .into();
                        }
                    }
                    _ => {
                        if let (Expr::Lit(Lit::Str(exp)), Expr::Lit(Lit::Str(flags))) =
                            (&*args[0].expr, &*args[1].expr)
                        {
                            self.changed = true;
                            report_change!(
                                "evaluate: Converting RegExpr call into a regexp literal `/{}/{}`",
                                exp.value,
                                flags.value
                            );

                            *e = Lit::Regex(Regex {
                                span,
                                exp: exp.value.as_ref().into(),
                                flags: flags.value.as_ref().into(),
                            })
                            .into();
                        }
                    }
                }
            }

            Expr::Member(MemberExpr {
                obj,
                prop: MemberProp::Ident(prop),
                ..
            }) => match &**obj {
                Expr::Ident(Ident { sym, .. }) if &**sym == "String" => {
                    if &*prop.sym == "fromCharCode" {
                        if args.len() != 1 {
                            return;
                        }

                        if let Known(char_code) = args[0].expr.as_pure_number(&self.expr_ctx) {
                            let v = char_code.floor() as u32;

                            if let Some(v) = char::from_u32(v) {
                                if !v.is_ascii() {
                                    return;
                                }
                                self.changed = true;
                                report_change!(
                                    "evaluate: Evaluated `String.charCodeAt({})` as `{}`",
                                    char_code,
                                    v
                                );

                                let value = v.to_string();

                                *e = Lit::Str(Str {
                                    span: e.span(),
                                    raw: None,
                                    value: value.into(),
                                })
                                .into();
                            }
                        }
                    }
                }

                Expr::Ident(Ident { sym, .. }) if &**sym == "Object" => {
                    if &*prop.sym == "keys" {
                        if args.len() != 1 {
                            return;
                        }

                        let obj = match &*args[0].expr {
                            Expr::Object(obj) => obj,
                            _ => return,
                        };

                        let mut keys = vec![];

                        for prop in &obj.props {
                            match prop {
                                PropOrSpread::Spread(_) => return,
                                PropOrSpread::Prop(p) => match &**p {
                                    Prop::Shorthand(p) => {
                                        keys.push(Some(ExprOrSpread {
                                            spread: None,
                                            expr: Lit::Str(Str {
                                                span: p.span,
                                                raw: None,
                                                value: p.sym.clone(),
                                            })
                                            .into(),
                                        }));
                                    }
                                    Prop::KeyValue(p) => match &p.key {
                                        PropName::Ident(key) => {
                                            keys.push(Some(ExprOrSpread {
                                                spread: None,
                                                expr: Lit::Str(Str {
                                                    span: key.span,
                                                    raw: None,
                                                    value: key.sym.clone(),
                                                })
                                                .into(),
                                            }));
                                        }
                                        PropName::Str(key) => {
                                            keys.push(Some(ExprOrSpread {
                                                spread: None,
                                                expr: Lit::Str(key.clone()).into(),
                                            }));
                                        }
                                        _ => return,
                                    },
                                    _ => return,
                                },
                            }
                        }

                        *e = ArrayLit { span, elems: keys }.into()
                    }
                }

                Expr::Ident(Ident { sym, .. }) => {
                    if &**sym == "console" && &*prop.sym == "log" {
                        for arg in args {
                            self.optimize_expr_in_str_ctx_unsafely(&mut arg.expr);
                        }
                    }
                }

                _ => {}
            },
            _ => {}
        }
    }

    fn eval_numbers(&mut self, e: &mut Expr) {
        if !self.options.evaluate {
            return;
        }

        if self.ctx.is_delete_arg || self.ctx.is_update_arg || self.ctx.is_lhs_of_assign {
            return;
        }

        if let Expr::Call(..) = e {
            if let Some(value) = eval_as_number(&self.expr_ctx, e) {
                self.changed = true;
                report_change!("evaluate: Evaluated an expression as `{}`", value);

<<<<<<< HEAD
                if value.is_nan() {
                    *e = Expr::Ident(Ident::new(
                        "NaN".into(),
                        e.span().with_ctxt(
                            SyntaxContext::empty().apply_mark(self.marks.unresolved_mark),
                        ),
                    ));
                    return;
                }

                *e = Expr::Lit(Lit::Num(Number {
=======
                *e = Lit::Num(Number {
>>>>>>> 181320a5
                    span: e.span(),
                    value,
                    raw: None,
                })
                .into();
                return;
            }
        }

        match e {
            Expr::Bin(bin @ BinExpr { op: op!("**"), .. }) => {
                let l = bin.left.as_pure_number(&self.expr_ctx);
                let r = bin.right.as_pure_number(&self.expr_ctx);

                if let Known(l) = l {
                    if let Known(r) = r {
                        self.changed = true;
                        report_change!("evaluate: Evaluated `{:?} ** {:?}`", l, r);

                        if l.is_nan() || r.is_nan() {
                            *e = Ident::new(
                                "NaN".into(),
                                bin.span,
                                SyntaxContext::empty().apply_mark(self.marks.unresolved_mark),
                            )
                            .into();
                        } else {
                            *e = Lit::Num(Number {
                                span: bin.span,
                                value: l.powf(r),
                                raw: None,
                            })
                            .into();
                        };
                    }
                }
            }

            Expr::Bin(bin @ BinExpr { op: op!("/"), .. }) => {
                let ln = bin.left.as_pure_number(&self.expr_ctx);

                let rn = bin.right.as_pure_number(&self.expr_ctx);
                if let (Known(ln), Known(rn)) = (ln, rn) {
                    // Prefer `0/0` over NaN.
                    if ln == 0.0 && rn == 0.0 {
                        return;
                    }
                    // Prefer `1/0` over Infinity.
                    if ln == 1.0 && rn == 0.0 {
                        return;
                    }

                    // It's NaN
                    match (ln.classify(), rn.classify()) {
                        (FpCategory::Zero, FpCategory::Zero) => {
                            // If a variable named `NaN` is in scope, don't convert e into NaN.
                            let data = &self.data.vars;
                            if maybe_par!(
                                data.iter().any(|(name, v)| v.declared && name.0 == "NaN"),
                                *crate::LIGHT_TASK_PARALLELS
                            ) {
                                return;
                            }

                            self.changed = true;
                            report_change!("evaluate: `0 / 0` => `NaN`");

                            // Sign does not matter for NaN
                            *e = Ident::new(
                                "NaN".into(),
                                bin.span,
                                SyntaxContext::empty().apply_mark(self.marks.unresolved_mark),
                            )
                            .into();
                        }
                        (FpCategory::Normal, FpCategory::Zero) => {
                            self.changed = true;
                            report_change!("evaluate: `{} / 0` => `Infinity`", ln);

                            // Sign does not matter for NaN
                            *e = if ln.is_sign_positive() == rn.is_sign_positive() {
                                Ident::new_no_ctxt("Infinity".into(), bin.span).into()
                            } else {
                                UnaryExpr {
                                    span: bin.span,
                                    op: op!(unary, "-"),
                                    arg: Ident::new_no_ctxt("Infinity".into(), bin.span).into(),
                                }
                                .into()
                            };
                        }
                        _ => {}
                    }
                }
            }

            _ => {}
        }
    }

    ///
    /// - `Object(1) && 1 && 2` => `Object(1) && 2`.
    pub(super) fn optimize_bin_and_or(&mut self, e: &mut BinExpr) {
        if !self.options.evaluate {
            return;
        }
        if e.left.is_invalid() || e.right.is_invalid() {
            return;
        }

        match e.op {
            op!("&&") | op!("||") => {}
            _ => return,
        }

        if let Expr::Bin(left) = &mut *e.left {
            if left.op != e.op {
                return;
            }
            // Remove rhs of lhs if possible.

            let v = left.right.as_pure_bool(&self.expr_ctx);
            if let Known(v) = v {
                // As we used as_pure_bool, we can drop it.
                if v && e.op == op!("&&") {
                    self.changed = true;
                    report_change!("Removing `b` from `a && b && c` because b is always truthy");

                    left.right.take();
                    return;
                }

                if !v && e.op == op!("||") {
                    self.changed = true;
                    report_change!("Removing `b` from `a || b || c` because b is always falsy");

                    left.right.take();
                }
            }
        }
    }
}<|MERGE_RESOLUTION|>--- conflicted
+++ resolved
@@ -345,21 +345,17 @@
                 self.changed = true;
                 report_change!("evaluate: Evaluated an expression as `{}`", value);
 
-<<<<<<< HEAD
                 if value.is_nan() {
-                    *e = Expr::Ident(Ident::new(
+                    *e = Ident::new(
                         "NaN".into(),
-                        e.span().with_ctxt(
-                            SyntaxContext::empty().apply_mark(self.marks.unresolved_mark),
-                        ),
-                    ));
+                        e.span(),
+                        SyntaxContext::empty().apply_mark(self.marks.unresolved_mark),
+                    )
+                    .into();
                     return;
                 }
 
-                *e = Expr::Lit(Lit::Num(Number {
-=======
                 *e = Lit::Num(Number {
->>>>>>> 181320a5
                     span: e.span(),
                     value,
                     raw: None,

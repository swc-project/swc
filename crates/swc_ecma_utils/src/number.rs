--- conflicted
+++ resolved
@@ -10,7 +10,6 @@
     }
 }
 
-<<<<<<< HEAD
 /// Implements [ToInt32] as defined in ECMAScript Section 9.5.
 ///
 /// [ToInt32]: https://262.ecma-international.org/5.1/#sec-9.5
@@ -70,38 +69,6 @@
         } else {
             result
         }) as u32
-    }
-}
-
-#[cfg(test)]
-mod tests {
-    use super::*;
-
-    #[test]
-    fn test_to_js_int32() {
-        assert_eq!(f64::NAN.to_js_int32(), 0);
-        assert_eq!(f64::INFINITY.to_js_int32(), 0);
-        assert_eq!(f64::NEG_INFINITY.to_js_int32(), 0);
-        assert_eq!(0.0.to_js_int32(), 0);
-
-        assert_eq!(f64::MIN.to_js_int32(), 0);
-        assert_eq!(f64::MAX.to_js_int32(), 0);
-
-        assert_eq!(5.2.to_js_int32(), 5);
-    }
-
-    #[test]
-    fn test_to_js_uint32() {
-        assert_eq!(f64::NAN.to_js_uint32(), 0);
-        assert_eq!(f64::INFINITY.to_js_uint32(), 0);
-        assert_eq!(f64::NEG_INFINITY.to_js_uint32(), 0);
-        assert_eq!(0.0.to_js_uint32(), 0);
-
-        assert_eq!(f64::MIN.to_js_uint32(), 0);
-        assert_eq!(f64::MAX.to_js_uint32(), 0);
-
-        assert_eq!((-8.0).to_js_uint32(), 4294967288);
-=======
 #[derive(Debug, Clone, Copy, PartialEq)]
 pub struct JsNumber(f64);
 
@@ -284,6 +251,33 @@
 }
 
 #[cfg(test)]
+mod tests {
+    use super::*;
+
+    #[test]
+    fn test_to_js_int32() {
+        assert_eq!(f64::NAN.to_js_int32(), 0);
+        assert_eq!(f64::INFINITY.to_js_int32(), 0);
+        assert_eq!(f64::NEG_INFINITY.to_js_int32(), 0);
+        assert_eq!(0.0.to_js_int32(), 0);
+
+        assert_eq!(f64::MIN.to_js_int32(), 0);
+        assert_eq!(f64::MAX.to_js_int32(), 0);
+
+        assert_eq!(5.2.to_js_int32(), 5);
+    }
+
+    #[test]
+    fn test_to_js_uint32() {
+        assert_eq!(f64::NAN.to_js_uint32(), 0);
+        assert_eq!(f64::INFINITY.to_js_uint32(), 0);
+        assert_eq!(f64::NEG_INFINITY.to_js_uint32(), 0);
+        assert_eq!(0.0.to_js_uint32(), 0);
+
+        assert_eq!(f64::MIN.to_js_uint32(), 0);
+        assert_eq!(f64::MAX.to_js_uint32(), 0);
+
+        assert_eq!((-8.0).to_js_uint32(), 4294967288);
 mod test_js_number {
     use super::*;
 
@@ -324,6 +318,5 @@
             JsNumber(f64::NEG_INFINITY)
         );
         assert_eq!(JsNumber(-0.0) + JsNumber(0.0), JsNumber(-0.0));
->>>>>>> 5a218f7c
     }
 }
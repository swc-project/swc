--- conflicted
+++ resolved
@@ -9,14 +9,11 @@
     public abstract override readonly prop7 = 5;
     override readonly #prop8 = 5;
     declare public static readonly prop9: string;
-<<<<<<< HEAD
     accessor prop10!: string = "";
     public accessor prop11 = "";
     public static accessor prop12 = "";
     public prop13: string;
     private static prop14: string;
     protected override accessor prop15 = 5;
-=======
     [value]?: string[];
->>>>>>> d9a79a0a
 }
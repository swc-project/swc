--- conflicted
+++ resolved
@@ -5,15 +5,12 @@
     #prop4?: string = "test";
     static readonly prop5!: string;
     readonly #prop6 = "asdf";
-<<<<<<< HEAD
     accessor prop9!: string = "";
     public accessor prop10 = "";
     public static accessor prop11 = "";
     public prop12: string;
     private static prop13: string;
     protected override accessor prop14 = 5;
-=======
     public override readonly prop7 = 5;
     override readonly #prop8 = 5;
->>>>>>> 0dd96f85
 }
class MyClass extends Base {
    prop1?: string;
    prop2!: string;
    #prop3?: string;
    #prop4?: string = "test";
    static readonly prop5!: string;
    readonly #prop6 = "asdf";
    public abstract override readonly prop7 = 5;
    override readonly #prop8 = 5;
<<<<<<< HEAD
    accessor prop9!: string = "";
    public accessor prop10 = "";
    public static accessor prop11 = "";
    public prop12: string;
    private static prop13: string;
    protected override accessor prop14 = 5;
=======
    declare public static readonly prop9: string;
>>>>>>> 22961977
}<|MERGE_RESOLUTION|>--- conflicted
+++ resolved
@@ -7,14 +7,11 @@
     readonly #prop6 = "asdf";
     public abstract override readonly prop7 = 5;
     override readonly #prop8 = 5;
-<<<<<<< HEAD
     accessor prop9!: string = "";
     public accessor prop10 = "";
     public static accessor prop11 = "";
     public prop12: string;
     private static prop13: string;
     protected override accessor prop14 = 5;
-=======
     declare public static readonly prop9: string;
->>>>>>> 22961977
 }
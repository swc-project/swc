--- conflicted
+++ resolved
@@ -6,11 +6,7 @@
 name = "wasm"
 publish = false
 repository = "https://github.com/swc-project/swc.git"
-<<<<<<< HEAD
-version = "1.2.116"
-=======
 version = "1.2.117"
->>>>>>> 82c8694f
 
 [lib]
 crate-type = ["cdylib"]

[package]
authors       = ["강동윤 <kdy1997.dev@gmail.com>"]
description   = "ES2020 compatibility transforms"
documentation = "https://rustdoc.swc.rs/swc_ecma_compat_es2020/"
edition       = "2021"
include       = ["Cargo.toml", "src/**/*.rs"]
license       = "Apache-2.0"
name          = "swc_ecma_compat_es2020"
repository    = "https://github.com/swc-project/swc.git"
version       = "0.1.12"


# See more keys and their definitions at https://doc.rust-lang.org/cargo/reference/manifest.html

[dependencies]
serde                    = { version = "1.0.188", features = ["derive"] }
swc_atoms                = { version = "0.6.0", path = "../swc_atoms" }
swc_common               = { version = "0.33.2", path = "../swc_common" }
swc_ecma_ast             = { version = "0.110.2", path = "../swc_ecma_ast" }
<<<<<<< HEAD
swc_ecma_compat_es2022   = { version = "0.1.9", path = "../swc_ecma_compat_es2022" }
swc_ecma_transforms_base = { version = "0.134.11", path = "../swc_ecma_transforms_base" }
swc_ecma_utils           = { version = "0.124.10", path = "../swc_ecma_utils" }
=======
swc_ecma_transforms_base = { version = "0.134.13", path = "../swc_ecma_transforms_base" }
swc_ecma_utils           = { version = "0.124.11", path = "../swc_ecma_utils" }
>>>>>>> abced23b
swc_ecma_visit           = { version = "0.96.2", path = "../swc_ecma_visit" }
swc_trace_macro          = { version = "0.1.3", path = "../swc_trace_macro" }
tracing                  = "0.1.37"

[dev-dependencies]
swc_ecma_parser             = { version = "0.141.6", path = "../swc_ecma_parser" }
swc_ecma_transforms_testing = { version = "0.137.14", path = "../swc_ecma_transforms_testing" }<|MERGE_RESOLUTION|>--- conflicted
+++ resolved
@@ -17,14 +17,9 @@
 swc_atoms                = { version = "0.6.0", path = "../swc_atoms" }
 swc_common               = { version = "0.33.2", path = "../swc_common" }
 swc_ecma_ast             = { version = "0.110.2", path = "../swc_ecma_ast" }
-<<<<<<< HEAD
 swc_ecma_compat_es2022   = { version = "0.1.9", path = "../swc_ecma_compat_es2022" }
-swc_ecma_transforms_base = { version = "0.134.11", path = "../swc_ecma_transforms_base" }
-swc_ecma_utils           = { version = "0.124.10", path = "../swc_ecma_utils" }
-=======
 swc_ecma_transforms_base = { version = "0.134.13", path = "../swc_ecma_transforms_base" }
 swc_ecma_utils           = { version = "0.124.11", path = "../swc_ecma_utils" }
->>>>>>> abced23b
 swc_ecma_visit           = { version = "0.96.2", path = "../swc_ecma_visit" }
 swc_trace_macro          = { version = "0.1.3", path = "../swc_trace_macro" }
 tracing                  = "0.1.37"

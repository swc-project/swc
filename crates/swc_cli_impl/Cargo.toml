--- conflicted
+++ resolved
@@ -40,20 +40,12 @@
 tracing-subscriber = { version = "0.3.9", features = ["env-filter"] }
 walkdir            = "2"
 
-<<<<<<< HEAD
-swc_core = { version = "0.86.64", features = [
-  "trace_macro",
-  "common_concurrent",
-  "base_concurrent",
-], path = "../swc_core" }
-
-[dev-dependencies]
-assert_cmd = "2.0.12"
-assert_fs  = "1.0.13"
-=======
 swc_core = { version = "0.86.69", features = [
     "trace_macro",
     "common_concurrent",
     "base_concurrent",
 ], path = "../swc_core" }
->>>>>>> af8c1d33
+
+[dev-dependencies]
+assert_cmd = "2.0.12"
+assert_fs  = "1.0.13"
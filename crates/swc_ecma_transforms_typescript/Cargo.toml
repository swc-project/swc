--- conflicted
+++ resolved
@@ -31,20 +31,12 @@
 [dev-dependencies]
 codspeed-criterion-compat = { workspace = true }
 
-<<<<<<< HEAD
 swc_ecma_codegen             = { version = "16.0.0", path = "../swc_ecma_codegen" }
 swc_ecma_compat_es2020       = { version = "25.0.0", path = "../swc_ecma_compat_es2020" }
 swc_ecma_parser              = { version = "22.0.3", path = "../swc_ecma_parser" }
 swc_ecma_transforms_compat   = { version = "25.0.0", path = "../swc_ecma_transforms_compat" }
 swc_ecma_transforms_proposal = { version = "23.0.0", path = "../swc_ecma_transforms_proposal" }
 swc_ecma_transforms_testing  = { version = "26.0.0", path = "../swc_ecma_transforms_testing" }
-=======
-swc_ecma_codegen             = { version = "17.0.2", path = "../swc_ecma_codegen" }
-swc_ecma_parser              = { version = "24.0.2", path = "../swc_ecma_parser" }
-swc_ecma_transforms_compat   = { version = "30.0.0", path = "../swc_ecma_transforms_compat" }
-swc_ecma_transforms_proposal = { version = "27.0.0", path = "../swc_ecma_transforms_proposal" }
-swc_ecma_transforms_testing  = { version = "30.0.0", path = "../swc_ecma_transforms_testing" }
->>>>>>> 66428a2b
 testing                      = { version = "15.0.0", path = "../testing" }
 
 [[bench]]

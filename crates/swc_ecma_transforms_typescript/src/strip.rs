use std::{cell::RefCell, mem::take, rc::Rc as RustRc};

use serde::{Deserialize, Serialize};
use swc_atoms::{js_word, JsWord};
use swc_common::{
    chain,
    collections::{AHashMap, AHashSet},
    comments::{Comments, NoopComments},
    sync::Lrc,
    util::{move_map::MoveMap, take::Take},
    Mark, SourceMap, Span, Spanned, SyntaxContext, DUMMY_SP,
};
use swc_ecma_ast::*;
use swc_ecma_transforms_base::cross_transform_scope;
use swc_ecma_transforms_react::{parse_expr_for_jsx, JsxDirectives};
use swc_ecma_utils::{
    alias_ident_for, constructor::inject_after_super, is_literal, member_expr, prepend_stmt,
    private_ident, prop_name_to_expr, quote_ident, var::VarCollector, ExprFactory,
};
use swc_ecma_visit::{
    as_folder, noop_visit_mut_type, visit_obj_and_computed, Fold, Visit, VisitMut, VisitMutWith,
    VisitWith,
};

use crate::inline_enum::{inline_enum, TSEnumLit};

/// Value does not contain TsLit::Bool
type EnumValues = AHashMap<JsWord, Option<TsLit>>;

#[derive(Debug, Serialize, Deserialize)]
#[non_exhaustive]
pub enum ImportsNotUsedAsValues {
    #[serde(rename = "remove")]
    Remove,
    #[serde(rename = "preserve")]
    Preserve,
}

#[deprecated = "ImportNotUsedAsValues is renamed to ImportsNotUsedAsValues"]
pub type ImportNotUsedAsValues = ImportsNotUsedAsValues;

/// This value defaults to `Remove`
impl Default for ImportsNotUsedAsValues {
    fn default() -> Self {
        Self::Remove
    }
}

#[derive(Debug, Default, Serialize, Deserialize)]
pub struct Config {
    #[serde(default)]
    pub import_not_used_as_values: ImportsNotUsedAsValues,
    /// Align the semantics of TS class fields with TC39 class fields. Defaults
    /// to `false`.
    ///
    /// See https://www.typescriptlang.org/docs/handbook/release-notes/typescript-3-7.html#the-usedefineforclassfields-flag-and-the-declare-property-modifier.
    ///
    /// When running `tsc` with configuration `"target": "ESNext",
    /// "useDefineForClassFields": true`, TS class fields are preserved as JS
    /// class fields. We target ESNext, so this our behavior with
    /// `use_define_for_class_fields: true`.
    ///
    /// When running `tsc` with configuration `"target": "<ES6-ES2020>",
    /// "useDefineForClassFields": true`, TS class fields are transformed to
    /// `Object.defineProperty()` statements. You must additionally apply the
    /// `swc_ecmascript::transforms::compat::es2022::class_properties()` pass to
    /// get this backward-compatible output.
    #[serde(default)]
    pub use_define_for_class_fields: bool,

    /// Don't create `export {}`.
    /// By default, strip creates `export {}` for modules to preserve module
    /// context.
    ///
    /// https://github.com/swc-project/swc/issues/1698
    #[serde(default)]
    pub no_empty_export: bool,

    /// Note: this pass handle jsx directives in comments
    #[serde(default)]
    pub pragma: Option<String>,

    /// Note: this pass handle jsx directives in comments
    #[serde(default)]
    pub pragma_frag: Option<String>,

    #[serde(default)]
    pub ts_enum_config: TSEnumConfig,

    /// If this is true, the following codes will be preserved.
    /// - `import foo = require()`
    /// - `export = expr`
    #[serde(default)]
    pub preserve_import_export_assign: bool,
}

#[derive(Clone, Copy, Debug, Default, Serialize, Deserialize)]
pub struct TSEnumConfig {
    /// Note: `const enum` will be inlined if this is false(default)
    /// All `const enum` *should be* inlined since it's align to tsc behavior.
    /// This option exists to allow you to roll back the old behavior of swc.
    #[serde(default)]
    pub treat_const_enum_as_enum: bool,

    /// Config from `assumptions`
    /// Note: If this is true, all enums will be inlined when possible
    /// whether or not you use `enum` or `const enum`.
    #[serde(default)]
    pub ts_enum_is_readonly: bool,
}

impl TSEnumConfig {
    pub fn should_collect_enum(&self, is_const: bool) -> bool {
        self.ts_enum_is_readonly || (!self.treat_const_enum_as_enum && is_const)
    }
}

pub fn strip_with_config(
    config: Config,
    top_level_mark: Mark,
    cross_transform_scope: RustRc<RefCell<cross_transform_scope::Scope>>,
) -> impl Fold + VisitMut {
    let ts_enum_lit = TSEnumLit::default();

    let ts_enum_config = config.ts_enum_config;

    chain!(
        as_folder(Strip {
            config,
            comments: NoopComments,
            jsx: None,
            top_level_ctxt: SyntaxContext::empty().apply_mark(top_level_mark),
            ts_enum_lit: ts_enum_lit.clone(),
            non_top_level: Default::default(),
            scope: Default::default(),
            cross_transform_scope,
            is_side_effect_import: Default::default(),
            is_type_only_export: Default::default(),
            uninitialized_vars: Default::default(),
            decl_names: Default::default(),
            in_var_pat: Default::default(),
            keys: Default::default()
        }),
        inline_enum(ts_enum_lit, ts_enum_config)
    )
}

/// Strips type annotations out.
///
/// See the `examples` directory of the crate to see how you can transpile a
/// typescript file to a javascript file.
pub fn strip(
    top_level_mark: Mark,
    cross_transform_scope: RustRc<RefCell<cross_transform_scope::Scope>>,
) -> impl Fold + VisitMut {
    strip_with_config(Default::default(), top_level_mark, cross_transform_scope)
}

/// [strip], but aware of jsx.
///
/// If you are using jsx, you should use this before jsx pass.
pub fn strip_with_jsx<C>(
    cm: Lrc<SourceMap>,
    config: Config,
    comments: C,
    top_level_mark: Mark,
    cross_transform_scope: RustRc<RefCell<cross_transform_scope::Scope>>,
) -> impl Fold + VisitMut
where
    C: Comments,
{
    let pragma = parse_expr_for_jsx(
        &cm,
        "pragma",
        config
            .pragma
            .clone()
            .unwrap_or_else(|| "React.createElement".to_string()),
        top_level_mark,
    );

    let pragma_frag = parse_expr_for_jsx(
        &cm,
        "pragma",
        config
            .pragma_frag
            .clone()
            .unwrap_or_else(|| "React.Fragment".to_string()),
        top_level_mark,
    );

    let pragma_id = id_for_jsx(&pragma);
    let pragma_frag_id = id_for_jsx(&pragma_frag);

    let ts_enum_lit = TSEnumLit::default();
    let ts_enum_config = config.ts_enum_config;

    chain!(
        as_folder(Strip {
            config,
            comments,
            jsx: Some(JsxData {
                cm,
                top_level_mark,
                pragma_id,
                pragma_frag_id,
            }),
            top_level_ctxt: SyntaxContext::empty().apply_mark(top_level_mark),
            ts_enum_lit: ts_enum_lit.clone(),
            non_top_level: Default::default(),
            scope: Default::default(),
            cross_transform_scope,
            is_side_effect_import: Default::default(),
            is_type_only_export: Default::default(),
            uninitialized_vars: Default::default(),
            decl_names: Default::default(),
            in_var_pat: Default::default(),
            keys: Default::default(),
        }),
        inline_enum(ts_enum_lit, ts_enum_config)
    )
}

/// Get an [Id] which will used by expression.
///
/// For `React#1.createElement`, this returns `React#1`.
fn id_for_jsx(e: &Expr) -> Id {
    match e {
        Expr::Ident(i) => i.to_id(),
        Expr::Member(MemberExpr { obj, .. }) => id_for_jsx(obj),
        _ => {
            panic!("failed to determine top-level Id for jsx expression")
        }
    }
}

struct JsxData {
    cm: Lrc<SourceMap>,
    top_level_mark: Mark,

    pragma_id: Id,
    pragma_frag_id: Id,
}

struct Strip<C>
where
    C: Comments,
{
    config: Config,

    comments: C,
    jsx: Option<JsxData>,

    non_top_level: bool,
    top_level_ctxt: SyntaxContext,
    scope: Scope,
    cross_transform_scope: RustRc<RefCell<cross_transform_scope::Scope>>,

    is_side_effect_import: bool,
    is_type_only_export: bool,
    uninitialized_vars: Vec<VarDeclarator>,

    ts_enum_lit: TSEnumLit,

    /// Names of declarations.
    /// This is used to prevent emitting a variable with same name multiple
    /// name.
    ///
    /// If an identifier is in this list, the [VisitMut] impl should not add a
    /// variable with it.
    ///
    /// This field is filled by [Visit] impl and [VisitMut] impl.
    decl_names: AHashSet<Id>,
    in_var_pat: bool,

    keys: Vec<VarDeclarator>,
}

impl<C> Strip<C>
where
    C: Comments,
{
    /// If we found required jsx directives, we returns true.
    fn parse_jsx_directives(&mut self, span: Span) -> bool {
        let jsx_data = match &mut self.jsx {
            Some(v) => v,
            None => return false,
        };
        let cm = jsx_data.cm.clone();
        let top_level_mark = jsx_data.top_level_mark;

        let mut found = false;

        let directives = self.comments.with_leading(span.lo, |comments| {
            JsxDirectives::from_comments(&cm, span, comments, top_level_mark)
        });

        let JsxDirectives {
            pragma,
            pragma_frag,
            ..
        } = directives;

        if let Some(pragma) = pragma {
            found = true;
            jsx_data.pragma_id = id_for_jsx(&pragma);
        }

        if let Some(pragma_frag) = pragma_frag {
            found = true;
            jsx_data.pragma_frag_id = id_for_jsx(&pragma_frag);
        }

        found
    }
}

impl<C> Strip<C>
where
    C: Comments,
{
    /// Creates an uninitialized variable if `name` is not in scope.
    fn create_uninit_var(&mut self, span: Span, name: Id) -> Option<VarDeclarator> {
        if !self.decl_names.insert(name.clone()) {
            return None;
        }

        Some(VarDeclarator {
            span,
            name: Ident::new(name.0, DUMMY_SP.with_ctxt(name.1)).into(),
            init: None,
            definite: false,
        })
    }
}

#[derive(Default)]
struct Scope {
    decls: AHashMap<Id, DeclInfo>,
    referenced_idents: AHashMap<Id, DeclInfo>,
}

#[derive(Debug, Default)]
struct DeclInfo {
    /// Var, Fn, Class
    has_concrete: bool,
    /// In `import foo = bar.baz`, `foo`'s dependency is `bar`. This means that
    /// when setting `has_concrete` for `foo`, it must also be set for
    /// `bar`.
    maybe_dependency: Option<Ident>,
}

impl<C> Strip<C>
where
    C: Comments,
{
    fn store(&mut self, sym: JsWord, ctxt: SyntaxContext, concrete: bool) {
        let entry = self.scope.decls.entry((sym, ctxt)).or_default();

        if concrete {
            entry.has_concrete = true
        }
    }

    fn handle_decl(&mut self, decl: &Decl) {
        // We don't care about stuffs which cannot be exported
        if self.non_top_level {
            return;
        }

        match *decl {
            Decl::Class(ClassDecl { ref ident, .. }) | Decl::Fn(FnDecl { ref ident, .. }) => {
                self.store(ident.sym.clone(), ident.span.ctxt, true);
            }

            Decl::Var(ref var) => {
                let mut names = vec![];
                var.decls.visit_with(&mut VarCollector { to: &mut names });

                for name in names {
                    self.store(name.0.clone(), name.1, true);
                }
            }

            Decl::TsEnum(TsEnumDecl { ref id, .. }) => {
                // Currently swc cannot remove constant enums
                self.store(id.sym.clone(), id.span.ctxt, true);
                self.store(id.sym.clone(), id.span.ctxt, false);
            }

            Decl::TsInterface(TsInterfaceDecl { ref id, .. })
            | Decl::TsModule(TsModuleDecl {
                id: TsModuleName::Ident(ref id),
                ..
            })
            | Decl::TsTypeAlias(TsTypeAliasDecl { ref id, .. }) => {
                self.store(id.sym.clone(), id.span.ctxt, false)
            }

            Decl::TsModule(TsModuleDecl {
                id:
                    TsModuleName::Str(Str {
                        ref value, span, ..
                    }),
                ..
            }) => self.store(value.clone(), span.ctxt, false),
        }
    }
}

impl<C> Strip<C>
where
    C: Comments,
{
    /// Returns [Some] if the method should be called again.
    fn handle_expr<'a>(&mut self, n: &'a mut Expr) -> Vec<&'a mut Expr> {
        match n {
            Expr::Bin(BinExpr { left, right, .. }) => return vec![&mut **left, &mut **right],

            // Remove types
            Expr::TsAs(TsAsExpr { expr, .. })
            | Expr::TsNonNull(TsNonNullExpr { expr, .. })
            | Expr::TsTypeAssertion(TsTypeAssertion { expr, .. })
            | Expr::TsConstAssertion(TsConstAssertion { expr, .. })
            | Expr::TsInstantiation(TsInstantiation { expr, .. }) => {
                expr.visit_mut_with(self);
                let expr = *expr.take();
                *n = expr;
            }

            Expr::Member(MemberExpr { obj, prop, .. }) => {
                obj.visit_mut_with(self);

                match prop {
                    MemberProp::Ident(i) => i.optional = false,
                    MemberProp::Computed(c) => c.visit_mut_with(self),
                    _ => (),
                }
            }

            Expr::SuperProp(SuperPropExpr { prop, .. }) => match prop {
                SuperProp::Ident(i) => i.optional = false,
                SuperProp::Computed(c) => c.visit_mut_with(self),
            },

            Expr::Class(class) => {
                let key_len = self.keys.len();
                class.visit_mut_with(self);

                let mut exprs: Vec<Box<Expr>> = self
                    .keys
                    .iter_mut()
                    .skip(key_len)
                    .map(|key| {
                        let value = key.init.take().unwrap();
                        let key = key.name.clone();
                        Box::new(Expr::Assign(AssignExpr {
                            span: DUMMY_SP,
                            left: PatOrExpr::Pat(key.into()),
                            op: op!("="),
                            right: value,
                        }))
                    })
                    .collect();

                if !exprs.is_empty() {
                    exprs.push(Box::new(Expr::Class(class.take())));

                    *n = Expr::Seq(SeqExpr {
                        span: DUMMY_SP,
                        exprs,
                    })
                }
            }

            _ => {
                n.visit_mut_children_with(self);
            }
        }

        vec![]
    }

    /// Returns `(var_decl, init)`.
    fn handle_enum(&mut self, e: TsEnumDecl, module_name: Option<&Ident>) -> (Option<Decl>, Stmt) {
        /// Called only for enums.
        ///
        /// If both of the default value and the initialization is None, this
        /// method returns [Err].
        fn compute(
            e: &TsEnumDecl,
            span: Span,
            values: &mut EnumValues,
            default: Option<i64>,
            init: Option<&Expr>,
        ) -> Result<TsLit, ()> {
            fn compute_bin(
                e: &TsEnumDecl,
                span: Span,
                values: &mut EnumValues,
                expr: &BinExpr,
            ) -> Result<TsLit, ()> {
                let l = compute(e, span, values, None, Some(&expr.left))?;
                let r = compute(e, span, values, None, Some(&expr.right))?;

                Ok(match (l, r) {
                    (
                        TsLit::Number(Number { value: l, .. }),
                        TsLit::Number(Number { value: r, .. }),
                    ) => {
                        TsLit::Number(Number {
                            span,
                            value: match expr.op {
                                op!(bin, "+") => l + r,
                                op!(bin, "-") => l - r,
                                op!("*") => l * r,
                                op!("/") => l / r,

                                // TODO
                                op!("&") => ((l.round() as i64) & (r.round() as i64)) as _,
                                op!("|") => ((l.round() as i64) | (r.round() as i64)) as _,
                                op!("^") => ((l.round() as i64) ^ (r.round() as i64)) as _,

                                op!("<<") => ((l.round() as i64) << (r.round() as i64)) as _,
                                op!(">>") => ((l.round() as i64) >> (r.round() as i64)) as _,
                                // TODO: Verify this
                                op!(">>>") => ((l.round() as u64) >> (r.round() as u64)) as _,
                                _ => return Err(()),
                            },
                            raw: None,
                        })
                    }
                    (TsLit::Str(l), TsLit::Str(r)) if expr.op == op!(bin, "+") => {
                        let value = format!("{}{}", l.value, r.value);

                        TsLit::Str(Str {
                            span,
                            raw: None,
                            value: value.into(),
                        })
                    }
                    (TsLit::Number(l), TsLit::Str(r)) if expr.op == op!(bin, "+") => {
                        let value = format!("{}{}", l.value, r.value);

                        TsLit::Str(Str {
                            span,
                            raw: None,
                            value: value.into(),
                        })
                    }
                    (TsLit::Str(l), TsLit::Number(r)) if expr.op == op!(bin, "+") => {
                        let value = format!("{}{}", l.value, r.value);

                        TsLit::Str(Str {
                            span,
                            raw: None,
                            value: value.into(),
                        })
                    }
                    _ => return Err(()),
                })
            }

            if let Some(expr) = init {
                match expr {
                    Expr::Lit(Lit::Str(s)) => return Ok(TsLit::Str(s.clone())),
                    Expr::Lit(Lit::Num(s)) => return Ok(TsLit::Number(s.clone())),
                    Expr::Bin(ref bin) => return compute_bin(e, span, values, bin),
                    Expr::Paren(ref paren) => {
                        return compute(e, span, values, default, Some(&paren.expr))
                    }

                    Expr::Ident(ref id) => {
                        if let Some(Some(v)) = values.get(&id.sym) {
                            return Ok(v.clone());
                        }
                        //
                        for m in e.members.iter() {
                            if &id.sym == m.id.as_ref() {
                                return compute(e, span, values, None, m.init.as_deref());
                            }
                        }
                        return Err(());
                    }
                    Expr::Unary(ref expr) => {
                        let v = compute(e, span, values, None, Some(&expr.arg))?;
                        match v {
                            TsLit::BigInt(BigInt { .. }) => {}
                            TsLit::Number(Number { value: v, .. }) => {
                                return Ok(TsLit::Number(Number {
                                    span,
                                    value: match expr.op {
                                        op!(unary, "+") => v,
                                        op!(unary, "-") => -v,
                                        op!("!") => {
                                            if v == 0.0f64 {
                                                0.0
                                            } else {
                                                1.0
                                            }
                                        }
                                        op!("~") => (!(v as i32)) as f64,
                                        _ => return Err(()),
                                    },
                                    raw: None,
                                }))
                            }
                            TsLit::Str(_) => {}
                            TsLit::Bool(_) => {}
                            TsLit::Tpl(_) => {}
                        }
                    }

                    Expr::Tpl(ref t) if t.exprs.is_empty() => {
                        if let Some(v) = &t.quasis[0].cooked {
                            return Ok(TsLit::Str(Str {
                                span,
                                raw: None,
                                value: v.into(),
                            }));
                        }
                    }

                    _ => {}
                }
            } else if let Some(value) = default {
                return Ok(TsLit::Number(Number {
                    span,
                    value: value as _,
                    raw: None,
                }));
            }

            Err(())
        }

        // let Foo;
        // (function (Foo) {
        //     Foo[Foo["a"] = 0] = "a";
        // })(Foo || (Foo = {}));

        let var = self.create_uninit_var(e.span, e.id.to_id()).map(|var| {
            Decl::Var(VarDecl {
                span: DUMMY_SP,
                kind: if e.id.span.ctxt != self.top_level_ctxt {
                    VarDeclKind::Let
                } else {
                    VarDeclKind::Var
                },
                declare: false,
                decls: vec![var],
            })
        });

        let id = e.id.clone();

        let mut default = 0;
        let mut values = Default::default();
        let members = e
            .members
            .clone()
            .into_iter()
            .map(|m| -> Result<_, ()> {
                let id_span = m.id.span();
                let val = compute(&e, id_span, &mut values, Some(default), m.init.as_deref())
                    .map(|val| {
                        if let TsLit::Number(ref n) = val {
                            default = n.value as i64 + 1;
                        }
                        values.insert(m.id.as_ref().clone(), Some(val.clone()));

                        match val {
                            TsLit::Number(v) => Expr::Lit(Lit::Num(v)),
                            TsLit::Str(v) => Expr::Lit(Lit::Str(v)),
                            TsLit::Bool(v) => Expr::Lit(Lit::Bool(v)),
                            TsLit::Tpl(v) => {
                                let value = v.quasis.into_iter().next().unwrap().raw;

                                Expr::Lit(Lit::Str(Str {
                                    span: v.span,
                                    raw: None,
                                    value,
                                }))
                            }
                            TsLit::BigInt(v) => Expr::Lit(Lit::BigInt(v)),
                        }
                    })
                    .or_else(|err| match &m.init {
                        None => Err(err),
                        Some(v) => {
                            let mut v = *v.clone();
                            let mut visitor = EnumValuesVisitor {
                                previous: &values,
                                ident: &id,
                            };
                            visitor.visit_mut_expr(&mut v);

                            values.insert(m.id.as_ref().clone(), None);

                            Ok(v)
                        }
                    })?;

                Ok((m, val))
            })
            .collect::<Result<Vec<_>, _>>()
            .unwrap_or_else(|_| panic!("invalid value for enum is detected"));

        let contains_lit = members.iter().any(|(_, v)| matches!(v, Expr::Lit(..)));
        let should_collect = self.config.ts_enum_config.should_collect_enum(e.is_const);

        if should_collect && contains_lit {
            let mut enums = self.ts_enum_lit.borrow_mut();

            let k_v = enums.entry(e.id.to_id()).or_default();

            members
                .iter()
                .filter(|(_, v)| matches!(v, Expr::Lit(..)))
                .for_each(|(m, e)| {
                    let member_key = m.id.as_ref().clone();
                    let value = e.clone().expect_lit();

                    k_v.insert(member_key, value);
                })
        }

        let init = CallExpr {
            span: DUMMY_SP,
            callee: FnExpr {
                ident: None,
                function: Function {
                    span: DUMMY_SP,
                    decorators: Default::default(),
                    is_async: false,
                    is_generator: false,
                    type_params: Default::default(),
                    params: vec![Param {
                        span: id.span,
                        decorators: vec![],
                        pat: id.clone().into(),
                    }],
                    body: Some(BlockStmt {
                        span: DUMMY_SP,
                        stmts: members
                            .into_iter()
                            .map(|(m, val)| {
                                let no_init_required = matches!(val, Expr::Lit(Lit::Str(..)));
                                let rhs_should_be_name = match &val {
                                    Expr::Lit(Lit::Str(s)) => m.id.as_ref() == &s.value,
                                    _ => true,
                                };

                                let value = match m.id {
                                    TsEnumMemberId::Str(s) => s,
                                    TsEnumMemberId::Ident(i) => Str {
                                        span: i.span,
                                        raw: None,
                                        value: i.sym,
                                    },
                                };
                                let prop = if no_init_required {
                                    Box::new(Expr::Lit(Lit::Str(value.clone())))
                                } else {
                                    Box::new(Expr::Assign(AssignExpr {
                                        span: DUMMY_SP,
                                        left: PatOrExpr::Expr(Box::new(Expr::Member(MemberExpr {
                                            span: DUMMY_SP,
                                            obj: Box::new(Expr::Ident(id.clone())),
                                            prop: MemberProp::Computed(ComputedPropName {
                                                span: DUMMY_SP,
                                                expr: Box::new(Expr::Lit(Lit::Str(value.clone()))),
                                            }),
                                        }))),
                                        op: op!("="),
                                        right: Box::new(val.clone()),
                                    }))
                                };

                                // Foo[Foo["a"] = 0] = "a";
                                AssignExpr {
                                    span: DUMMY_SP,
                                    left: PatOrExpr::Expr(Box::new(Expr::Member(MemberExpr {
                                        obj: Box::new(Expr::Ident(id.clone())),
                                        span: DUMMY_SP,

                                        // Foo["a"] = 0
                                        prop: MemberProp::Computed(ComputedPropName {
                                            span: DUMMY_SP,
                                            expr: prop,
                                        }),
                                    }))),
                                    op: op!("="),
                                    right: if rhs_should_be_name {
                                        Box::new(Expr::Lit(Lit::Str(value)))
                                    } else if m.init.is_some() {
                                        Box::new(val)
                                    } else {
                                        Box::new(Expr::Lit(Lit::Str(value)))
                                    },
                                }
                                .into_stmt()
                            })
                            .collect(),
                    }),
                    return_type: Default::default(),
                },
            }
            .as_callee(),
            args: vec![self.get_namespace_or_enum_init_arg(e.span, &id, module_name)],
            type_args: Default::default(),
        }
        .into_stmt();

        (var, init)
    }

    /// Returns `(var_decl, init)`.
    fn handle_ts_module(
        &mut self,
        module: TsModuleDecl,
        parent_module_name: Option<&Ident>,
    ) -> Option<(Option<Decl>, Stmt)> {
        if module.global || module.declare {
            return None;
        }

        let module_span = module.span;
        let module_name = match module.id {
            TsModuleName::Ident(i) => i,
            TsModuleName::Str(_) => return None,
        };

        let body = module.body?;
        let private_name = private_ident!(module_name.sym.clone());
        let body_stmts = match body {
            TsNamespaceBody::TsModuleBlock(block) => {
                self.handle_ts_module_block(block, &private_name)
            }
            TsNamespaceBody::TsNamespaceDecl(decl) => {
                self.handle_ts_namespace_decl(decl, &private_name)
            }
        }?;

        let var = self.create_uninit_var(module_name.span, module_name.to_id());

        self.get_namespace_var_decl_and_call_expr(
            var,
            body_stmts,
            module.span,
            parent_module_name,
            &module_name,
            &private_name,
        )
        .map(|(mut var, stmt)| {
            if let Some(var) = var.as_mut() {
                // for comments
                var.span = module_span;
                // ensure it's a var if top level
                if module_name.span.ctxt == self.top_level_ctxt {
                    var.kind = VarDeclKind::Var;
                }
            }
            (var.map(Decl::Var), stmt)
        })
    }

    fn handle_ts_namespace_decl(
        &mut self,
        decl: TsNamespaceDecl,
        parent_private_name: &Ident,
    ) -> Option<Vec<Stmt>> {
        let private_name = private_ident!(decl.id.sym.clone());
        // we'll always create a variable in this scenario
        let var_id = Ident::new(decl.id.sym.clone(), DUMMY_SP.with_ctxt(decl.id.span.ctxt));
        let var = VarDeclarator {
            span: DUMMY_SP,
            name: var_id.into(),
            init: None,
            definite: false,
        };

        let body_stmts = match *decl.body {
            TsNamespaceBody::TsModuleBlock(block) => {
                self.handle_ts_module_block(block, &private_name)
            }
            TsNamespaceBody::TsNamespaceDecl(decl) => {
                self.handle_ts_namespace_decl(decl, &private_name)
            }
        }?;

        let (var_decl, init_stmt) = self.get_namespace_var_decl_and_call_expr(
            Some(var),
            body_stmts,
            decl.span,
            Some(parent_private_name),
            &decl.id,
            &private_name,
        )?;
        let mut stmts = Vec::new();
        stmts.extend(var_decl.map(Decl::Var).map(Stmt::Decl));
        stmts.push(init_stmt);
        Some(stmts)
    }

    fn get_namespace_var_decl_and_call_expr(
        &self,
        var: Option<VarDeclarator>,
        body_stmts: Vec<Stmt>,
        decl_span: Span,
        parent_module_name: Option<&Ident>,
        module_name: &Ident,
        private_name: &Ident,
    ) -> Option<(Option<VarDecl>, Stmt)> {
        let init_fn_expr = FnExpr {
            ident: None,
            function: Function {
                params: vec![Param {
                    span: DUMMY_SP,
                    decorators: Default::default(),
                    pat: private_name.clone().into(),
                }],
                decorators: Default::default(),
                span: DUMMY_SP,
                body: Some(BlockStmt {
                    span: DUMMY_SP,
                    stmts: body_stmts,
                }),
                is_generator: false,
                is_async: false,
                type_params: Default::default(),
                return_type: Default::default(),
            },
        };

        let initializer = Box::new(Expr::Call(CallExpr {
            span: DUMMY_SP,
            callee: init_fn_expr.as_callee(),
            args: vec![self.get_namespace_or_enum_init_arg(
                decl_span,
                module_name,
                parent_module_name,
            )],
            type_args: Default::default(),
        }));

        Some((
            var.map(|var| VarDecl {
                span: DUMMY_SP,
                kind: if module_name.span.ctxt != self.top_level_ctxt {
                    VarDeclKind::Let
                } else {
                    VarDeclKind::Var
                },
                declare: false,
                decls: vec![var],
            }),
            Stmt::Expr(ExprStmt {
                span: DUMMY_SP,
                expr: initializer,
            }),
        ))
    }

    fn handle_ts_module_block(
        &mut self,
        block: TsModuleBlock,
        private_module_name: &Ident,
    ) -> Option<Vec<Stmt>> {
        let stmts = self.handle_module_items(block.body, Some(private_module_name));

        if stmts.is_empty() {
            None
        } else {
            Some(
                stmts
                    .into_iter()
                    .filter_map(|item| {
                        match item {
                            ModuleItem::Stmt(stmt) => Some(stmt),
                            _ => None, // do not emit these as they are not valid in a module block
                        }
                    })
                    .collect(),
            )
        }
    }

    fn handle_module_items(
        &mut self,
        items: Vec<ModuleItem>,
        parent_module_name: Option<&Ident>,
    ) -> Vec<ModuleItem> {
        let mut delayed_vars = vec![];

        items.visit_with(self);

        let mut stmts = Vec::with_capacity(items.len());
        let mut export_assign = None;
        for mut item in items {
            self.is_side_effect_import = false;
            match item {
                ModuleItem::ModuleDecl(ModuleDecl::ExportDecl(ExportDecl {
                    span,
                    decl: Decl::TsModule(module),
                    ..
                })) => {
                    let (decl, init) = match self.handle_ts_module(module, parent_module_name) {
                        Some(v) => v,
                        None => continue,
                    };

                    stmts.extend(decl.map(|decl| {
                        if parent_module_name.is_none() {
                            ModuleItem::ModuleDecl(ModuleDecl::ExportDecl(ExportDecl {
                                span,
                                decl,
                            }))
                        } else {
                            ModuleItem::Stmt(Stmt::Decl(decl))
                        }
                    }));
                    stmts.push(init.into())
                }

                ModuleItem::Stmt(Stmt::Decl(Decl::TsModule(module))) => {
                    let (decl, init) = match self.handle_ts_module(module, None) {
                        Some(v) => v,
                        None => continue,
                    };
                    stmts.extend(decl.map(Stmt::Decl).map(ModuleItem::Stmt));
                    stmts.push(init.into())
                }

                // Strip out ts-only extensions
                ModuleItem::Stmt(Stmt::Decl(Decl::Fn(FnDecl {
                    function: Function { body: None, .. },
                    ..
                })))
                | ModuleItem::Stmt(Stmt::Decl(Decl::TsInterface(..)))
                | ModuleItem::Stmt(Stmt::Decl(Decl::TsTypeAlias(..)))
                | ModuleItem::ModuleDecl(ModuleDecl::ExportDecl(ExportDecl {
                    decl: Decl::TsInterface(..),
                    ..
                }))
                | ModuleItem::ModuleDecl(ModuleDecl::ExportDecl(ExportDecl {
                    decl: Decl::TsTypeAlias(..),
                    ..
                }))
                | ModuleItem::ModuleDecl(ModuleDecl::ExportDecl(ExportDecl {
                    decl:
                        Decl::Fn(FnDecl {
                            function: Function { body: None, .. },
                            ..
                        }),
                    ..
                }))
                | ModuleItem::ModuleDecl(ModuleDecl::ExportDefaultDecl(ExportDefaultDecl {
                    decl:
                        DefaultDecl::Fn(FnExpr {
                            function: Function { body: None, .. },
                            ..
                        }),
                    ..
                }))
                | ModuleItem::ModuleDecl(ModuleDecl::ExportDefaultDecl(ExportDefaultDecl {
                    decl: DefaultDecl::TsInterfaceDecl(..),
                    ..
                }))
                | ModuleItem::ModuleDecl(ModuleDecl::TsNamespaceExport(..))
                | ModuleItem::ModuleDecl(ModuleDecl::ExportDecl(ExportDecl {
                    decl: Decl::Class(ClassDecl { declare: true, .. }),
                    ..
                }))
                | ModuleItem::ModuleDecl(ModuleDecl::ExportDecl(ExportDecl {
                    decl: Decl::Var(VarDecl { declare: true, .. }),
                    ..
                }))
                | ModuleItem::ModuleDecl(ModuleDecl::ExportDecl(ExportDecl {
                    decl: Decl::TsEnum(TsEnumDecl { declare: true, .. }),
                    ..
                }))
                | ModuleItem::Stmt(Stmt::Decl(Decl::Class(ClassDecl { declare: true, .. })))
                | ModuleItem::Stmt(Stmt::Decl(Decl::Var(VarDecl { declare: true, .. }))) => {
                    continue
                }

                ModuleItem::ModuleDecl(ModuleDecl::TsImportEquals(TsImportEqualsDecl {
                    span,
                    declare: false,
                    is_export: false,
                    is_type_only: false,
                    id,
                    module_ref:
                        TsModuleRef::TsExternalModuleRef(TsExternalModuleRef { span: _, expr }),
<<<<<<< HEAD
                })) => {
                    self.cross_transform_scope.borrow_mut().has_require_call = true;
=======
                })) if !self.config.preserve_import_export_assign => {
>>>>>>> ea88660d
                    let default = VarDeclarator {
                        span: DUMMY_SP,
                        name: id.into(),
                        init: Some(Box::new(Expr::Call(CallExpr {
                            span: DUMMY_SP,
                            callee: quote_ident!("require").as_callee(),
                            args: vec![expr.as_arg()],
                            type_args: None,
                        }))),
                        definite: false,
                    };
                    stmts.push(ModuleItem::Stmt(Stmt::Decl(Decl::Var(VarDecl {
                        span,
                        kind: VarDeclKind::Const,
                        declare: false,
                        decls: vec![default],
                    }))))
                }

                // Always strip type only import / exports
                ModuleItem::Stmt(Stmt::Empty(..))
                | ModuleItem::ModuleDecl(ModuleDecl::Import(ImportDecl {
                    type_only: true, ..
                }))
                | ModuleItem::ModuleDecl(ModuleDecl::ExportNamed(NamedExport {
                    type_only: true,
                    ..
                }))
                | ModuleItem::ModuleDecl(ModuleDecl::TsImportEquals(TsImportEqualsDecl {
                    is_type_only: true,
                    ..
                })) => continue,

                ModuleItem::ModuleDecl(ModuleDecl::Import(mut i)) => {
                    i.visit_mut_with(self);

                    if self.is_side_effect_import || !i.specifiers.is_empty() {
                        stmts.push(ModuleItem::ModuleDecl(ModuleDecl::Import(i)));
                    }
                }

                ModuleItem::ModuleDecl(ModuleDecl::ExportDecl(ExportDecl {
                    decl: Decl::TsEnum(e),
                    ..
                })) => {
                    let (decl, init) = self.handle_enum(e, parent_module_name);

                    stmts.extend(decl.map(|decl| {
                        if parent_module_name.is_none() {
                            ModuleItem::ModuleDecl(ModuleDecl::ExportDecl(ExportDecl {
                                span: DUMMY_SP,
                                decl,
                            }))
                        } else {
                            ModuleItem::Stmt(Stmt::Decl(decl))
                        }
                    }));
                    stmts.push(ModuleItem::Stmt(init));
                }
                ModuleItem::Stmt(Stmt::Decl(Decl::TsEnum(e))) => {
                    let (decl, init) = self.handle_enum(e, None);
                    stmts.extend(decl.map(|decl| ModuleItem::Stmt(Stmt::Decl(decl))));
                    stmts.push(ModuleItem::Stmt(init));
                }

                ModuleItem::ModuleDecl(ModuleDecl::ExportDefaultExpr(ExportDefaultExpr {
                    ref expr,
                    ..
                })) if expr.is_ident() => {
                    let i = expr.clone().ident().unwrap();
                    // type MyType = string;
                    // export default MyType;

                    let preserve = if let Some(decl_info) = self.scope.decls.get(&i.to_id()) {
                        decl_info.has_concrete
                    } else {
                        true
                    };

                    if preserve {
                        stmts.push(item)
                    }
                }

                ModuleItem::ModuleDecl(ModuleDecl::TsImportEquals(
                    import @ TsImportEqualsDecl {
                        module_ref: TsModuleRef::TsEntityName(..),
                        declare: false,
                        ..
                    },
                )) => {
                    let maybe_entry = self.scope.referenced_idents.get(&import.id.to_id());
                    let has_concrete = if let Some(entry) = maybe_entry {
                        entry.has_concrete
                    } else {
                        true
                    };
                    // TODO(nayeemrmn): For some reason TSC preserves `import foo = bar.baz`
                    // when `bar.baz` is not defined, even if `foo` goes unused. We can't currently
                    // identify that case so we strip it anyway.
                    if !import.is_type_only && (has_concrete || import.is_export) {
                        let var = Decl::Var(VarDecl {
                            span: import.span,
                            kind: VarDeclKind::Var,
                            decls: vec![VarDeclarator {
                                span: DUMMY_SP,
                                name: import.id.clone().into(),
                                init: Some(Box::new(module_ref_to_expr(import.module_ref))),
                                definite: false,
                            }],
                            declare: false,
                        });
                        if import.is_export {
                            if let Some(parent_module_name) = parent_module_name {
                                stmts.push(ModuleItem::Stmt(Stmt::Decl(var)));
                                stmts.push(ModuleItem::Stmt(
                                    self.get_namespace_child_decl_assignment(
                                        parent_module_name,
                                        import.id,
                                    ),
                                ));
                            } else {
                                stmts.push(ModuleItem::ModuleDecl(ModuleDecl::ExportDecl(
                                    ExportDecl {
                                        span: DUMMY_SP,
                                        decl: var,
                                    },
                                )));
                            }
                        } else {
                            stmts.push(ModuleItem::Stmt(Stmt::Decl(var)));
                        }
                    }
                }

                ModuleItem::ModuleDecl(ModuleDecl::TsExportAssignment(mut export)) => {
                    export.expr.visit_mut_with(self);

                    let stmt = if self.config.preserve_import_export_assign {
                        ModuleDecl::TsExportAssignment(export).into()
                    } else {
                        ModuleItem::Stmt(Stmt::Expr(ExprStmt {
                            span: export.span,
                            expr: Box::new(Expr::Assign(AssignExpr {
                                span: export.span,
                                left: PatOrExpr::Expr(member_expr!(DUMMY_SP, module.exports)),
                                op: op!("="),
                                right: export.expr,
                            })),
                        }))
                    };

                    export_assign = Some(stmt);
                }

                ModuleItem::ModuleDecl(ModuleDecl::ExportNamed(mut export)) => {
                    // if specifier become empty, we remove export statement.

                    if export.type_only {
                        export.specifiers.clear();
                    }
                    export.specifiers.retain(|s| match *s {
                        ExportSpecifier::Named(ExportNamedSpecifier {
                            ref orig,
                            ref is_type_only,
                            ..
                        }) => {
                            let orig_ident = match orig {
                                ModuleExportName::Ident(ident) => ident,
                                ModuleExportName::Str(..) => return true,
                            };
                            if *is_type_only {
                                false
                            } else if let Some(e) = self.scope.decls.get(&orig_ident.to_id()) {
                                e.has_concrete
                            } else {
                                true
                            }
                        }
                        _ => true,
                    });
                    if export.specifiers.is_empty() {
                        continue;
                    }

                    stmts.push(ModuleItem::ModuleDecl(ModuleDecl::ExportNamed(
                        NamedExport { ..export },
                    )))
                }

                // handle TS namespace child exports
                ModuleItem::ModuleDecl(ModuleDecl::ExportDecl(ExportDecl {
                    decl: Decl::Class(mut class_decl),
                    ..
                })) if parent_module_name.is_some() => {
                    class_decl.visit_mut_with(self);
                    let assignment = self.get_namespace_child_decl_assignment(
                        parent_module_name.unwrap(),
                        class_decl.ident.clone(),
                    );
                    stmts.push(ModuleItem::Stmt(Stmt::Decl(class_decl.into())));
                    stmts.push(ModuleItem::Stmt(assignment));
                }
                ModuleItem::ModuleDecl(ModuleDecl::ExportDecl(ExportDecl {
                    decl: Decl::Fn(mut fn_decl),
                    ..
                })) if parent_module_name.is_some() => {
                    fn_decl.visit_mut_with(self);
                    let assignment = self.get_namespace_child_decl_assignment(
                        parent_module_name.unwrap(),
                        fn_decl.ident.clone(),
                    );
                    stmts.push(ModuleItem::Stmt(Stmt::Decl(fn_decl.into())));
                    stmts.push(ModuleItem::Stmt(assignment));
                }
                ModuleItem::ModuleDecl(ModuleDecl::ExportDecl(ExportDecl {
                    decl: Decl::Var(mut v),
                    ..
                })) if parent_module_name.is_some() => {
                    let parent_module_name = parent_module_name.unwrap();
                    v.visit_mut_with(self);
                    let mut exprs = vec![];
                    for decl in v.decls {
                        let init = match decl.init {
                            Some(v) => v,
                            None => {
                                if let Pat::Ident(name) = &decl.name {
                                    delayed_vars.push(name.id.clone());
                                    stmts.push(ModuleItem::Stmt(Stmt::Decl(Decl::Var(VarDecl {
                                        span: DUMMY_SP,
                                        kind: v.kind,
                                        declare: false,
                                        decls: vec![decl],
                                    }))));
                                }

                                continue;
                            }
                        };
                        match decl.name {
                            Pat::Ident(name) => {
                                //
                                let left = Box::new(Expr::Member(MemberExpr {
                                    span: DUMMY_SP,
                                    obj: Box::new(Expr::Ident(parent_module_name.clone())),
                                    prop: MemberProp::Ident(name.id.clone()),
                                }))
                                .into();

                                let expr = AssignExpr {
                                    span: DUMMY_SP,
                                    op: op!("="),
                                    left,
                                    right: init,
                                }
                                .into();

                                let decl = VarDeclarator {
                                    span: name.id.span,
                                    name: name.clone().into(),
                                    init: Some(Box::new(expr)),
                                    definite: false,
                                };

                                let stmt: Stmt = Decl::Var(VarDecl {
                                    span: DUMMY_SP,
                                    kind: VarDeclKind::Var,
                                    declare: false,
                                    decls: vec![decl],
                                })
                                .into();

                                stmts.push(stmt.into());
                            }
                            _ => {
                                let pat = Box::new(create_prop_pat(parent_module_name, decl.name));
                                // Destructure the variable.
                                exprs.push(Box::new(Expr::Assign(AssignExpr {
                                    span: DUMMY_SP,
                                    op: op!("="),
                                    left: PatOrExpr::Pat(pat),
                                    right: init,
                                })))
                            }
                        }
                    }
                    if !exprs.is_empty() {
                        stmts.push(ModuleItem::Stmt(Stmt::Expr(ExprStmt {
                            span: DUMMY_SP,
                            expr: if exprs.len() == 1 {
                                exprs.into_iter().next().unwrap()
                            } else {
                                Box::new(Expr::Seq(SeqExpr {
                                    span: DUMMY_SP,
                                    exprs,
                                }))
                            },
                        })));
                    }
                }

                _ => {
                    item.visit_mut_with(self);
                    stmts.push(item)
                }
            };
        }

        if !delayed_vars.is_empty() {
            stmts.push(ModuleItem::Stmt(Stmt::Expr(ExprStmt {
                span: DUMMY_SP,
                expr: Box::new(Expr::Seq(SeqExpr {
                    span: DUMMY_SP,
                    exprs: delayed_vars
                        .into_iter()
                        .map(|id| {
                            //
                            let mut prop = id.clone();
                            prop.span.ctxt = SyntaxContext::empty();
                            Expr::Assign(AssignExpr {
                                span: DUMMY_SP,
                                op: op!("="),
                                left: PatOrExpr::Expr(Box::new(Expr::Member(MemberExpr {
                                    span: DUMMY_SP,
                                    obj: Box::new(Expr::Ident(parent_module_name.unwrap().clone())),
                                    prop: MemberProp::Ident(prop),
                                }))),
                                right: Box::new(Expr::Ident(id)),
                            })
                        })
                        .map(Box::new)
                        .collect(),
                })),
            })));
        }

        if let Some(export_assign) = export_assign {
            stmts.push(export_assign);
        }

        stmts
    }

    /// Gets the argument used in a transformed enum or namespace call expr.
    ///
    /// Example:
    ///   * `MyEnum = MyNamespace.MyEnum || (MyNamespace.MyEnum = {}`
    ///   * or `MyEnum || (MyEnum = {})`
    fn get_namespace_or_enum_init_arg(
        &self,
        decl_span: Span,
        id: &Ident,
        module_name: Option<&Ident>,
    ) -> ExprOrSpread {
        if let Some(module_name) = module_name {
            let namespace_ref = Box::new(Expr::Member(MemberExpr {
                span: DUMMY_SP,
                obj: Box::new(Expr::Ident(module_name.clone())),
                prop: MemberProp::Ident(Ident::new(
                    id.sym.clone(),
                    DUMMY_SP.with_ctxt(decl_span.ctxt),
                )),
            }));
            AssignExpr {
                span: DUMMY_SP,
                left: PatOrExpr::Pat(id.clone().into()),
                op: op!("="),
                right: Box::new(Expr::Bin(BinExpr {
                    span: DUMMY_SP,
                    left: namespace_ref.clone(),
                    op: op!("||"),
                    right: Box::new(Expr::Assign(AssignExpr {
                        span: DUMMY_SP,
                        left: PatOrExpr::Expr(namespace_ref),
                        op: op!("="),
                        right: Box::new(Expr::Object(ObjectLit {
                            span: DUMMY_SP,
                            props: vec![],
                        })),
                    })),
                })),
            }
            .as_arg()
        } else {
            BinExpr {
                span: DUMMY_SP,
                left: Box::new(Expr::Ident(id.clone())),
                op: op!("||"),
                right: Box::new(Expr::Assign(AssignExpr {
                    span: DUMMY_SP,
                    left: PatOrExpr::Pat(id.clone().into()),
                    op: op!("="),
                    right: Box::new(Expr::Object(ObjectLit {
                        span: DUMMY_SP,
                        props: vec![],
                    })),
                })),
            }
            .as_arg()
        }
    }

    /// Gets the assignment statement used to export certain declarations
    /// from a TS namespace.
    ///
    /// Example:
    ///   * `MyNamespace.ChildClass = ChildClass`
    fn get_namespace_child_decl_assignment(&self, module_name: &Ident, decl_name: Ident) -> Stmt {
        let left = PatOrExpr::Expr(Box::new(Expr::Member(MemberExpr {
            span: DUMMY_SP,
            obj: Box::new(Expr::Ident(module_name.clone())),
            prop: MemberProp::Ident(decl_name.clone()),
        })));

        let right = Box::new(Expr::Ident(decl_name));

        Stmt::Expr(ExprStmt {
            span: DUMMY_SP,
            expr: Box::new(Expr::Assign(AssignExpr {
                span: DUMMY_SP,
                op: op!("="),
                left,
                right,
            })),
        })
    }
}

impl<C> Visit for Strip<C>
where
    C: Comments,
{
    visit_obj_and_computed!();

    fn visit_assign_pat_prop(&mut self, n: &AssignPatProp) {
        if !self.in_var_pat {
            n.key.visit_with(self);
        } else {
            self.decl_names.insert(n.key.to_id());
        }
        n.value.visit_with(self);
    }

    fn visit_assign_prop(&mut self, n: &AssignProp) {
        n.value.visit_with(self);
    }

    fn visit_binding_ident(&mut self, n: &BindingIdent) {
        if !self.in_var_pat {
            n.visit_children_with(self)
        } else {
            self.decl_names.insert(n.to_id());
        }
    }

    fn visit_decl(&mut self, n: &Decl) {
        self.handle_decl(n);

        let old = self.non_top_level;
        self.non_top_level = true;
        // Visit the declaration body and not the identifier. Otherwise
        // type declarations could be unintentionally marked as concrete
        // by the visit_ident function above.
        match n {
            Decl::Class(class) => {
                self.decl_names.insert(class.ident.to_id());
                class.class.visit_with(self);
            }
            Decl::Fn(f) => {
                self.decl_names.insert(f.ident.to_id());
                f.function.visit_with(self)
            }
            Decl::Var(ref var) => {
                let old = self.in_var_pat;
                for decl in &var.decls {
                    self.in_var_pat = true;
                    decl.name.visit_with(self);
                    self.in_var_pat = false;
                    decl.init.visit_with(self);
                }
                self.in_var_pat = old;
            }
            Decl::TsEnum(e) => {
                e.members.visit_with(self);
            }
            Decl::TsInterface(interface) => {
                interface.extends.visit_with(self);
                interface.body.visit_with(self);
            }
            Decl::TsModule(module) => {
                match &module.id {
                    TsModuleName::Ident(id) => {
                        let v = self.scope.decls.entry(id.to_id()).or_default();
                        v.has_concrete = true;
                    }
                    TsModuleName::Str(_) => {}
                }
                module.body.visit_with(self);
            }
            Decl::TsTypeAlias(alias) => {
                alias.type_params.visit_with(self);
                alias.type_ann.visit_with(self);
            }
        }
        self.non_top_level = old;
    }

    fn visit_ident(&mut self, n: &Ident) {
        let entry = self.scope.referenced_idents.entry(n.to_id()).or_default();
        if !self.is_type_only_export {
            entry.has_concrete = true;
        }
        if let Some(i) = &entry.maybe_dependency {
            let id = i.to_id();
            if let Some(entry) = self.scope.referenced_idents.get_mut(&id) {
                if !self.is_type_only_export {
                    entry.has_concrete = true;
                }
            }
        }
        n.visit_children_with(self);
    }

    fn visit_import_decl(&mut self, n: &ImportDecl) {
        for s in &n.specifiers {
            match s {
                ImportSpecifier::Default(ImportDefaultSpecifier { local, .. })
                | ImportSpecifier::Named(ImportNamedSpecifier { local, .. })
                | ImportSpecifier::Namespace(ImportStarAsSpecifier { local, .. }) => {
                    self.scope
                        .referenced_idents
                        .entry((local.sym.clone(), local.span.ctxt()))
                        .or_default();
                    if n.type_only {
                        self.scope.decls.entry(local.to_id()).or_default();
                    }
                }
            }
        }
    }

    fn visit_module_items(&mut self, n: &[ModuleItem]) {
        let old = self.non_top_level;
        self.non_top_level = false;
        n.iter().for_each(|n| {
            n.visit_with(self);
        });
        self.non_top_level = old;
    }

    fn visit_named_export(&mut self, export: &NamedExport) {
        let old = self.is_type_only_export;
        self.is_type_only_export = export.type_only;
        export.visit_children_with(self);
        self.is_type_only_export = old;
    }

    fn visit_prop_name(&mut self, n: &PropName) {
        if let PropName::Computed(e) = n {
            e.visit_with(self)
        }
    }

    fn visit_stmts(&mut self, n: &[Stmt]) {
        let old = self.non_top_level;
        self.non_top_level = true;
        n.iter().for_each(|n| n.visit_with(self));
        self.non_top_level = old;
    }

    fn visit_expr(&mut self, n: &Expr) {
        let old = self.in_var_pat;
        self.in_var_pat = false;
        n.visit_children_with(self);
        self.in_var_pat = old;
    }

    fn visit_ts_entity_name(&mut self, _: &TsEntityName) {}

    // these may contain expr
    fn visit_ts_expr_with_type_args(&mut self, _: &TsExprWithTypeArgs) {}

    fn visit_ts_type_element(&mut self, _: &TsTypeElement) {}

    fn visit_class(&mut self, c: &Class) {
        c.decorators.visit_with(self);
        c.super_class.visit_with(self);
        c.body.visit_with(self);
    }

    fn visit_ts_import_equals_decl(&mut self, n: &TsImportEqualsDecl) {
        match &n.module_ref {
            TsModuleRef::TsEntityName(name) => {
                let entry = self
                    .scope
                    .referenced_idents
                    .entry(n.id.to_id())
                    .or_default();
                let mut name = name;
                loop {
                    match name {
                        TsEntityName::Ident(ref i) => {
                            entry.maybe_dependency = Some(i.clone());
                            // Eagerly update referenced idents for the concrete exports
                            // resolves https://github.com/swc-project/swc/issues/4481, if we
                            // know reference exists & reexports.
                            // when referenced idents are scoped in ts namespace, its references
                            // is updated _after_ visiting import decl which strips out imports
                            // already.
                            if n.is_export && !n.is_type_only {
                                let entry =
                                    self.scope.referenced_idents.entry(i.to_id()).or_default();
                                entry.has_concrete = true;
                            }
                            break;
                        }
                        TsEntityName::TsQualifiedName(ref q) => name = &q.left,
                    }
                }
            }
            _ => {
                n.visit_children_with(self);
            }
        }
    }
}

macro_rules! type_to_none {
    ($name:ident, $T:ty) => {
        fn $name(&mut self, node: &mut Option<$T>) {
            *node = None;
        }
    };
}

impl<C> VisitMut for Strip<C>
where
    C: Comments,
{
    type_to_none!(visit_mut_opt_ts_type, Box<TsType>);

    type_to_none!(visit_mut_opt_ts_type_ann, TsTypeAnn);

    type_to_none!(visit_mut_opt_ts_type_param_decl, TsTypeParamDecl);

    type_to_none!(
        visit_mut_opt_ts_type_param_instantiation,
        TsTypeParamInstantiation
    );

    fn visit_mut_array_pat(&mut self, n: &mut ArrayPat) {
        n.visit_mut_children_with(self);
        n.optional = false;
    }

    // TODO: review this after https://github.com/microsoft/TypeScript/issues/45995
    // is resolved
    fn visit_mut_class(&mut self, class: &mut Class) {
        enum PropInit<'a> {
            Public(&'a mut PropName, &'a mut Option<Box<Expr>>),
            Private(&'a PrivateName, &'a mut Option<Box<Expr>>),
        }
        let mut prop_init = Vec::new();
        let mut constructor = None;
        for member in class.body.iter_mut() {
            match member {
                ClassMember::Constructor(c @ Constructor { body: Some(..), .. })
                    if c.params.iter().any(|param| param.is_ts_param_prop()) =>
                {
                    constructor = Some(c)
                }

                ClassMember::ClassProp(ClassProp {
                    declare: false,
                    is_abstract: false,
                    is_static: false,
                    value: value @ Some(..),
                    key,
                    ..
                }) => prop_init.push(PropInit::Public(key, value)),
                ClassMember::PrivateProp(PrivateProp {
                    is_static: false,
                    value: value @ Some(..),
                    key,
                    ..
                }) => prop_init.push(PropInit::Private(key, value)),

                _ => (),
            }
        }
        if let Some(c) = constructor {
            let mut assign_exprs = vec![];
            let mut extra_props = vec![];

            c.params.map_with_mut(|params| {
                params.move_map(|param| match param {
                    ParamOrTsParamProp::Param(..) => param,
                    ParamOrTsParamProp::TsParamProp(param) => {
                        let (ident, param) = match param.param {
                            TsParamPropParam::Ident(i) => (
                                i.clone(),
                                Param {
                                    span: DUMMY_SP,
                                    decorators: Default::default(),
                                    pat: Pat::Ident(i),
                                },
                            ),
                            TsParamPropParam::Assign(AssignPat {
                                span, left, right, ..
                            }) if left.is_ident() => {
                                let i = left.ident().unwrap();

                                (
                                    i.clone(),
                                    Param {
                                        span: DUMMY_SP,
                                        decorators: Default::default(),
                                        pat: Pat::Assign(AssignPat {
                                            span,
                                            left: i.into(),
                                            right,
                                            type_ann: None,
                                        }),
                                    },
                                )
                            }
                            _ => unreachable!("destructuring pattern inside TsParameterProperty"),
                        };
                        if self.config.use_define_for_class_fields {
                            extra_props.push(ident.id.clone());
                        }
                        let assign_expr = Box::new(Expr::Assign(AssignExpr {
                            span: DUMMY_SP,
                            left: PatOrExpr::Expr(Box::new(
                                ThisExpr { span: DUMMY_SP }.make_member(ident.id.clone()),
                            )),
                            op: op!("="),
                            right: Box::new(Expr::Ident(ident.id)),
                        }));
                        assign_exprs.push(assign_expr);

                        ParamOrTsParamProp::Param(param)
                    }
                })
            });

            assign_exprs.extend(prop_init.into_iter().map(|prop| {
                let this = Box::new(Expr::This(ThisExpr { span: DUMMY_SP }));
                match prop {
                    PropInit::Private(key, value) => {
                        let value = value.take().unwrap();
                        Box::new(Expr::Assign(AssignExpr {
                            span: DUMMY_SP,
                            left: PatOrExpr::Expr(
                                Expr::Member(MemberExpr {
                                    span: DUMMY_SP,
                                    obj: this,
                                    prop: MemberProp::PrivateName(key.clone()),
                                })
                                .into(),
                            ),
                            op: op!("="),
                            right: value,
                        }))
                    }
                    PropInit::Public(key, value) => {
                        let value = value.take().unwrap();
                        let key = match key {
                            PropName::Computed(ComputedPropName { span: c_span, expr })
                                if !is_literal(&*expr) =>
                            {
                                let ident = alias_ident_for(&*expr, "_key");
                                // Handle computed property
                                self.keys.push(VarDeclarator {
                                    span: DUMMY_SP,
                                    name: ident.clone().into(),
                                    init: Some(expr.take()),
                                    definite: false,
                                });
                                // We use computed because `classes` pass converts PropName::Ident
                                // to string.
                                **expr = Expr::Ident(ident.clone());
                                PropName::Computed(ComputedPropName {
                                    span: *c_span,
                                    expr: Box::new(Expr::Ident(ident)),
                                })
                            }
                            _ => key.clone(),
                        };
                        Box::new(Expr::Assign(AssignExpr {
                            span: DUMMY_SP,
                            left: PatOrExpr::Expr(
                                Expr::Member(MemberExpr {
                                    span: DUMMY_SP,
                                    obj: this,
                                    prop: if let PropName::Ident(id) = key {
                                        MemberProp::Ident(id)
                                    } else {
                                        MemberProp::Computed(ComputedPropName {
                                            span: key.span(),
                                            expr: prop_name_to_expr(key).into(),
                                        })
                                    },
                                })
                                .into(),
                            ),
                            op: op!("="),
                            right: value,
                        }))
                    }
                }
            }));

            inject_after_super(c, assign_exprs);

            if !extra_props.is_empty() {
                class.body.extend(extra_props.into_iter().map(|prop| {
                    ClassMember::ClassProp(ClassProp {
                        key: PropName::Ident(prop),
                        value: None,
                        decorators: Vec::new(),
                        is_static: false,
                        type_ann: None,
                        span: DUMMY_SP,
                        accessibility: None,
                        is_abstract: false,
                        is_optional: false,
                        is_override: false,
                        readonly: false,
                        declare: false,
                        definite: false,
                    })
                }))
            }
        }

        class.is_abstract = false;
        class.type_params = None;
        class.super_type_params = None;
        class.implements = Default::default();
        class.visit_mut_children_with(self)
    }

    fn visit_mut_class_members(&mut self, members: &mut Vec<ClassMember>) {
        members.retain(|member| match *member {
            ClassMember::TsIndexSignature(..) => false,
            ClassMember::Constructor(Constructor { body: None, .. }) => false,
            ClassMember::Method(ClassMethod {
                is_abstract: true, ..
            })
            | ClassMember::Method(ClassMethod {
                function: Function { body: None, .. },
                ..
            }) => false,
            ClassMember::PrivateMethod(PrivateMethod {
                is_abstract: true, ..
            })
            | ClassMember::PrivateMethod(PrivateMethod {
                function: Function { body: None, .. },
                ..
            }) => false,
            ClassMember::ClassProp(ClassProp { declare: true, .. }) => false,
            ClassMember::ClassProp(ClassProp {
                value: None,
                ref decorators,
                ..
            }) if decorators.is_empty() && !self.config.use_define_for_class_fields => false,

            _ => true,
        });

        members.visit_mut_children_with(self);
    }

    fn visit_mut_class_prop(&mut self, prop: &mut ClassProp) {
        prop.visit_mut_children_with(self);
        prop.readonly = false;
    }

    fn visit_mut_expr(&mut self, n: &mut Expr) {
        let mut stack = vec![n];
        loop {
            let mut new_stack = vec![];
            for expr in stack {
                let res = self.handle_expr(expr);

                new_stack.extend(res)
            }

            if new_stack.is_empty() {
                return;
            }

            stack = new_stack;
        }
    }

    fn visit_mut_ident(&mut self, i: &mut Ident) {
        i.optional = false;
        i.visit_mut_children_with(self);
    }

    fn visit_mut_if_stmt(&mut self, s: &mut IfStmt) {
        s.visit_mut_children_with(self);
    }

    fn visit_mut_import_decl(&mut self, import: &mut ImportDecl) {
        self.is_side_effect_import = import.specifiers.is_empty();

        import.specifiers.retain(|s| match *s {
            ImportSpecifier::Named(ImportNamedSpecifier {
                ref is_type_only, ..
            }) if *is_type_only => false,

            ImportSpecifier::Default(ImportDefaultSpecifier { ref local, .. })
            | ImportSpecifier::Named(ImportNamedSpecifier { ref local, .. })
            | ImportSpecifier::Namespace(ImportStarAsSpecifier { ref local, .. }) => {
                if let Some(jsx) = &self.jsx {
                    if local.sym == jsx.pragma_id.0 || local.sym == jsx.pragma_frag_id.0 {
                        return true;
                    }
                }

                // If the import is shadowed by a concrete local declaration, TSC
                // assumes the import is a type and removes it.
                let decl = self.scope.decls.get(&local.to_id());
                if let Some(&DeclInfo {
                    has_concrete: true, ..
                }) = decl
                {
                    return false;
                }
                // If no shadowed declaration, check if the import is referenced.
                let entry = self.scope.referenced_idents.get(&local.to_id());
                !matches!(
                    entry,
                    Some(&DeclInfo {
                        has_concrete: false,
                        ..
                    })
                )
            }
        });

        if import.specifiers.is_empty() && !self.is_side_effect_import {
            self.is_side_effect_import = match self.config.import_not_used_as_values {
                ImportsNotUsedAsValues::Remove => false,
                ImportsNotUsedAsValues::Preserve => true,
            };
        }
    }

    fn visit_mut_module(&mut self, module: &mut Module) {
        let was_module = module
            .body
            .iter()
            .any(|item| matches!(item, ModuleItem::ModuleDecl(..)));

        self.parse_jsx_directives(module.span);

        for item in &module.body {
            let span = item.span();
            if self.parse_jsx_directives(span) {
                break;
            }
        }

        module.visit_mut_children_with(self);
        if !self.uninitialized_vars.is_empty() {
            prepend_stmt(
                &mut module.body,
                Stmt::Decl(Decl::Var(VarDecl {
                    span: DUMMY_SP,
                    kind: VarDeclKind::Var,
                    decls: take(&mut self.uninitialized_vars),
                    declare: false,
                }))
                .into(),
            );
        }

        let is_module = module
            .body
            .iter()
            .any(|item| matches!(item, ModuleItem::ModuleDecl(..)));

        // Create `export {}` to preserve module context, just like tsc.
        //
        // See https://github.com/swc-project/swc/issues/1698
        if was_module
            && !is_module
            && !self.config.no_empty_export
            && module.body.iter().all(|item| match item {
                ModuleItem::ModuleDecl(_) => false,
                ModuleItem::Stmt(_) => true,
            })
        {
            module
                .body
                .push(ModuleItem::ModuleDecl(ModuleDecl::ExportNamed(
                    NamedExport {
                        span: module.span,
                        specifiers: vec![],
                        src: None,
                        type_only: false,
                        asserts: None,
                    },
                )))
        }
    }

    fn visit_mut_module_items(&mut self, items: &mut Vec<ModuleItem>) {
        let orig_keys = self.keys.take();
        items.visit_with(self);

        let mut stmts = Vec::with_capacity(items.len());
        let mut export_assign = None;
        for mut item in take(items) {
            self.is_side_effect_import = false;
            match item {
                ModuleItem::ModuleDecl(ModuleDecl::ExportDecl(ExportDecl {
                    span,
                    decl: Decl::TsModule(module),
                    ..
                })) => {
                    let (decl, init) = match self.handle_ts_module(module, None) {
                        Some(v) => v,
                        None => continue,
                    };

                    stmts.extend(decl.map(|decl| {
                        ModuleItem::ModuleDecl(ModuleDecl::ExportDecl(ExportDecl { span, decl }))
                    }));
                    stmts.push(init.into())
                }

                ModuleItem::Stmt(Stmt::Decl(Decl::TsModule(module))) => {
                    let (decl, init) = match self.handle_ts_module(module, None) {
                        Some(v) => v,
                        None => continue,
                    };
                    stmts.extend(decl.map(Stmt::Decl).map(ModuleItem::Stmt));
                    stmts.push(init.into())
                }

                // Strip out ts-only extensions
                ModuleItem::Stmt(Stmt::Decl(Decl::Fn(FnDecl {
                    function: Function { body: None, .. },
                    ..
                })))
                | ModuleItem::Stmt(Stmt::Decl(Decl::TsInterface(..)))
                | ModuleItem::Stmt(Stmt::Decl(Decl::TsTypeAlias(..)))
                | ModuleItem::ModuleDecl(ModuleDecl::ExportDecl(ExportDecl {
                    decl: Decl::TsInterface(..),
                    ..
                }))
                | ModuleItem::ModuleDecl(ModuleDecl::ExportDecl(ExportDecl {
                    decl: Decl::TsTypeAlias(..),
                    ..
                }))
                | ModuleItem::ModuleDecl(ModuleDecl::ExportDecl(ExportDecl {
                    decl:
                        Decl::Fn(FnDecl {
                            function: Function { body: None, .. },
                            ..
                        }),
                    ..
                }))
                | ModuleItem::ModuleDecl(ModuleDecl::ExportDefaultDecl(ExportDefaultDecl {
                    decl:
                        DefaultDecl::Fn(FnExpr {
                            function: Function { body: None, .. },
                            ..
                        }),
                    ..
                }))
                | ModuleItem::ModuleDecl(ModuleDecl::ExportDefaultDecl(ExportDefaultDecl {
                    decl: DefaultDecl::TsInterfaceDecl(..),
                    ..
                }))
                | ModuleItem::ModuleDecl(ModuleDecl::TsNamespaceExport(..))
                | ModuleItem::ModuleDecl(ModuleDecl::ExportDecl(ExportDecl {
                    decl: Decl::Class(ClassDecl { declare: true, .. }),
                    ..
                }))
                | ModuleItem::ModuleDecl(ModuleDecl::ExportDecl(ExportDecl {
                    decl: Decl::Var(VarDecl { declare: true, .. }),
                    ..
                }))
                | ModuleItem::ModuleDecl(ModuleDecl::ExportDecl(ExportDecl {
                    decl: Decl::TsEnum(TsEnumDecl { declare: true, .. }),
                    ..
                }))
                | ModuleItem::Stmt(Stmt::Decl(Decl::Class(ClassDecl { declare: true, .. })))
                | ModuleItem::Stmt(Stmt::Decl(Decl::Var(VarDecl { declare: true, .. }))) => {
                    continue
                }

                ModuleItem::Stmt(Stmt::Decl(Decl::Class(..)))
                | ModuleItem::ModuleDecl(ModuleDecl::ExportDecl(ExportDecl {
                    decl: Decl::Class(..),
                    ..
                }))
                | ModuleItem::ModuleDecl(ModuleDecl::ExportDefaultDecl(ExportDefaultDecl {
                    decl: DefaultDecl::Class(..),
                    ..
                })) => {
                    item.visit_mut_children_with(self);
                    if !self.keys.is_empty() {
                        stmts.push(
                            Stmt::Decl(Decl::Var(VarDecl {
                                span: DUMMY_SP,
                                declare: false,
                                decls: self.keys.take(),
                                kind: VarDeclKind::Let,
                            }))
                            .into(),
                        )
                    }

                    stmts.push(item);
                }

                ModuleItem::ModuleDecl(ModuleDecl::TsImportEquals(TsImportEqualsDecl {
                    span,
                    declare: false,
                    is_export: false,
                    is_type_only: false,
                    id,
                    module_ref:
                        TsModuleRef::TsExternalModuleRef(TsExternalModuleRef { span: _, expr }),
<<<<<<< HEAD
                })) => {
                    self.cross_transform_scope.borrow_mut().has_require_call = true;
=======
                })) if !self.config.preserve_import_export_assign => {
>>>>>>> ea88660d
                    let default = VarDeclarator {
                        span: DUMMY_SP,
                        name: id.into(),
                        init: Some(Box::new(Expr::Call(CallExpr {
                            span: DUMMY_SP,
                            callee: quote_ident!("require").as_callee(),
                            args: vec![expr.as_arg()],
                            type_args: None,
                        }))),
                        definite: false,
                    };
                    stmts.push(ModuleItem::Stmt(Stmt::Decl(Decl::Var(VarDecl {
                        span,
                        kind: VarDeclKind::Const,
                        declare: false,
                        decls: vec![default],
                    }))))
                }

                // Always strip type only import / exports
                ModuleItem::Stmt(Stmt::Empty(..))
                | ModuleItem::ModuleDecl(ModuleDecl::Import(ImportDecl {
                    type_only: true, ..
                }))
                | ModuleItem::ModuleDecl(ModuleDecl::ExportNamed(NamedExport {
                    type_only: true,
                    ..
                }))
                | ModuleItem::ModuleDecl(ModuleDecl::TsImportEquals(TsImportEqualsDecl {
                    is_type_only: true,
                    ..
                })) => continue,

                ModuleItem::ModuleDecl(ModuleDecl::Import(mut i)) => {
                    i.visit_mut_with(self);

                    if self.is_side_effect_import || !i.specifiers.is_empty() {
                        stmts.push(ModuleItem::ModuleDecl(ModuleDecl::Import(i)));
                    }
                }

                ModuleItem::ModuleDecl(ModuleDecl::ExportDecl(ExportDecl {
                    decl: Decl::TsEnum(e),
                    ..
                })) => {
                    let (decl, init) = self.handle_enum(e, None);
                    stmts.extend(decl.map(|decl| {
                        ModuleItem::ModuleDecl(ModuleDecl::ExportDecl(ExportDecl {
                            span: DUMMY_SP,
                            decl,
                        }))
                    }));
                    stmts.push(ModuleItem::Stmt(init));
                }
                ModuleItem::Stmt(Stmt::Decl(Decl::TsEnum(e))) => {
                    let (decl, init) = self.handle_enum(e, None);
                    stmts.extend(decl.map(|decl| ModuleItem::Stmt(Stmt::Decl(decl))));
                    stmts.push(ModuleItem::Stmt(init));
                }

                ModuleItem::ModuleDecl(ModuleDecl::ExportDefaultExpr(ExportDefaultExpr {
                    ref expr,
                    ..
                })) if expr.is_ident() => {
                    let i = expr.clone().ident().unwrap();
                    // type MyType = string;
                    // export default MyType;

                    let preserve = if let Some(decl_info) = self.scope.decls.get(&i.to_id()) {
                        decl_info.has_concrete
                    } else {
                        true
                    };

                    if preserve {
                        stmts.push(item)
                    }
                }

                ModuleItem::ModuleDecl(ModuleDecl::TsImportEquals(
                    import @ TsImportEqualsDecl {
                        module_ref: TsModuleRef::TsEntityName(..),
                        declare: false,
                        ..
                    },
                )) => {
                    let maybe_entry = self.scope.referenced_idents.get(&import.id.to_id());
                    let has_concrete = if let Some(entry) = maybe_entry {
                        entry.has_concrete
                    } else {
                        true
                    };
                    // TODO(nayeemrmn): For some reason TSC preserves `import foo = bar.baz`
                    // when `bar.baz` is not defined, even if `foo` goes unused. We can't currently
                    // identify that case so we strip it anyway.
                    if !import.is_type_only && (has_concrete || import.is_export) {
                        let var = Decl::Var(VarDecl {
                            span: DUMMY_SP,
                            kind: VarDeclKind::Var,
                            decls: vec![VarDeclarator {
                                span: DUMMY_SP,
                                name: import.id.into(),
                                init: Some(Box::new(module_ref_to_expr(import.module_ref))),
                                definite: false,
                            }],
                            declare: false,
                        });
                        if import.is_export {
                            stmts.push(ModuleItem::ModuleDecl(ModuleDecl::ExportDecl(
                                ExportDecl {
                                    span: DUMMY_SP,
                                    decl: var,
                                },
                            )));
                        } else {
                            stmts.push(ModuleItem::Stmt(Stmt::Decl(var)));
                        }
                    }
                }

                ModuleItem::ModuleDecl(ModuleDecl::TsExportAssignment(mut export)) => {
                    export.expr.visit_mut_with(self);

                    let stmt = if self.config.preserve_import_export_assign {
                        ModuleDecl::TsExportAssignment(export).into()
                    } else {
                        ModuleItem::Stmt(Stmt::Expr(ExprStmt {
                            span: export.span,
                            expr: Box::new(Expr::Assign(AssignExpr {
                                span: export.span,
                                left: PatOrExpr::Expr(member_expr!(DUMMY_SP, module.exports)),
                                op: op!("="),
                                right: export.expr,
                            })),
                        }))
                    };

                    export_assign = Some(stmt);
                }

                ModuleItem::ModuleDecl(ModuleDecl::ExportNamed(mut export)) => {
                    // if specifier become empty, we remove export statement.

                    if export.type_only {
                        export.specifiers.clear();
                    }
                    export.specifiers.retain(|s| match *s {
                        ExportSpecifier::Named(ExportNamedSpecifier {
                            ref orig,
                            ref is_type_only,
                            ..
                        }) => {
                            let orig_ident = match orig {
                                ModuleExportName::Ident(ident) => ident,
                                ModuleExportName::Str(..) => return true,
                            };
                            if *is_type_only {
                                false
                            } else if let Some(e) = self.scope.decls.get(&orig_ident.to_id()) {
                                e.has_concrete
                            } else {
                                true
                            }
                        }
                        _ => true,
                    });
                    if export.specifiers.is_empty() {
                        continue;
                    }

                    stmts.push(ModuleItem::ModuleDecl(ModuleDecl::ExportNamed(
                        NamedExport { ..export },
                    )))
                }

                _ => {
                    item.visit_mut_with(self);
                    stmts.push(item)
                }
            };
        }

        if !self.keys.is_empty() {
            prepend_stmt(
                &mut stmts,
                Stmt::Decl(Decl::Var(VarDecl {
                    span: DUMMY_SP,
                    declare: false,
                    decls: self.keys.take(),
                    kind: VarDeclKind::Let,
                }))
                .into(),
            )
        }

        stmts.extend(export_assign);

        self.keys = orig_keys;

        *items = stmts;
        *items = self.handle_module_items(take(items), None);
    }

    fn visit_mut_object_pat(&mut self, pat: &mut ObjectPat) {
        pat.visit_mut_children_with(self);
        pat.optional = false;
    }

    fn visit_mut_opt_accessibility(&mut self, n: &mut Option<Accessibility>) {
        *n = None;
    }

    /// Remove `this` from parameter list
    fn visit_mut_params(&mut self, params: &mut Vec<Param>) {
        params.visit_mut_children_with(self);

        params.retain(|param| {
            !matches!(
                param.pat,
                Pat::Ident(BindingIdent {
                    id: Ident {
                        sym: js_word!("this"),
                        ..
                    },
                    ..
                })
            )
        });
    }

    fn visit_mut_pat_or_expr(&mut self, node: &mut PatOrExpr) {
        // Coerce bindingident to assign expr where parenthesis exists due to TsAsExpr
        // like (warn as any) = v;
        // We want to do this _before_ visiting children, otherwise handle_expr
        // wipes out TsAsExpr and there's no way to distinguish between
        // plain (x) = y vs. (x as any) = y;
        if let PatOrExpr::Pat(pat) = node {
            if let Pat::Expr(expr) = &**pat {
                if let Expr::Paren(ParenExpr { expr, .. }) = &**expr {
                    if let Expr::TsAs(TsAsExpr { expr, .. }) = &**expr {
                        if let Expr::Ident(ident) = &**expr {
                            *node = PatOrExpr::Pat(ident.clone().into());
                        }
                    }
                }
            }
        }

        node.visit_mut_children_with(self);
    }

    fn visit_mut_private_prop(&mut self, prop: &mut PrivateProp) {
        prop.visit_mut_children_with(self);
        prop.readonly = false;
        prop.definite = false;
    }

    fn visit_mut_script(&mut self, n: &mut Script) {
        self.parse_jsx_directives(n.span);

        for item in &n.body {
            let span = item.span();
            if self.parse_jsx_directives(span) {
                break;
            }
        }

        n.visit_mut_children_with(self);

        if !self.uninitialized_vars.is_empty() {
            prepend_stmt(
                &mut n.body,
                Stmt::Decl(Decl::Var(VarDecl {
                    span: DUMMY_SP,
                    kind: VarDeclKind::Var,
                    decls: take(&mut self.uninitialized_vars),
                    declare: false,
                })),
            );
        }
    }

    fn visit_mut_stmt(&mut self, stmt: &mut Stmt) {
        stmt.visit_mut_children_with(self);

        if let Stmt::Decl(ref decl) = stmt {
            match decl {
                Decl::TsInterface(..)
                | Decl::TsTypeAlias(..)
                | Decl::Var(VarDecl { declare: true, .. })
                | Decl::Class(ClassDecl { declare: true, .. })
                | Decl::Fn(FnDecl { declare: true, .. }) => {
                    *stmt = Stmt::Empty(EmptyStmt { span: DUMMY_SP })
                }

                _ => {}
            }
        }
    }

    fn visit_mut_stmts(&mut self, orig: &mut Vec<Stmt>) {
        let orig_keys = self.keys.take();

        let mut stmts = Vec::with_capacity(orig.len());
        for mut item in take(orig) {
            self.is_side_effect_import = false;
            match item {
                Stmt::Empty(..) => continue,

                Stmt::Decl(Decl::TsModule(module)) => {
                    let (decl, init) = match self.handle_ts_module(module, None) {
                        Some(v) => v,
                        None => continue,
                    };
                    stmts.extend(decl.map(Stmt::Decl));
                    stmts.push(init)
                }

                Stmt::Decl(Decl::TsEnum(e)) => {
                    let (decl, init) = self.handle_enum(e, None);
                    stmts.extend(decl.map(Stmt::Decl));
                    stmts.push(init);
                }

                // Strip out ts-only extensions
                Stmt::Decl(Decl::Fn(FnDecl {
                    function: Function { body: None, .. },
                    ..
                }))
                | Stmt::Decl(Decl::TsTypeAlias(..)) => continue,

                Stmt::Decl(Decl::Class(mut class)) => {
                    class.visit_mut_with(self);
                    if !self.keys.is_empty() {
                        stmts.push(Stmt::Decl(Decl::Var(VarDecl {
                            span: DUMMY_SP,
                            declare: false,
                            decls: self.keys.take(),
                            kind: VarDeclKind::Let,
                        })))
                    }

                    stmts.push(Stmt::Decl(Decl::Class(class)));
                }

                _ => {
                    item.visit_mut_with(self);
                    stmts.push(item);
                }
            };
        }

        if !self.keys.is_empty() {
            prepend_stmt(
                &mut stmts,
                Stmt::Decl(Decl::Var(VarDecl {
                    span: DUMMY_SP,
                    declare: false,
                    decls: self.keys.take(),
                    kind: VarDeclKind::Let,
                })),
            )
        }

        self.keys = orig_keys;

        *orig = stmts
    }

    fn visit_mut_ts_interface_decl(&mut self, n: &mut TsInterfaceDecl) {
        n.type_params = None;
    }

    fn visit_mut_ts_type_alias_decl(&mut self, node: &mut TsTypeAliasDecl) {
        node.type_params = None;
    }

    fn visit_mut_var_declarator(&mut self, d: &mut VarDeclarator) {
        d.visit_mut_children_with(self);
        d.definite = false;
    }
}

fn module_ref_to_expr(r: TsModuleRef) -> Expr {
    match r {
        TsModuleRef::TsEntityName(name) => ts_entity_name_to_expr(name),
        _ => unimplemented!("export import A = B where B != TsEntityName\nB: {:?}", r),
    }
}

fn ts_entity_name_to_expr(n: TsEntityName) -> Expr {
    match n {
        TsEntityName::Ident(i) => i.into(),
        TsEntityName::TsQualifiedName(q) => {
            let TsQualifiedName { left, right } = *q;

            MemberExpr {
                span: DUMMY_SP,
                obj: Box::new(ts_entity_name_to_expr(left)),
                prop: MemberProp::Ident(right),
            }
            .into()
        }
    }
}

fn create_prop_pat(obj: &Ident, pat: Pat) -> Pat {
    match pat {
        Pat::Invalid(_) => pat,

        Pat::Ident(i) => Pat::Expr(Box::new(Expr::Member(MemberExpr {
            span: i.id.span,
            obj: Box::new(Expr::Ident(obj.clone())),
            prop: MemberProp::Ident(i.id),
        }))),
        Pat::Array(p) => Pat::Array(ArrayPat {
            elems: p
                .elems
                .into_iter()
                .map(|elem| Some(create_prop_pat(obj, elem?)))
                .collect(),
            ..p
        }),
        Pat::Rest(_) => {
            todo!("Rest pattern in an exported variable from namespace")
        }
        Pat::Object(p) => Pat::Object(ObjectPat {
            props: p
                .props
                .into_iter()
                .map(|prop| match prop {
                    ObjectPatProp::KeyValue(kv) => ObjectPatProp::KeyValue(KeyValuePatProp {
                        value: Box::new(create_prop_pat(obj, *kv.value)),
                        ..kv
                    }),
                    ObjectPatProp::Assign(assign) => ObjectPatProp::KeyValue(KeyValuePatProp {
                        key: PropName::Ident(assign.key.clone()),
                        value: Box::new(Pat::Expr(Box::new(Expr::Member(MemberExpr {
                            span: DUMMY_SP,
                            obj: Box::new(Expr::Ident(obj.clone())),
                            prop: MemberProp::Ident(assign.key),
                        })))),
                    }),
                    ObjectPatProp::Rest(_) => {
                        todo!("Rest pattern property in an exported variable from namespace")
                    }
                })
                .collect(),
            ..p
        }),
        Pat::Assign(p) => Pat::Assign(AssignPat {
            left: Box::new(create_prop_pat(obj, *p.left)),
            ..p
        }),
        // TODO
        Pat::Expr(..) => pat,
    }
}

struct EnumValuesVisitor<'a> {
    ident: &'a Ident,
    previous: &'a EnumValues,
}
impl VisitMut for EnumValuesVisitor<'_> {
    noop_visit_mut_type!();

    fn visit_mut_expr(&mut self, expr: &mut Expr) {
        match expr {
            Expr::Ident(ident) if self.previous.contains_key(&ident.sym) => {
                *expr = self.ident.clone().make_member(ident.clone());
            }
            Expr::Member(MemberExpr {
                obj,
                // prop,
                ..
            }) => {
                if let Expr::Ident(ident) = &**obj {
                    if self.previous.get(&ident.sym).is_some() {
                        **obj = self.ident.clone().make_member(ident.clone());
                    }
                }
            }
            _ => expr.visit_mut_children_with(self),
        }
    }
}<|MERGE_RESOLUTION|>--- conflicted
+++ resolved
@@ -1093,12 +1093,9 @@
                     id,
                     module_ref:
                         TsModuleRef::TsExternalModuleRef(TsExternalModuleRef { span: _, expr }),
-<<<<<<< HEAD
                 })) => {
                     self.cross_transform_scope.borrow_mut().has_require_call = true;
-=======
                 })) if !self.config.preserve_import_export_assign => {
->>>>>>> ea88660d
                     let default = VarDeclarator {
                         span: DUMMY_SP,
                         name: id.into(),
@@ -2230,12 +2227,9 @@
                     id,
                     module_ref:
                         TsModuleRef::TsExternalModuleRef(TsExternalModuleRef { span: _, expr }),
-<<<<<<< HEAD
                 })) => {
                     self.cross_transform_scope.borrow_mut().has_require_call = true;
-=======
                 })) if !self.config.preserve_import_export_assign => {
->>>>>>> ea88660d
                     let default = VarDeclarator {
                         span: DUMMY_SP,
                         name: id.into(),

[package]
authors = ["강동윤 <kdy1997.dev@gmail.com>"]
description = "Common utilities for the swc project."
documentation = "https://rustdoc.swc.rs/swc_common/"
edition = "2018"
license = "Apache-2.0/MIT"
name = "swc_common"
repository = "https://github.com/swc-project/swc.git"
version = "0.14.6"

<<<<<<< HEAD
=======
[package.metadata.docs.rs]
all-features = true
rustdoc-args = ["--cfg", "docsrs"]

[lib]
crate-type = ["lib", "dylib"]

>>>>>>> 730e1389
[features]
concurrent = ["parking_lot"]
debug = []
default = []
diagnostic-serde = []
plugin-base = ["abi_stable", "anyhow", "bincode", "diagnostic-serde"]
plugin-mode = ["plugin-base"]
plugin-rt = ["plugin-base"]
tty-emitter = ["atty", "termcolor"]

[dependencies]
abi_stable = {version = "0.10.3", optional = true}
ahash = "0.7.4"
anyhow = {version = "1.0.45", optional = true}
arbitrary = {version = "1", optional = true, features = ["derive"]}
ast_node = {version = "0.7.3", path = "../ast_node"}
atty = {version = "0.2", optional = true}
bincode = {version = "1.3.3", optional = true}
cfg-if = "0.1.2"
either = "1.5"
from_variant = {version = "0.1.3", path = "../from_variant"}
num-bigint = "0.2"
once_cell = "1"
owning_ref = "0.4"
parking_lot = {version = "0.7.1", optional = true}
rustc-hash = "1.1.0"
scoped-tls = "1"
serde = {version = "1.0.119", features = ["derive"]}
sourcemap = {version = "6", optional = true}
string_cache = "0.8.1"
swc_eq_ignore_macros = {version = "0.1", path = "../swc_eq_ignore_macros"}
swc_visit = {version = "0.2.4", path = "../swc_visit"}
termcolor = {version = "1.0", optional = true}
tracing = "0.1.28"
unicode-width = "0.1.4"
url = "2.2.2"

[dev-dependencies]
rayon = "1"
serde_json = "1"<|MERGE_RESOLUTION|>--- conflicted
+++ resolved
@@ -8,8 +8,6 @@
 repository = "https://github.com/swc-project/swc.git"
 version = "0.14.6"
 
-<<<<<<< HEAD
-=======
 [package.metadata.docs.rs]
 all-features = true
 rustdoc-args = ["--cfg", "docsrs"]
@@ -17,7 +15,6 @@
 [lib]
 crate-type = ["lib", "dylib"]
 
->>>>>>> 730e1389
 [features]
 concurrent = ["parking_lot"]
 debug = []

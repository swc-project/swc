[package]
authors = ["강동윤 <kdy1997.dev@gmail.com>"]
description = "Graph analyzer"
edition = "2021"
include = ["Cargo.toml", "src/**/*.rs"]
license = "Apache-2.0"
name = "swc_graph_analyzer"
repository = "https://github.com/swc-project/swc.git"
version = "0.20.22"

[lib]
bench = false

[dependencies]
auto_impl = "1.1.0"
petgraph = "0.6.0"
<<<<<<< HEAD
swc_common = {version = "0.31.18", path = "../swc_common/"}
swc_fast_graph = {version = "0.19.18", path = "../swc_fast_graph/"}
=======
swc_fast_graph = {version = "0.19.19", path = "../swc_fast_graph/"}
>>>>>>> 6f2773a7
tracing = "0.1.37"

[dev-dependencies]
testing = {version = "0.33.22", path = "../testing"}<|MERGE_RESOLUTION|>--- conflicted
+++ resolved
@@ -14,12 +14,8 @@
 [dependencies]
 auto_impl = "1.1.0"
 petgraph = "0.6.0"
-<<<<<<< HEAD
 swc_common = {version = "0.31.18", path = "../swc_common/"}
-swc_fast_graph = {version = "0.19.18", path = "../swc_fast_graph/"}
-=======
 swc_fast_graph = {version = "0.19.19", path = "../swc_fast_graph/"}
->>>>>>> 6f2773a7
 tracing = "0.1.37"
 
 [dev-dependencies]

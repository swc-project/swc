use std::fmt::Debug;

use serde::{Deserialize, Serialize};

#[cfg(feature = "non_critical_lints")]
use crate::rules::non_critical_lints::{
    dot_notation::DotNotationConfig, eqeqeq::EqeqeqConfig, no_bitwise::NoBitwiseConfig,
    no_console::NoConsoleConfig, no_empty_function::NoEmptyFunctionConfig,
    no_restricted_syntax::NoRestrictedSyntaxConfig, no_use_before_define::NoUseBeforeDefineConfig,
    prefer_regex_literals::PreferRegexLiteralsConfig, quotes::QuotesConfig, radix::RadixConfig,
<<<<<<< HEAD
    use_is_nan::UseIsNanConfig, yoda::YodaConfig,
=======
    valid_typeof::ValidTypeofConfig, yoda::YodaConfig,
>>>>>>> 2e48c9fc
};

#[derive(Debug, Clone, Copy, Serialize, Deserialize)]
#[serde(rename_all = "lowercase")]
pub enum LintRuleReaction {
    Off,
    Warning,
    Error,
}

impl Default for LintRuleReaction {
    fn default() -> Self {
        Self::Off
    }
}

#[derive(Debug, Clone, Copy, Serialize, Deserialize)]
#[serde(untagged)]
enum LintRuleLevel {
    Str(LintRuleReaction),
    Number(u8),
}

impl Default for LintRuleLevel {
    fn default() -> Self {
        Self::Str(LintRuleReaction::Off)
    }
}

impl From<LintRuleLevel> for LintRuleReaction {
    fn from(level: LintRuleLevel) -> Self {
        match level {
            LintRuleLevel::Str(level) => level,
            LintRuleLevel::Number(level) => match level {
                1 => LintRuleReaction::Warning,
                2 => LintRuleReaction::Error,
                _ => LintRuleReaction::Off,
            },
        }
    }
}

#[derive(Debug, Clone, Default, Serialize, Deserialize)]
pub struct RuleConfig<T: Debug + Clone + Serialize + Default>(
    #[serde(default)] LintRuleLevel,
    #[serde(default)] T,
);

impl<T: Debug + Clone + Serialize + Default> RuleConfig<T> {
    pub(crate) fn get_rule_reaction(&self) -> LintRuleReaction {
        self.0.into()
    }

    pub(crate) fn get_rule_config(&self) -> &T {
        &self.1
    }
}

#[derive(Debug, Clone, Default, Serialize, Deserialize)]
#[non_exhaustive]
#[serde(rename_all = "kebab-case")]
pub struct LintConfig {
    #[cfg(feature = "non_critical_lints")]
    #[serde(default, alias = "noConsole")]
    pub no_console: RuleConfig<NoConsoleConfig>,

    #[cfg(feature = "non_critical_lints")]
    #[serde(default, alias = "preferRegexLiterals")]
    pub prefer_regex_literals: RuleConfig<PreferRegexLiteralsConfig>,

    #[cfg(feature = "non_critical_lints")]
    #[serde(default, alias = "noAlert")]
    pub no_alert: RuleConfig<()>,

    #[cfg(feature = "non_critical_lints")]
    #[serde(default, alias = "noDebugger")]
    pub no_debugger: RuleConfig<()>,

    #[cfg(feature = "non_critical_lints")]
    #[serde(default, alias = "noUseBeforeDefine")]
    pub no_use_before_define: RuleConfig<NoUseBeforeDefineConfig>,

    #[cfg(feature = "non_critical_lints")]
    #[serde(default, alias = "dotNotation")]
    pub dot_notation: RuleConfig<DotNotationConfig>,

    #[cfg(feature = "non_critical_lints")]
    #[serde(default)]
    pub quotes: RuleConfig<QuotesConfig>,

    #[cfg(feature = "non_critical_lints")]
    #[serde(default, alias = "noEmptyFunction")]
    pub no_empty_function: RuleConfig<NoEmptyFunctionConfig>,

    #[cfg(feature = "non_critical_lints")]
    #[serde(default, alias = "noEmptyPattern")]
    pub no_empty_pattern: RuleConfig<()>,

    #[cfg(feature = "non_critical_lints")]
    #[serde(default)]
    pub eqeqeq: RuleConfig<EqeqeqConfig>,

    #[cfg(feature = "non_critical_lints")]
    #[serde(default, alias = "noLoopFunc")]
    pub no_loop_func: RuleConfig<()>,

    #[cfg(feature = "non_critical_lints")]
    #[serde(default, alias = "noNew")]
    pub no_new: RuleConfig<()>,

    #[cfg(feature = "non_critical_lints")]
    #[serde(default, alias = "noRestrictedSyntax")]
    pub no_restricted_syntax: RuleConfig<NoRestrictedSyntaxConfig>,

    #[cfg(feature = "non_critical_lints")]
    #[serde(default)]
    pub radix: RuleConfig<RadixConfig>,

    #[cfg(feature = "non_critical_lints")]
    #[serde(default, alias = "noBitwise")]
    pub no_bitwise: RuleConfig<NoBitwiseConfig>,

    #[cfg(feature = "non_critical_lints")]
    #[serde(default, alias = "defaultParamLast")]
    pub default_param_last: RuleConfig<()>,

    #[cfg(feature = "non_critical_lints")]
    #[serde(default)]
    pub yoda: RuleConfig<YodaConfig>,

    #[cfg(feature = "non_critical_lints")]
    #[serde(default, alias = "noNewSymbol")]
    pub no_new_symbol: RuleConfig<()>,

    #[cfg(feature = "non_critical_lints")]
<<<<<<< HEAD
    #[serde(default, alias = "useIsNan")]
    pub use_isnan: RuleConfig<UseIsNanConfig>,
=======
    #[serde(default, alias = "validTypeof")]
    pub valid_typeof: RuleConfig<ValidTypeofConfig>,
>>>>>>> 2e48c9fc
}<|MERGE_RESOLUTION|>--- conflicted
+++ resolved
@@ -8,11 +8,8 @@
     no_console::NoConsoleConfig, no_empty_function::NoEmptyFunctionConfig,
     no_restricted_syntax::NoRestrictedSyntaxConfig, no_use_before_define::NoUseBeforeDefineConfig,
     prefer_regex_literals::PreferRegexLiteralsConfig, quotes::QuotesConfig, radix::RadixConfig,
-<<<<<<< HEAD
     use_is_nan::UseIsNanConfig, yoda::YodaConfig,
-=======
     valid_typeof::ValidTypeofConfig, yoda::YodaConfig,
->>>>>>> 2e48c9fc
 };
 
 #[derive(Debug, Clone, Copy, Serialize, Deserialize)]
@@ -148,11 +145,8 @@
     pub no_new_symbol: RuleConfig<()>,
 
     #[cfg(feature = "non_critical_lints")]
-<<<<<<< HEAD
     #[serde(default, alias = "useIsNan")]
     pub use_isnan: RuleConfig<UseIsNanConfig>,
-=======
     #[serde(default, alias = "validTypeof")]
     pub valid_typeof: RuleConfig<ValidTypeofConfig>,
->>>>>>> 2e48c9fc
 }
use std::fmt::Debug;

use serde::{Deserialize, Serialize};

#[cfg(feature = "non_critical_lints")]
use crate::rules::non_critical_lints::{
<<<<<<< HEAD
    dot_notation::DotNotationConfig, eqeqeq::EqeqeqConfig, no_console::NoConsoleConfig,
    no_restricted_syntax::NoRestrictedSyntaxConfig, no_use_before_define::NoUseBeforeDefineConfig,
    prefer_regex_literals::PreferRegexLiteralsConfig, quotes::QuotesConfig, radix::RadixConfig,
=======
    dot_notation::DotNotationConfig, eqeqeq::EqeqeqConfig, no_bitwise::NoBitwiseConfig,
    no_console::NoConsoleConfig, no_restricted_syntax::NoRestrictedSyntaxConfig,
    no_use_before_define::NoUseBeforeDefineConfig,
    prefer_regex_literals::PreferRegexLiteralsConfig, quotes::QuotesConfig,
>>>>>>> bea6810c
};

#[derive(Debug, Clone, Copy, Serialize, Deserialize)]
#[serde(rename_all = "lowercase")]
pub enum LintRuleReaction {
    Off,
    Warning,
    Error,
}

impl Default for LintRuleReaction {
    fn default() -> Self {
        Self::Off
    }
}

#[derive(Debug, Clone, Copy, Serialize, Deserialize)]
#[serde(untagged)]
enum LintRuleLevel {
    Str(LintRuleReaction),
    Number(u8),
}

impl Default for LintRuleLevel {
    fn default() -> Self {
        Self::Str(LintRuleReaction::Off)
    }
}

impl From<LintRuleLevel> for LintRuleReaction {
    fn from(level: LintRuleLevel) -> Self {
        match level {
            LintRuleLevel::Str(level) => level,
            LintRuleLevel::Number(level) => match level {
                1 => LintRuleReaction::Warning,
                2 => LintRuleReaction::Error,
                _ => LintRuleReaction::Off,
            },
        }
    }
}

#[derive(Debug, Clone, Default, Serialize, Deserialize)]
pub struct RuleConfig<T: Debug + Clone + Serialize + Default>(
    #[serde(default)] LintRuleLevel,
    #[serde(default)] T,
);

impl<T: Debug + Clone + Serialize + Default> RuleConfig<T> {
    pub(crate) fn get_rule_reaction(&self) -> LintRuleReaction {
        self.0.into()
    }

    pub(crate) fn get_rule_config(&self) -> &T {
        &self.1
    }
}

#[derive(Debug, Clone, Default, Serialize, Deserialize)]
#[non_exhaustive]
#[serde(rename_all = "kebab-case")]
pub struct LintConfig {
    #[cfg(feature = "non_critical_lints")]
    #[serde(default, alias = "noConsole")]
    pub no_console: RuleConfig<NoConsoleConfig>,

    #[cfg(feature = "non_critical_lints")]
    #[serde(default, alias = "preferRegexLiterals")]
    pub prefer_regex_literals: RuleConfig<PreferRegexLiteralsConfig>,

    #[cfg(feature = "non_critical_lints")]
    #[serde(default, alias = "noAlert")]
    pub no_alert: RuleConfig<()>,

    #[cfg(feature = "non_critical_lints")]
    #[serde(default, alias = "noDebugger")]
    pub no_debugger: RuleConfig<()>,

    #[cfg(feature = "non_critical_lints")]
    #[serde(default, alias = "noUseBeforeDefine")]
    pub no_use_before_define: RuleConfig<NoUseBeforeDefineConfig>,

    #[cfg(feature = "non_critical_lints")]
    #[serde(default, alias = "dotNotation")]
    pub dot_notation: RuleConfig<DotNotationConfig>,

    #[cfg(feature = "non_critical_lints")]
    #[serde(default)]
    pub quotes: RuleConfig<QuotesConfig>,

    #[cfg(feature = "non_critical_lints")]
    #[serde(default, alias = "noEmptyPattern")]
    pub no_empty_pattern: RuleConfig<()>,

    #[cfg(feature = "non_critical_lints")]
    #[serde(default)]
    pub eqeqeq: RuleConfig<EqeqeqConfig>,

    #[cfg(feature = "non_critical_lints")]
    #[serde(default, alias = "noNew")]
    pub no_new: RuleConfig<()>,

    #[cfg(feature = "non_critical_lints")]
    #[serde(default, alias = "noRestrictedSyntax")]
    pub no_restricted_syntax: RuleConfig<NoRestrictedSyntaxConfig>,

    #[cfg(feature = "non_critical_lints")]
<<<<<<< HEAD
    #[serde(default)]
    pub radix: RuleConfig<RadixConfig>,
=======
    #[serde(default, alias = "noBitwise")]
    pub no_bitwise: RuleConfig<NoBitwiseConfig>,
>>>>>>> bea6810c
}<|MERGE_RESOLUTION|>--- conflicted
+++ resolved
@@ -4,16 +4,13 @@
 
 #[cfg(feature = "non_critical_lints")]
 use crate::rules::non_critical_lints::{
-<<<<<<< HEAD
     dot_notation::DotNotationConfig, eqeqeq::EqeqeqConfig, no_console::NoConsoleConfig,
     no_restricted_syntax::NoRestrictedSyntaxConfig, no_use_before_define::NoUseBeforeDefineConfig,
     prefer_regex_literals::PreferRegexLiteralsConfig, quotes::QuotesConfig, radix::RadixConfig,
-=======
     dot_notation::DotNotationConfig, eqeqeq::EqeqeqConfig, no_bitwise::NoBitwiseConfig,
     no_console::NoConsoleConfig, no_restricted_syntax::NoRestrictedSyntaxConfig,
     no_use_before_define::NoUseBeforeDefineConfig,
     prefer_regex_literals::PreferRegexLiteralsConfig, quotes::QuotesConfig,
->>>>>>> bea6810c
 };
 
 #[derive(Debug, Clone, Copy, Serialize, Deserialize)]
@@ -121,11 +118,8 @@
     pub no_restricted_syntax: RuleConfig<NoRestrictedSyntaxConfig>,
 
     #[cfg(feature = "non_critical_lints")]
-<<<<<<< HEAD
     #[serde(default)]
     pub radix: RuleConfig<RadixConfig>,
-=======
     #[serde(default, alias = "noBitwise")]
     pub no_bitwise: RuleConfig<NoBitwiseConfig>,
->>>>>>> bea6810c
 }
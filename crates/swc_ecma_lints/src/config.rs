--- conflicted
+++ resolved
@@ -107,10 +107,8 @@
     pub eqeqeq: RuleConfig<EqeqeqConfig>,
 
     #[cfg(feature = "non_critical_lints")]
-<<<<<<< HEAD
     #[serde(default, alias = "noLoopFunc")]
     pub no_loop_func: RuleConfig<()>,
-=======
     #[serde(default, alias = "noNew")]
     pub no_new: RuleConfig<()>,
 
@@ -121,5 +119,4 @@
     #[cfg(feature = "non_critical_lints")]
     #[serde(default, alias = "noBitwise")]
     pub no_bitwise: RuleConfig<NoBitwiseConfig>,
->>>>>>> bea6810c
 }
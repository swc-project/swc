<<<<<<< HEAD
use crate::rules::{no_console::NoConsoleConfig, prefer_regex_literals::PreferRegexLiteralsConfig};
=======
#[cfg(feature = "non_critical_lints")]
use crate::rules::non_critical_lints::no_console::NoConsoleConfig;
>>>>>>> de4ae1b4
use serde::{Deserialize, Serialize};
use std::fmt::Debug;

#[derive(Debug, Clone, Copy, Serialize, Deserialize)]
#[serde(rename_all = "lowercase")]
pub enum LintRuleReaction {
    Off,
    Warning,
    Error,
}

impl Default for LintRuleReaction {
    fn default() -> Self {
        Self::Off
    }
}

#[derive(Debug, Clone, Default, Serialize, Deserialize)]
pub struct RuleConfig<T: Debug + Clone + Serialize + Default>(
    #[serde(default)] LintRuleReaction,
    #[serde(default)] T,
);

impl<T: Debug + Clone + Serialize + Default> RuleConfig<T> {
    pub(crate) fn get_rule_reaction(&self) -> &LintRuleReaction {
        &self.0
    }

    pub(crate) fn get_rule_config(&self) -> &T {
        &self.1
    }
}

#[derive(Debug, Clone, Default, Serialize, Deserialize)]
#[non_exhaustive]
#[serde(rename_all = "camelCase")]
pub struct LintConfig {
    #[cfg(feature = "non_critical_lints")]
    #[serde(default)]
    pub no_console: RuleConfig<NoConsoleConfig>,

<<<<<<< HEAD
    #[serde(default)]
    pub prefer_regex_literals: RuleConfig<PreferRegexLiteralsConfig>,
=======
    #[cfg(feature = "non_critical_lints")]
    #[serde(default)]
    pub no_alert: RuleConfig<()>,

    #[cfg(feature = "non_critical_lints")]
    #[serde(default)]
    pub no_debugger: RuleConfig<()>,
>>>>>>> de4ae1b4
}<|MERGE_RESOLUTION|>--- conflicted
+++ resolved
@@ -1,9 +1,6 @@
-<<<<<<< HEAD
 use crate::rules::{no_console::NoConsoleConfig, prefer_regex_literals::PreferRegexLiteralsConfig};
-=======
 #[cfg(feature = "non_critical_lints")]
 use crate::rules::non_critical_lints::no_console::NoConsoleConfig;
->>>>>>> de4ae1b4
 use serde::{Deserialize, Serialize};
 use std::fmt::Debug;
 
@@ -45,10 +42,8 @@
     #[serde(default)]
     pub no_console: RuleConfig<NoConsoleConfig>,
 
-<<<<<<< HEAD
     #[serde(default)]
     pub prefer_regex_literals: RuleConfig<PreferRegexLiteralsConfig>,
-=======
     #[cfg(feature = "non_critical_lints")]
     #[serde(default)]
     pub no_alert: RuleConfig<()>,
@@ -56,5 +51,4 @@
     #[cfg(feature = "non_critical_lints")]
     #[serde(default)]
     pub no_debugger: RuleConfig<()>,
->>>>>>> de4ae1b4
 }
use std::fmt::Debug;

use serde::{Deserialize, Serialize};

#[cfg(feature = "non_critical_lints")]
use crate::rules::non_critical_lints::{
    dot_notation::DotNotationConfig, eqeqeq::EqeqeqConfig, no_console::NoConsoleConfig,
    no_use_before_define::NoUseBeforeDefineConfig,
    prefer_regex_literals::PreferRegexLiteralsConfig, quotes::QuotesConfig,
};

#[derive(Debug, Clone, Copy, Serialize, Deserialize)]
#[serde(rename_all = "lowercase")]
pub enum LintRuleReaction {
    Off,
    Warning,
    Error,
}

impl Default for LintRuleReaction {
    fn default() -> Self {
        Self::Off
    }
}

#[derive(Debug, Clone, Default, Serialize, Deserialize)]
pub struct RuleConfig<T: Debug + Clone + Serialize + Default>(
    #[serde(default)] LintRuleReaction,
    #[serde(default)] T,
);

impl<T: Debug + Clone + Serialize + Default> RuleConfig<T> {
    pub(crate) fn get_rule_reaction(&self) -> &LintRuleReaction {
        &self.0
    }

    pub(crate) fn get_rule_config(&self) -> &T {
        &self.1
    }
}

#[derive(Debug, Clone, Default, Serialize, Deserialize)]
#[non_exhaustive]
#[serde(rename_all = "camelCase")]
pub struct LintConfig {
    #[cfg(feature = "non_critical_lints")]
    #[serde(default)]
    pub no_console: RuleConfig<NoConsoleConfig>,

    #[cfg(feature = "non_critical_lints")]
    #[serde(default)]
    pub prefer_regex_literals: RuleConfig<PreferRegexLiteralsConfig>,

    #[cfg(feature = "non_critical_lints")]
    #[serde(default)]
    pub no_alert: RuleConfig<()>,

    #[cfg(feature = "non_critical_lints")]
    #[serde(default)]
    pub no_debugger: RuleConfig<()>,

    #[cfg(feature = "non_critical_lints")]
    #[serde(default)]
    pub no_use_before_define: RuleConfig<NoUseBeforeDefineConfig>,

    #[cfg(feature = "non_critical_lints")]
    #[serde(default)]
    pub dot_notation: RuleConfig<DotNotationConfig>,

    #[cfg(feature = "non_critical_lints")]
    #[serde(default)]
    pub quotes: RuleConfig<QuotesConfig>,

    #[cfg(feature = "non_critical_lints")]
    #[serde(default)]
<<<<<<< HEAD
    pub no_empty_pattern: RuleConfig<()>,
=======
    pub eqeqeq: RuleConfig<EqeqeqConfig>,
>>>>>>> 85d7e926
}<|MERGE_RESOLUTION|>--- conflicted
+++ resolved
@@ -73,9 +73,6 @@
 
     #[cfg(feature = "non_critical_lints")]
     #[serde(default)]
-<<<<<<< HEAD
     pub no_empty_pattern: RuleConfig<()>,
-=======
     pub eqeqeq: RuleConfig<EqeqeqConfig>,
->>>>>>> 85d7e926
 }
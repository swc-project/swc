--- conflicted
+++ resolved
@@ -217,11 +217,8 @@
     pub no_cond_assign: RuleConfig<()>,
 
     #[cfg(feature = "non_critical_lints")]
-<<<<<<< HEAD
     #[serde(default, alias = "noPrototypeBuiltins")]
     pub no_prototype_builtins: RuleConfig<()>,
-=======
     #[serde(default, alias = "noNewObject")]
     pub no_new_object: RuleConfig<()>,
->>>>>>> ca031250
 }
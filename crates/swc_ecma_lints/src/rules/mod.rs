use std::sync::Arc;

use swc_common::{SourceMap, SyntaxContext};
use swc_ecma_ast::*;
use swc_ecma_visit::{noop_fold_type, Fold};

use crate::{config::LintConfig, rule::Rule};

mod const_assign;
mod duplicate_bindings;
mod duplicate_exports;
mod no_dupe_args;
mod utils;

#[cfg(feature = "non_critical_lints")]
#[path = ""]
pub(crate) mod non_critical_lints {
    pub mod constructor_super;
    pub mod default_case_last;
    pub mod default_param_last;
    pub mod dot_notation;
    pub mod eqeqeq;
    pub mod no_alert;
    pub mod no_await_in_loop;
    pub mod no_bitwise;
    pub mod no_compare_neg_zero;
    pub mod no_cond_assign;
    pub mod no_console;
    pub mod no_debugger;
    pub mod no_empty_function;
    pub mod no_empty_pattern;
    pub mod no_loop_func;
    pub mod no_new;
    pub mod no_new_object;
    pub mod no_new_symbol;
    pub mod no_obj_calls;
    pub mod no_param_reassign;
    pub mod no_prototype_builtins;
    pub mod no_restricted_syntax;
    pub mod no_sparse_arrays;
    pub mod no_throw_literal;
    pub mod no_use_before_define;
    pub mod no_var;
    pub mod prefer_const;
    pub mod prefer_regex_literals;
    pub mod quotes;
    pub mod radix;
    pub mod symbol_description;
    pub mod use_is_nan;
    pub mod valid_typeof;
    pub mod yoda;
}

#[cfg(feature = "non_critical_lints")]
use non_critical_lints::*;

pub struct LintParams<'a> {
    pub program: &'a Program,
    pub lint_config: &'a LintConfig,
    pub unresolved_ctxt: SyntaxContext,
    pub top_level_ctxt: SyntaxContext,
    pub es_version: EsVersion,
    pub source_map: Arc<SourceMap>,
}

pub fn all(lint_params: LintParams) -> Vec<Box<dyn Rule>> {
    let mut rules = vec![
        const_assign::const_assign(),
        duplicate_bindings::duplicate_bindings(),
        duplicate_exports::duplicate_exports(),
        no_dupe_args::no_dupe_args(),
    ];

    #[cfg(feature = "non_critical_lints")]
    {
        let LintParams {
            program,
            lint_config,
            unresolved_ctxt,
            top_level_ctxt: _,
            es_version,
            source_map,
        } = lint_params;

        rules.extend(no_use_before_define::no_use_before_define(
            &lint_params.lint_config.no_use_before_define,
        ));

        rules.extend(no_console::no_console(
            &lint_config.no_console,
            unresolved_ctxt,
        ));

        rules.extend(no_alert::no_alert(
            &lint_config.no_alert,
            unresolved_ctxt,
            es_version,
        ));

        rules.extend(no_debugger::no_debugger(&lint_config.no_debugger));

        rules.extend(quotes::quotes(&lint_config.quotes));

        rules.extend(prefer_regex_literals::prefer_regex_literals(
            &lint_config.prefer_regex_literals,
            unresolved_ctxt,
            es_version,
        ));

        rules.extend(dot_notation::dot_notation(
            program,
            &lint_config.dot_notation,
        ));

        rules.extend(no_empty_function::no_empty_function(
            &source_map,
            &lint_config.no_empty_function,
        ));

        rules.extend(no_empty_pattern::no_empty_pattern(
            &lint_config.no_empty_pattern,
        ));

        rules.extend(eqeqeq::eqeqeq(&lint_config.eqeqeq));

        rules.extend(no_loop_func::no_loop_func(&lint_config.no_loop_func));

        rules.extend(no_new::no_new(&lint_config.no_new));

        rules.extend(no_restricted_syntax::no_restricted_syntax(
            &lint_config.no_restricted_syntax,
        ));

        rules.extend(radix::radix(unresolved_ctxt, &lint_config.radix));

        rules.extend(no_bitwise::no_bitwise(&lint_config.no_bitwise));

        rules.extend(default_param_last::default_param_last(
            &lint_config.default_param_last,
        ));

        rules.extend(yoda::yoda(&lint_config.yoda));

        rules.extend(no_new_symbol::no_new_symbol(
            unresolved_ctxt,
            &lint_config.no_new_symbol,
        ));

        rules.extend(use_is_nan::use_is_nan(
            unresolved_ctxt,
            &lint_config.use_isnan,
        ));

        rules.extend(valid_typeof::valid_typeof(&lint_config.valid_typeof));

        rules.extend(no_param_reassign::no_param_reassign(
            &lint_config.no_param_reassign,
        ));

        rules.extend(symbol_description::symbol_description(
            unresolved_ctxt,
            &lint_config.symbol_description,
        ));

        rules.extend(no_obj_calls::no_obj_calls(
            unresolved_ctxt,
            &lint_config.no_obj_calls,
        ));

        rules.extend(no_throw_literal::no_throw_literal(
            &lint_config.no_throw_literal,
        ));

        rules.extend(no_var::no_var(&lint_config.no_var));

        rules.extend(prefer_const::prefer_const(&lint_config.prefer_const));

        rules.extend(no_compare_neg_zero::no_compare_neg_zero(
            &lint_config.no_compare_neg_zero,
        ));

        rules.extend(constructor_super::constructor_super(
            &lint_config.constructor_super,
        ));

        rules.extend(no_sparse_arrays::no_sparse_arrays(
            &lint_config.no_sparse_arrays,
        ));

        rules.extend(default_case_last::default_case_last(
            &lint_config.default_case_last,
        ));

        rules.extend(no_await_in_loop::no_await_in_loop(
            &lint_config.no_await_in_loop,
        ));

        rules.extend(no_cond_assign::no_cond_assign(&lint_config.no_cond_assign));

<<<<<<< HEAD
        rules.extend(no_prototype_builtins::no_prototype_builtins(
            &lint_config.no_prototype_builtins,
=======
        rules.extend(no_new_object::no_new_object(
            unresolved_ctxt,
            &lint_config.no_new_object,
>>>>>>> ca031250
        ));
    }

    rules
}

pub fn lint_to_fold<R>(r: R) -> impl Fold
where
    R: Rule,
{
    LintFolder(r)
}

struct LintFolder<R>(R)
where
    R: Rule;

impl<R> Fold for LintFolder<R>
where
    R: Rule,
{
    noop_fold_type!();

    #[inline(always)]
    fn fold_module(&mut self, program: Module) -> Module {
        self.0.lint_module(&program);

        program
    }

    #[inline(always)]
    fn fold_script(&mut self, program: Script) -> Script {
        self.0.lint_script(&program);

        program
    }
}<|MERGE_RESOLUTION|>--- conflicted
+++ resolved
@@ -197,14 +197,11 @@
 
         rules.extend(no_cond_assign::no_cond_assign(&lint_config.no_cond_assign));
 
-<<<<<<< HEAD
         rules.extend(no_prototype_builtins::no_prototype_builtins(
             &lint_config.no_prototype_builtins,
-=======
         rules.extend(no_new_object::no_new_object(
             unresolved_ctxt,
             &lint_config.no_new_object,
->>>>>>> ca031250
         ));
     }
 

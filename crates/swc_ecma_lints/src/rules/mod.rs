use std::sync::Arc;

use swc_common::{SourceMap, SyntaxContext};
use swc_ecma_ast::*;
use swc_ecma_visit::{noop_fold_type, Fold};

use crate::{config::LintConfig, rule::Rule};

mod const_assign;
mod duplicate_bindings;
mod duplicate_exports;
mod no_dupe_args;
mod utils;

#[cfg(feature = "non_critical_lints")]
#[path = ""]
pub(crate) mod non_critical_lints {
    pub mod default_param_last;
    pub mod dot_notation;
    pub mod eqeqeq;
    pub mod no_alert;
    pub mod no_bitwise;
    pub mod no_console;
    pub mod no_debugger;
    pub mod no_empty_function;
    pub mod no_empty_pattern;
    pub mod no_loop_func;
    pub mod no_new;
    pub mod no_new_symbol;
    pub mod no_restricted_syntax;
    pub mod no_use_before_define;
    pub mod prefer_regex_literals;
    pub mod quotes;
    pub mod radix;
<<<<<<< HEAD
    pub mod use_is_nan;
=======
    pub mod valid_typeof;
>>>>>>> 2e48c9fc
    pub mod yoda;
}

#[cfg(feature = "non_critical_lints")]
use non_critical_lints::*;

pub struct LintParams<'a> {
    pub program: &'a Program,
    pub lint_config: &'a LintConfig,
    pub top_level_ctxt: SyntaxContext,
    pub es_version: EsVersion,
    pub source_map: Arc<SourceMap>,
}

pub fn all(lint_params: LintParams) -> Vec<Box<dyn Rule>> {
    let mut rules = vec![
        const_assign::const_assign(),
        duplicate_bindings::duplicate_bindings(),
        duplicate_exports::duplicate_exports(),
        no_dupe_args::no_dupe_args(),
    ];

    #[cfg(feature = "non_critical_lints")]
    {
        let LintParams {
            program,
            lint_config,
            top_level_ctxt,
            es_version,
            source_map,
        } = lint_params;

        rules.extend(no_use_before_define::no_use_before_define(
            &lint_params.lint_config.no_use_before_define,
        ));

        rules.extend(no_console::no_console(
            &lint_config.no_console,
            top_level_ctxt,
        ));

        rules.extend(no_alert::no_alert(
            program,
            &lint_config.no_alert,
            top_level_ctxt,
            es_version,
        ));

        rules.extend(no_debugger::no_debugger(&lint_config.no_debugger));

        rules.extend(quotes::quotes(&source_map, &lint_config.quotes));

        rules.extend(prefer_regex_literals::prefer_regex_literals(
            program,
            &source_map,
            &lint_config.prefer_regex_literals,
            top_level_ctxt,
            es_version,
        ));

        rules.extend(dot_notation::dot_notation(
            program,
            &source_map,
            &lint_config.dot_notation,
        ));

        rules.extend(no_empty_function::no_empty_function(
            &source_map,
            &lint_config.no_empty_function,
        ));

        rules.extend(no_empty_pattern::no_empty_pattern(
            &lint_config.no_empty_pattern,
        ));

        rules.extend(eqeqeq::eqeqeq(&lint_config.eqeqeq));

        rules.extend(no_loop_func::no_loop_func(&lint_config.no_loop_func));

        rules.extend(no_new::no_new(&lint_config.no_new));

        rules.extend(no_restricted_syntax::no_restricted_syntax(
            &lint_config.no_restricted_syntax,
        ));

        rules.extend(radix::radix(
            program,
            &source_map,
            top_level_ctxt,
            &lint_config.radix,
        ));

        rules.extend(no_bitwise::no_bitwise(&lint_config.no_bitwise));

        rules.extend(default_param_last::default_param_last(
            &lint_config.default_param_last,
        ));

        rules.extend(yoda::yoda(&lint_config.yoda));

        rules.extend(no_new_symbol::no_new_symbol(
            program,
            top_level_ctxt,
            &lint_config.no_new_symbol,
        ));

<<<<<<< HEAD
        rules.extend(use_is_nan::use_is_nan(
            program,
            top_level_ctxt,
            &lint_config.use_isnan,
        ));
=======
        rules.extend(valid_typeof::valid_typeof(&lint_config.valid_typeof));
>>>>>>> 2e48c9fc
    }

    rules
}

pub fn lint_to_fold<R>(r: R) -> impl Fold
where
    R: Rule,
{
    LintFolder(r)
}

struct LintFolder<R>(R)
where
    R: Rule;

impl<R> Fold for LintFolder<R>
where
    R: Rule,
{
    noop_fold_type!();

    #[inline(always)]
    fn fold_module(&mut self, program: Module) -> Module {
        self.0.lint_module(&program);

        program
    }

    #[inline(always)]
    fn fold_script(&mut self, program: Script) -> Script {
        self.0.lint_script(&program);

        program
    }
}<|MERGE_RESOLUTION|>--- conflicted
+++ resolved
@@ -32,11 +32,8 @@
     pub mod prefer_regex_literals;
     pub mod quotes;
     pub mod radix;
-<<<<<<< HEAD
     pub mod use_is_nan;
-=======
     pub mod valid_typeof;
->>>>>>> 2e48c9fc
     pub mod yoda;
 }
 
@@ -143,15 +140,12 @@
             &lint_config.no_new_symbol,
         ));
 
-<<<<<<< HEAD
         rules.extend(use_is_nan::use_is_nan(
             program,
             top_level_ctxt,
             &lint_config.use_isnan,
         ));
-=======
         rules.extend(valid_typeof::valid_typeof(&lint_config.valid_typeof));
->>>>>>> 2e48c9fc
     }
 
     rules

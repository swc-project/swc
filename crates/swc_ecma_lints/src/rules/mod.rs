--- conflicted
+++ resolved
@@ -14,11 +14,8 @@
     pub mod no_alert;
     pub mod no_console;
     pub mod no_debugger;
-<<<<<<< HEAD
     pub mod quotes;
-=======
     pub mod prefer_regex_literals;
->>>>>>> bfada04b
 }
 
 #[cfg(feature = "non_critical_lints")]
@@ -63,16 +60,13 @@
 
         rules.extend(no_debugger::no_debugger(&lint_config.no_debugger));
 
-<<<<<<< HEAD
         rules.extend(quotes::quotes(&source_map, &lint_config.quotes));
-=======
         rules.extend(prefer_regex_literals::prefer_regex_literals(
             program,
             &lint_config.prefer_regex_literals,
             top_level_ctxt,
             es_version,
         ));
->>>>>>> bfada04b
     }
 
     rules

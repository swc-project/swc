use std::sync::Arc;

use swc_common::{SourceMap, SyntaxContext};
use swc_ecma_ast::*;
use swc_ecma_visit::{noop_fold_type, Fold};

use crate::{config::LintConfig, rule::Rule};

mod const_assign;
mod duplicate_bindings;
mod duplicate_exports;
mod no_dupe_args;
mod utils;

#[cfg(feature = "non_critical_lints")]
#[path = ""]
pub(crate) mod non_critical_lints {
    pub mod dot_notation;
    pub mod eqeqeq;
    pub mod no_alert;
    pub mod no_bitwise;
    pub mod no_console;
    pub mod no_debugger;
    pub mod no_empty_pattern;
    pub mod no_new;
    pub mod no_restricted_syntax;
    pub mod no_use_before_define;
    pub mod prefer_regex_literals;
    pub mod quotes;
    pub mod radix;
}

#[cfg(feature = "non_critical_lints")]
use non_critical_lints::*;

pub struct LintParams<'a> {
    pub program: &'a Program,
    pub lint_config: &'a LintConfig,
    pub top_level_ctxt: SyntaxContext,
    pub es_version: EsVersion,
    pub source_map: Arc<SourceMap>,
}

pub fn all(lint_params: LintParams) -> Vec<Box<dyn Rule>> {
    let mut rules = vec![
        const_assign::const_assign(),
        duplicate_bindings::duplicate_bindings(),
        duplicate_exports::duplicate_exports(),
        no_dupe_args::no_dupe_args(),
    ];

    #[cfg(feature = "non_critical_lints")]
    {
        let LintParams {
            program,
            lint_config,
            top_level_ctxt,
            es_version,
            source_map,
        } = lint_params;

        rules.extend(no_use_before_define::no_use_before_define(
            &lint_params.lint_config.no_use_before_define,
        ));

        rules.extend(no_console::no_console(
            &lint_config.no_console,
            top_level_ctxt,
        ));

        rules.extend(no_alert::no_alert(
            program,
            &lint_config.no_alert,
            top_level_ctxt,
            es_version,
        ));

        rules.extend(no_debugger::no_debugger(&lint_config.no_debugger));

        rules.extend(quotes::quotes(&source_map, &lint_config.quotes));

        rules.extend(prefer_regex_literals::prefer_regex_literals(
            program,
            &lint_config.prefer_regex_literals,
            top_level_ctxt,
            es_version,
        ));

        rules.extend(dot_notation::dot_notation(
            program,
            &source_map,
            &lint_config.dot_notation,
        ));

        rules.extend(no_empty_pattern::no_empty_pattern(
            &lint_config.no_empty_pattern,
        ));

        rules.extend(eqeqeq::eqeqeq(&lint_config.eqeqeq));

        rules.extend(no_new::no_new(&lint_config.no_new));

        rules.extend(no_restricted_syntax::no_restricted_syntax(
            &lint_config.no_restricted_syntax,
        ));

<<<<<<< HEAD
        rules.extend(radix::radix(program, top_level_ctxt, &lint_config.radix));
=======
        rules.extend(no_bitwise::no_bitwise(&lint_config.no_bitwise));
>>>>>>> bea6810c
    }

    rules
}

pub fn lint_to_fold<R>(r: R) -> impl Fold
where
    R: Rule,
{
    LintFolder(r)
}

struct LintFolder<R>(R)
where
    R: Rule;

impl<R> Fold for LintFolder<R>
where
    R: Rule,
{
    noop_fold_type!();

    #[inline(always)]
    fn fold_module(&mut self, program: Module) -> Module {
        self.0.lint_module(&program);

        program
    }

    #[inline(always)]
    fn fold_script(&mut self, program: Script) -> Script {
        self.0.lint_script(&program);

        program
    }
}<|MERGE_RESOLUTION|>--- conflicted
+++ resolved
@@ -104,11 +104,8 @@
             &lint_config.no_restricted_syntax,
         ));
 
-<<<<<<< HEAD
         rules.extend(radix::radix(program, top_level_ctxt, &lint_config.radix));
-=======
         rules.extend(no_bitwise::no_bitwise(&lint_config.no_bitwise));
->>>>>>> bea6810c
     }
 
     rules

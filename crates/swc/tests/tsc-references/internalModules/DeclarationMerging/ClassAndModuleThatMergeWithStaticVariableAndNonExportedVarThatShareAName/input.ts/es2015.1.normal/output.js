--- conflicted
+++ resolved
@@ -1,8 +1,5 @@
-<<<<<<< HEAD
 class Point {
-=======
 class Point1 {
->>>>>>> eade0374
     constructor(x, y){
         this.x = x;
         this.y = y;

function foo(x, y, ...z) {
}
var a;
var z1;
var obj;
var xa;
foo(1, 2, "abc");
foo(1, 2, ...a);
foo(1, 2, ...a, "abc");
obj.foo(1, 2, "abc");
obj.foo(1, 2, ...a);
obj.foo(1, 2, ...a, "abc");
obj.foo(1, 2, "abc");
obj.foo(1, 2, ...a);
obj.foo(1, 2, ...a, "abc");
xa[1].foo(1, 2, "abc");
xa[1].foo(1, 2, ...a);
xa[1].foo(1, 2, ...a, "abc");
xa[1].foo(...[
    1,
    2,
    "abc"
]);
class C {
    foo(x, y, ...z) {
    }
<<<<<<< HEAD
    constructor(x, y, ...z1){
        this.foo(x, y);
        this.foo(x, y, ...z1);
=======
    constructor(x, y, ...z){
        this.foo(x, y);
        this.foo(x, y, ...z);
>>>>>>> eade0374
    }
}
class D extends C {
    foo() {
        super.foo(1, 2);
        super.foo(1, 2, ...a);
    }
    constructor(){
        super(1, 2);
        super(1, 2, ...a);
    }
}<|MERGE_RESOLUTION|>--- conflicted
+++ resolved
@@ -24,15 +24,12 @@
 class C {
     foo(x, y, ...z) {
     }
-<<<<<<< HEAD
     constructor(x, y, ...z1){
         this.foo(x, y);
         this.foo(x, y, ...z1);
-=======
     constructor(x, y, ...z){
         this.foo(x, y);
         this.foo(x, y, ...z);
->>>>>>> eade0374
     }
 }
 class D extends C {

// @target: esnext
class MyTestClass {
    //type of 'this' in member function param list is the class instance type
    memberFunc(t = this) {
        var t;
        //type of 'this' in member function body is the class instance type
        var p = this;
        var p;
    }
    //type of 'this' in member accessor(get and set) body is the class instance type
    get prop() {
        var p = this;
        var p;
        return this;
    }
    set prop(v) {
        var p = this;
        var p;
        p = v;
        v = p;
    }
    //type of 'this' in static function param list is constructor function type
<<<<<<< HEAD
    static staticFn(t1 = this) {
        var t1;
        var t1 = MyTestClass;
        t1.staticCanary;
=======
    static staticFn(t = this) {
        var t;
        var t = MyTestClass;
        t.staticCanary;
>>>>>>> eade0374
        //type of 'this' in static function body is constructor function type
        var p = this;
        var p;
        var p = MyTestClass;
        p.staticCanary;
    }
    static get staticProp() {
        //type of 'this' in static accessor body is constructor function type
        var p = this;
        var p;
        var p = MyTestClass;
        p.staticCanary;
        return this;
    }
    static set staticProp(v) {
        //type of 'this' in static accessor body is constructor function type
        var p = this;
        var p;
        var p = MyTestClass;
        p.staticCanary;
    }
    constructor(){
        this.someFunc = ()=>{
            //type of 'this' in member variable initializer is the class instance type
            var t = this;
            var t;
        };
        //type of 'this' in constructor body is the class instance type
        var p = this.canary;
        var p;
        this.canary = 3;
    }
}
class MyGenericTestClass {
    //type of 'this' in member function param list is the class instance type
    memberFunc(t = this) {
        var t;
        //type of 'this' in member function body is the class instance type
        var p = this;
        var p;
    }
    //type of 'this' in member accessor(get and set) body is the class instance type
    get prop() {
        var p = this;
        var p;
        return this;
    }
    set prop(v) {
        var p = this;
        var p;
        p = v;
        v = p;
    }
    //type of 'this' in static function param list is constructor function type
<<<<<<< HEAD
    static staticFn(t2 = this) {
        var t2;
        var t2 = MyGenericTestClass;
        t2.staticCanary;
=======
    static staticFn(t = this) {
        var t;
        var t = MyGenericTestClass;
        t.staticCanary;
>>>>>>> eade0374
        //type of 'this' in static function body is constructor function type
        var p = this;
        var p;
        var p = MyGenericTestClass;
        p.staticCanary;
    }
    static get staticProp() {
        //type of 'this' in static accessor body is constructor function type
        var p = this;
        var p;
        var p = MyGenericTestClass;
        p.staticCanary;
        return this;
    }
    static set staticProp(v) {
        //type of 'this' in static accessor body is constructor function type
        var p = this;
        var p;
        var p = MyGenericTestClass;
        p.staticCanary;
    }
    constructor(){
        this.someFunc = ()=>{
            //type of 'this' in member variable initializer is the class instance type
            var t = this;
            var t;
        };
        //type of 'this' in constructor body is the class instance type
        var p = this.canary;
        var p;
        this.canary = 3;
    }
}
//type of 'this' in a function declaration param list is Any
function fn(s = this) {
    var s;
    s.spaaaaaaace = 4;
    //type of 'this' in a function declaration body is Any
    var t;
    var t = this;
    this.spaaaaace = 4;
}
//type of 'this' in a function expression param list list is Any
var q1 = function(s = this) {
    var s;
    s.spaaaaaaace = 4;
    //type of 'this' in a function expression body is Any
    var t;
    var t = this;
    this.spaaaaace = 4;
};
//type of 'this' in a fat arrow expression param list is typeof globalThis
var q2 = (s = this)=>{
    var s;
    s.spaaaaaaace = 4;
    //type of 'this' in a fat arrow expression body is typeof globalThis
    var t;
    var t = this;
    this.spaaaaace = 4;
};
//type of 'this' in global module is GlobalThis
var t1;
var t1 = this;
this.spaaaaace = 4;<|MERGE_RESOLUTION|>--- conflicted
+++ resolved
@@ -20,17 +20,14 @@
         v = p;
     }
     //type of 'this' in static function param list is constructor function type
-<<<<<<< HEAD
     static staticFn(t1 = this) {
         var t1;
         var t1 = MyTestClass;
         t1.staticCanary;
-=======
     static staticFn(t = this) {
         var t;
         var t = MyTestClass;
         t.staticCanary;
->>>>>>> eade0374
         //type of 'this' in static function body is constructor function type
         var p = this;
         var p;
@@ -85,17 +82,14 @@
         v = p;
     }
     //type of 'this' in static function param list is constructor function type
-<<<<<<< HEAD
     static staticFn(t2 = this) {
         var t2;
         var t2 = MyGenericTestClass;
         t2.staticCanary;
-=======
     static staticFn(t = this) {
         var t;
         var t = MyGenericTestClass;
         t.staticCanary;
->>>>>>> eade0374
         //type of 'this' in static function body is constructor function type
         var p = this;
         var p;

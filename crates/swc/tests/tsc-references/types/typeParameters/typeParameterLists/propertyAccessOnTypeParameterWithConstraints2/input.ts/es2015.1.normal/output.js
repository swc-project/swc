// generic types should behave as if they have properties of their constraint type
class A {
    foo() {
        return '';
    }
}
class B extends A {
    bar() {
        return '';
    }
}
class C {
    f() {
        var x;
        var a1 = x['foo'](); // should be string
        return a1 + x.foo();
    }
    g(x) {
<<<<<<< HEAD
        var a2 = x['foo'](); // should be string
        return a2 + x.foo();
=======
        var a = x['foo'](); // should be string
        return a + x.foo();
>>>>>>> eade0374
    }
}
//class C<U extends T, T extends A> {
//    f() {
//        var x: U;
//        var a = x['foo'](); // should be string
//        return a + x.foo();
//    }
//    g(x: U) {
//        var a = x['foo'](); // should be string
//        return a + x.foo();
//    }
//}
var r1 = new C().f();
var r1b = new C().g(new B());
//interface I<U extends T, T extends A> {
//    foo: U;
//}
var i;
var r2 = i.foo.foo();
var r2b = i.foo['foo']();
var a;
//var a: {
//    <U extends T, T extends A>(): U;
//    <U extends T, T extends A>(x: U): U;
//    <U extends T, T extends A>(x: U, y: T): U;
//}
var r3 = a().foo();
var r3b = a()['foo']();
// parameter supplied for type argument inference to succeed
var aB = new B();
var r3c = a(aB, aB).foo();
var r3d = a(aB, aB)['foo']();
var b = {
    foo: (x, y)=>{
        var a3 = x['foo'](); // should be string
        return a3 + x.foo();
    }
};
//var b = {
//    foo: <U extends T, T extends A>(x: U, y: T) => {
//        var a = x['foo'](); // should be string
//        return a + x.foo();
//    }
//}
var r4 = b.foo(aB, aB); // no inferences for T so constraint isn't satisfied, error<|MERGE_RESOLUTION|>--- conflicted
+++ resolved
@@ -16,13 +16,10 @@
         return a1 + x.foo();
     }
     g(x) {
-<<<<<<< HEAD
         var a2 = x['foo'](); // should be string
         return a2 + x.foo();
-=======
         var a = x['foo'](); // should be string
         return a + x.foo();
->>>>>>> eade0374
     }
 }
 //class C<U extends T, T extends A> {

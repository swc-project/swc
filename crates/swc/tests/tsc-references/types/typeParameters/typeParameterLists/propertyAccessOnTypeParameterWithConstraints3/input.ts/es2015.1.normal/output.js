// generic types should behave as if they have properties of their constraint type
class A {
    foo() {
        return '';
    }
}
class B extends A {
    bar() {
        return '';
    }
}
class C {
    f() {
        var x;
        // BUG 823818
        var a1 = x['foo'](); // should be string
        return a1 + x.foo();
    }
    g(x) {
        // BUG 823818
<<<<<<< HEAD
        var a2 = x['foo'](); // should be string
        return a2 + x.foo();
=======
        var a = x['foo'](); // should be string
        return a + x.foo();
>>>>>>> eade0374
    }
}
var r1a = new C().f();
var r1b = new C().g(new B());
var i;
var r2 = i.foo.foo();
var r2b = i.foo['foo']();
var a;
var r3 = a().foo(); // error, no inferences for U so it doesn't satisfy constraint
var r3b = a()['foo']();
// parameter supplied for type argument inference for U
var r3c = a(new B()).foo(); // valid call to an invalid function, U is inferred as B, which has a foo
var r3d = a(new B())['foo'](); // valid call to an invalid function, U is inferred as B, which has a foo
var b = {
    foo: (x)=>{
        // BUG 823818
        var a3 = x['foo'](); // should be string
        return a3 + x.foo();
    }
};
var r4 = b.foo(new B()); // valid call to an invalid function<|MERGE_RESOLUTION|>--- conflicted
+++ resolved
@@ -18,13 +18,10 @@
     }
     g(x) {
         // BUG 823818
-<<<<<<< HEAD
         var a2 = x['foo'](); // should be string
         return a2 + x.foo();
-=======
         var a = x['foo'](); // should be string
         return a + x.foo();
->>>>>>> eade0374
     }
 }
 var r1a = new C().f();

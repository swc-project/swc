--- conflicted
+++ resolved
@@ -5,12 +5,7 @@
 import { _ as _ts_decorate } from "@swc/helpers/_/_ts_decorate";
 import React from "react";
 import { withRouter } from "react-router-dom";
-<<<<<<< HEAD
-var App = /*#__PURE__*/ function(_React_Component) {
-=======
-var App;
-App = function(_React_Component) {
->>>>>>> ac80d7a9
+var App = function(_React_Component) {
     "use strict";
     _inherits(App, _React_Component);
     var _super = _create_super(App);

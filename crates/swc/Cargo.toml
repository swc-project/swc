--- conflicted
+++ resolved
@@ -69,12 +69,8 @@
 
 swc_atoms = { version = "0.5.8", path = "../swc_atoms" }
 swc_cached = { version = "0.3.17", path = "../swc_cached" }
-<<<<<<< HEAD
-swc_common = { version = "0.31.18", path = "../swc_common", features = [
+swc_common = { version = "0.31.19", path = "../swc_common", features = [
   "ahash",
-=======
-swc_common = { version = "0.31.19", path = "../swc_common", features = [
->>>>>>> 6f2773a7
   "sourcemap",
   "parking_lot",
 ] }

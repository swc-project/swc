--- conflicted
+++ resolved
@@ -775,10 +775,7 @@
                 jsc: JscConfig {
                     syntax: Some(Syntax::Typescript(TsConfig {
                         tsx: false,
-<<<<<<< HEAD
                         disallow_ambiguous_jsx_like: true,
-=======
->>>>>>> bbb3615a
                         ..Default::default()
                     })),
                     ..Default::default()

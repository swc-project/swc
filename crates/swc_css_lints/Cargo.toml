[package]
authors = ["강동윤 <kdy1997.dev@gmail.com>"]
description = "CSS linter"
documentation = "https://rustdoc.swc.rs/swc_css_lints/"
edition = "2021"
license = "Apache-2.0"
name = "swc_css_lints"
repository = "https://github.com/swc-project/swc.git"
version = "0.6.0"

# See more keys and their definitions at https://doc.rust-lang.org/cargo/reference/manifest.html

[dependencies]
ahash = "0.7.6"
auto_impl = "0.5.0"
parking_lot = "0.12.0"
rayon = "1.5.1"
serde = {version = "1.0.133", features = ["derive"]}
swc_atoms = {version = "0.2.9", path = "../swc_atoms"}
swc_cached = {version = "0.1.0", path = "../swc_cached"}
swc_common = {version = "0.17.0", path = "../swc_common"}
<<<<<<< HEAD
swc_css_ast = {version = "0.88.0", path = "../swc_css_ast"}
swc_css_visit = {version = "0.87.0", path = "../swc_css_visit"}
thiserror = "1.0.30"
=======
swc_css_ast = {version = "0.89.0", path = "../swc_css_ast"}
swc_css_visit = {version = "0.88.0", path = "../swc_css_visit"}
>>>>>>> 2fdc5f62

[dev-dependencies]
serde_json = "1.0.79"
swc_css_parser = {version = "0.96.0", path = "../swc_css_parser"}
testing = {version = "0.18.0", path = "../testing"}<|MERGE_RESOLUTION|>--- conflicted
+++ resolved
@@ -19,14 +19,9 @@
 swc_atoms = {version = "0.2.9", path = "../swc_atoms"}
 swc_cached = {version = "0.1.0", path = "../swc_cached"}
 swc_common = {version = "0.17.0", path = "../swc_common"}
-<<<<<<< HEAD
-swc_css_ast = {version = "0.88.0", path = "../swc_css_ast"}
-swc_css_visit = {version = "0.87.0", path = "../swc_css_visit"}
-thiserror = "1.0.30"
-=======
 swc_css_ast = {version = "0.89.0", path = "../swc_css_ast"}
 swc_css_visit = {version = "0.88.0", path = "../swc_css_visit"}
->>>>>>> 2fdc5f62
+thiserror = "1.0.30"
 
 [dev-dependencies]
 serde_json = "1.0.79"

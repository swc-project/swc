use crate::{
    config::LintConfig,
    error::ConfigError,
    rule::LintRule,
    rules::{
        at_rule_no_unknown::at_rule_no_unknown, block_no_empty::block_no_empty,
        color_hex_alpha::color_hex_alpha, color_hex_length::color_hex_length,
        color_no_invalid_hex::color_no_invalid_hex,
        custom_property_no_missing_var_function::custom_property_no_missing_var_function,
        declaration_no_important::declaration_no_important,
        font_family_no_duplicate_names::font_family_no_duplicate_names,
        keyframe_declaration_no_important::keyframe_declaration_no_important,
        no_duplicate_at_import_rules::no_duplicate_at_import_rules,
        no_empty_source::no_empty_source,
        no_invalid_position_at_import_rule::no_invalid_position_at_import_rule,
        selector_max_class::selector_max_class, selector_max_combinators::selector_max_combinators,
        unit_no_unknown::unit_no_unknown,
    },
};

pub mod at_rule_no_unknown;
pub mod block_no_empty;
pub mod color_hex_alpha;
pub mod color_hex_length;
pub mod color_no_invalid_hex;
pub mod custom_property_no_missing_var_function;
pub mod declaration_no_important;
pub mod font_family_no_duplicate_names;
pub mod keyframe_declaration_no_important;
pub mod no_duplicate_at_import_rules;
pub mod no_empty_source;
pub mod no_invalid_position_at_import_rule;
pub mod selector_max_class;
pub mod selector_max_combinators;
pub mod unit_no_unknown;

pub struct LintParams<'a> {
    pub lint_config: &'a LintConfig,
}

pub fn get_rules(
    LintParams { lint_config }: &LintParams,
) -> Result<Vec<Box<dyn LintRule>>, ConfigError> {
    let rules_config = &lint_config.rules;

    let rules = vec![
        block_no_empty((&rules_config.block_no_empty).into()),
        at_rule_no_unknown((&rules_config.at_rule_no_unknown).into())?,
        no_empty_source((&rules_config.no_empty_source).into()),
        declaration_no_important((&rules_config.declaration_no_important).into()),
        keyframe_declaration_no_important((&rules_config.keyframe_declaration_no_important).into()),
        no_invalid_position_at_import_rule(
            (&rules_config.no_invalid_position_at_import_rule).into(),
        )?,
        selector_max_class((&rules_config.selector_max_class).into()),
        color_hex_length((&rules_config.color_hex_length).into()),
        color_no_invalid_hex((&rules_config.color_no_invalid_hex).into()),
        unit_no_unknown((&rules_config.unit_no_unknown).into())?,
        selector_max_combinators((&rules_config.selector_max_combinators).into()),
        font_family_no_duplicate_names((&rules_config.font_family_no_duplicate_names).into())?,
        color_hex_alpha((&rules_config.color_hex_alpha).into()),
<<<<<<< HEAD
        no_duplicate_at_import_rules((&rules_config.no_duplicate_at_import_rules).into()),
=======
        custom_property_no_missing_var_function(
            (&rules_config.custom_property_no_missing_var_function).into(),
        ),
>>>>>>> dbdfb3a4
    ];

    Ok(rules)
}<|MERGE_RESOLUTION|>--- conflicted
+++ resolved
@@ -59,13 +59,10 @@
         selector_max_combinators((&rules_config.selector_max_combinators).into()),
         font_family_no_duplicate_names((&rules_config.font_family_no_duplicate_names).into())?,
         color_hex_alpha((&rules_config.color_hex_alpha).into()),
-<<<<<<< HEAD
         no_duplicate_at_import_rules((&rules_config.no_duplicate_at_import_rules).into()),
-=======
         custom_property_no_missing_var_function(
             (&rules_config.custom_property_no_missing_var_function).into(),
         ),
->>>>>>> dbdfb3a4
     ];
 
     Ok(rules)

--- conflicted
+++ resolved
@@ -1,84 +1,122 @@
-<<<<<<< HEAD
 
   x Stylesheet
-    ,-[$DIR/tests/fixture/style-block/input.css:2:1]
-  2 | ,-> .foo { display: grid; }
-  3 | |   
-  4 | |   .foo {
-  5 | |       display: grid;
-  6 | |   
-  7 | |       @media (orientation: landscape) {
-  8 | |           grid-auto-flow: column;
-  9 | |       }
- 10 | |   }
- 11 | |   
- 12 | |   .foo {
- 13 | |       display: grid;
- 14 | |   
- 15 | |       @media (orientation: landscape) {
- 16 | |           grid-auto-flow: column;
- 17 | |   
- 18 | |           @media (min-inline-size > 1024px) {
- 19 | |               max-inline-size: 1024px;
- 20 | |           }
- 21 | |       }
- 22 | |   }
- 23 | |   
- 24 | |   @media (orientation: landscape) {
- 25 | |       & {
- 26 | |           grid-auto-flow: column;
- 27 | |       }
- 28 | |   }
- 29 | |   
- 30 | |   .foo {
- 31 | |       color: red;
- 32 | |   
- 33 | |       @media (min-width: 480px) {
- 34 | |           & h1, & h2 { color: blue; }
- 35 | |       }
- 36 | |   }
- 37 | |   
- 38 | |   .class {
- 39 | |       @supports not (display: grid) {
- 40 | |           float: right;
- 41 | |       
- 42 | |           & .class { color: red }
- 43 | |       }
- 44 | |   }
- 45 | |   
- 46 | |   .class {
- 47 | |       color: blue;
- 48 | |   
- 49 | |       @supports not (display: grid) {
- 50 | |           float: right;
- 51 | |       
- 52 | |           & .class { color: red }
- 53 | |       }
- 54 | |   }
- 55 | |   
- 56 | |   .class {
- 57 | |       color: blue;
- 58 | |   
- 59 | |       &.foo {
- 60 | |         color: green;
- 61 | |       }
- 62 | |   
- 63 | |       @supports not (display: grid) {
- 64 | |           float: right;
- 65 | |       
- 66 | |           & .class { color: red }
- 67 | |       }
- 68 | |   }
- 69 | |   
- 70 | |   /* Legacy stuff, but allowed by spec */
- 71 | |   .class {
- 72 | |       color: red;
- 73 | |   
- 74 | |       @document url("https://www.example.com/") {
- 75 | |           color: green;
- 76 | |       }
- 77 | `-> }
-    `----
+     ,-[$DIR/tests/fixture/style-block/input.css:2:1]
+   2 | ,-> .foo { display: grid; }
+   3 | |   
+   4 | |   .foo {
+   5 | |       display: grid;
+   6 | |   
+   7 | |       @media (orientation: landscape) {
+   8 | |           grid-auto-flow: column;
+   9 | |       }
+  10 | |   }
+  11 | |   
+  12 | |   .foo {
+  13 | |       display: grid;
+  14 | |   
+  15 | |       @media (orientation: landscape) {
+  16 | |           grid-auto-flow: column;
+  17 | |   
+  18 | |           @media (min-inline-size > 1024px) {
+  19 | |               max-inline-size: 1024px;
+  20 | |           }
+  21 | |       }
+  22 | |   }
+  23 | |   
+  24 | |   @media (orientation: landscape) {
+  25 | |       & {
+  26 | |           grid-auto-flow: column;
+  27 | |       }
+  28 | |   }
+  29 | |   
+  30 | |   .foo {
+  31 | |       color: red;
+  32 | |   
+  33 | |       @media (min-width: 480px) {
+  34 | |           & h1, & h2 { color: blue; }
+  35 | |       }
+  36 | |   }
+  37 | |   
+  38 | |   .class {
+  39 | |       @supports not (display: grid) {
+  40 | |           float: right;
+  41 | |       
+  42 | |           & .class { color: red }
+  43 | |       }
+  44 | |   }
+  45 | |   
+  46 | |   .class {
+  47 | |       color: blue;
+  48 | |   
+  49 | |       @supports not (display: grid) {
+  50 | |           float: right;
+  51 | |       
+  52 | |           & .class { color: red }
+  53 | |       }
+  54 | |   }
+  55 | |   
+  56 | |   .class {
+  57 | |       color: blue;
+  58 | |   
+  59 | |       &.foo {
+  60 | |         color: green;
+  61 | |       }
+  62 | |   
+  63 | |       @supports not (display: grid) {
+  64 | |           float: right;
+  65 | |       
+  66 | |           & .class { color: red }
+  67 | |       }
+  68 | |   }
+  69 | |   
+  70 | |   /* Legacy stuff, but allowed by spec */
+  71 | |   .class {
+  72 | |       color: red;
+  73 | |   
+  74 | |       @document url("https://www.example.com/") {
+  75 | |           color: green;
+  76 | |       }
+  77 | |   }
+  78 | |   
+  79 | |   a {;;
+  80 | |       color: black;
+  81 | |   ; ;
+  82 | |   }
+  83 | |   
+  84 | |   a {
+  85 | |   ;color: pink;
+  86 | |   }
+  87 | |   
+  88 | |   a{color:black}
+  89 | |   
+  90 | |   a {
+  91 | |       width: 10px;
+  92 | |       @mixin mobile {
+  93 | |           height: 100px;
+  94 | |       }
+  95 | |   }
+  96 | |   
+  97 | |   a { color: a/* ; */ b  ; }
+  98 | |   
+  99 | |   a { @unknown "a.css"; }
+ 100 | |   
+ 101 | |   a { @unknown foo {} }
+ 102 | |   
+ 103 | |   a/**/
+ 104 | |   {}
+ 105 | |   
+ 106 | |   :root {
+ 107 | |       --zero-size: {
+ 108 | |           width: 0;
+ 109 | |           height: 0;
+ 110 | |       };
+ 111 | |       --small-icon: {
+ 112 | |           width: 16px;
+ 113 | |           height: 16px;
+ 114 | |       }
+ 115 | |   ;
+ 116 | `-> }
+     `----
 
   x Rule
    ,-[$DIR/tests/fixture/style-block/input.css:2:1]
@@ -2964,4572 +3002,1573 @@
  75 | color: green;
     :        ^^^^^
     `----
-=======
-error: Stylesheet
-   --> $DIR/tests/fixture/style-block/input.css:1:1
-    |
-1   | / .foo { display: grid; }
-2   | |
-3   | | .foo {
-4   | |     display: grid;
-...   |
-114 | | ;
-115 | | }
-    | |__^
-
-error: Rule
- --> $DIR/tests/fixture/style-block/input.css:1:1
-  |
-1 | .foo { display: grid; }
-  | ^^^^^^^^^^^^^^^^^^^^^^^
-
-error: QualifiedRule
- --> $DIR/tests/fixture/style-block/input.css:1:1
-  |
-1 | .foo { display: grid; }
-  | ^^^^^^^^^^^^^^^^^^^^^^^
-
-error: SelectorList
- --> $DIR/tests/fixture/style-block/input.css:1:1
-  |
-1 | .foo { display: grid; }
-  | ^^^^
-
-error: ComplexSelector
- --> $DIR/tests/fixture/style-block/input.css:1:1
-  |
-1 | .foo { display: grid; }
-  | ^^^^
-
-error: CompoundSelector
- --> $DIR/tests/fixture/style-block/input.css:1:1
-  |
-1 | .foo { display: grid; }
-  | ^^^^
-
-error: SubclassSelector
- --> $DIR/tests/fixture/style-block/input.css:1:1
-  |
-1 | .foo { display: grid; }
-  | ^^^^
-
-error: ClassSelector
- --> $DIR/tests/fixture/style-block/input.css:1:1
-  |
-1 | .foo { display: grid; }
-  | ^^^^
-
-error: Ident
- --> $DIR/tests/fixture/style-block/input.css:1:2
-  |
-1 | .foo { display: grid; }
-  |  ^^^
-
-error: SimpleBlock
- --> $DIR/tests/fixture/style-block/input.css:1:6
-  |
-1 | .foo { display: grid; }
-  |      ^^^^^^^^^^^^^^^^^^
-
-error: ComponentValue
- --> $DIR/tests/fixture/style-block/input.css:1:8
-  |
-1 | .foo { display: grid; }
-  |        ^^^^^^^^^^^^^
-
-error: StyleBlock
- --> $DIR/tests/fixture/style-block/input.css:1:8
-  |
-1 | .foo { display: grid; }
-  |        ^^^^^^^^^^^^^
-
-error: Declaration
- --> $DIR/tests/fixture/style-block/input.css:1:8
-  |
-1 | .foo { display: grid; }
-  |        ^^^^^^^^^^^^^
-
-error: DeclarationName
- --> $DIR/tests/fixture/style-block/input.css:1:8
-  |
-1 | .foo { display: grid; }
-  |        ^^^^^^^
-
-error: Ident
- --> $DIR/tests/fixture/style-block/input.css:1:8
-  |
-1 | .foo { display: grid; }
-  |        ^^^^^^^
-
-error: ComponentValue
- --> $DIR/tests/fixture/style-block/input.css:1:17
-  |
-1 | .foo { display: grid; }
-  |                 ^^^^
-
-error: Ident
- --> $DIR/tests/fixture/style-block/input.css:1:17
-  |
-1 | .foo { display: grid; }
-  |                 ^^^^
-
-error: Rule
- --> $DIR/tests/fixture/style-block/input.css:3:1
-  |
-3 | / .foo {
-4 | |     display: grid;
-5 | |
-6 | |     @media (orientation: landscape) {
-7 | |         grid-auto-flow: column;
-8 | |     }
-9 | | }
-  | |_^
-
-error: QualifiedRule
- --> $DIR/tests/fixture/style-block/input.css:3:1
-  |
-3 | / .foo {
-4 | |     display: grid;
-5 | |
-6 | |     @media (orientation: landscape) {
-7 | |         grid-auto-flow: column;
-8 | |     }
-9 | | }
-  | |_^
-
-error: SelectorList
- --> $DIR/tests/fixture/style-block/input.css:3:1
-  |
-3 | .foo {
-  | ^^^^
-
-error: ComplexSelector
- --> $DIR/tests/fixture/style-block/input.css:3:1
-  |
-3 | .foo {
-  | ^^^^
-
-error: CompoundSelector
- --> $DIR/tests/fixture/style-block/input.css:3:1
-  |
-3 | .foo {
-  | ^^^^
-
-error: SubclassSelector
- --> $DIR/tests/fixture/style-block/input.css:3:1
-  |
-3 | .foo {
-  | ^^^^
-
-error: ClassSelector
- --> $DIR/tests/fixture/style-block/input.css:3:1
-  |
-3 | .foo {
-  | ^^^^
-
-error: Ident
- --> $DIR/tests/fixture/style-block/input.css:3:2
-  |
-3 | .foo {
-  |  ^^^
-
-error: SimpleBlock
- --> $DIR/tests/fixture/style-block/input.css:3:6
-  |
-3 |   .foo {
-  |  ______^
-4 | |     display: grid;
-5 | |
-6 | |     @media (orientation: landscape) {
-7 | |         grid-auto-flow: column;
-8 | |     }
-9 | | }
-  | |_^
-
-error: ComponentValue
- --> $DIR/tests/fixture/style-block/input.css:4:5
-  |
-4 |     display: grid;
-  |     ^^^^^^^^^^^^^
-
-error: StyleBlock
- --> $DIR/tests/fixture/style-block/input.css:4:5
-  |
-4 |     display: grid;
-  |     ^^^^^^^^^^^^^
-
-error: Declaration
- --> $DIR/tests/fixture/style-block/input.css:4:5
-  |
-4 |     display: grid;
-  |     ^^^^^^^^^^^^^
-
-error: DeclarationName
- --> $DIR/tests/fixture/style-block/input.css:4:5
-  |
-4 |     display: grid;
-  |     ^^^^^^^
-
-error: Ident
- --> $DIR/tests/fixture/style-block/input.css:4:5
-  |
-4 |     display: grid;
-  |     ^^^^^^^
-
-error: ComponentValue
- --> $DIR/tests/fixture/style-block/input.css:4:14
-  |
-4 |     display: grid;
-  |              ^^^^
-
-error: Ident
- --> $DIR/tests/fixture/style-block/input.css:4:14
-  |
-4 |     display: grid;
-  |              ^^^^
-
-error: ComponentValue
- --> $DIR/tests/fixture/style-block/input.css:6:5
-  |
-6 | /     @media (orientation: landscape) {
-7 | |         grid-auto-flow: column;
-8 | |     }
-  | |_____^
-
-error: StyleBlock
- --> $DIR/tests/fixture/style-block/input.css:6:5
-  |
-6 | /     @media (orientation: landscape) {
-7 | |         grid-auto-flow: column;
-8 | |     }
-  | |_____^
-
-error: AtRule
- --> $DIR/tests/fixture/style-block/input.css:6:5
-  |
-6 | /     @media (orientation: landscape) {
-7 | |         grid-auto-flow: column;
-8 | |     }
-  | |_____^
-
-error: MediaRule
- --> $DIR/tests/fixture/style-block/input.css:6:5
-  |
-6 | /     @media (orientation: landscape) {
-7 | |         grid-auto-flow: column;
-8 | |     }
-  | |_____^
-
-error: MediaQueryList
- --> $DIR/tests/fixture/style-block/input.css:6:12
-  |
-6 |     @media (orientation: landscape) {
-  |            ^^^^^^^^^^^^^^^^^^^^^^^^
-
-error: MediaQuery
- --> $DIR/tests/fixture/style-block/input.css:6:12
-  |
-6 |     @media (orientation: landscape) {
-  |            ^^^^^^^^^^^^^^^^^^^^^^^^
-
-error: MediaCondition
- --> $DIR/tests/fixture/style-block/input.css:6:12
-  |
-6 |     @media (orientation: landscape) {
-  |            ^^^^^^^^^^^^^^^^^^^^^^^^
-
-error: MediaConditionAllType
- --> $DIR/tests/fixture/style-block/input.css:6:12
-  |
-6 |     @media (orientation: landscape) {
-  |            ^^^^^^^^^^^^^^^^^^^^^^^^
-
-error: MediaInParens
- --> $DIR/tests/fixture/style-block/input.css:6:12
-  |
-6 |     @media (orientation: landscape) {
-  |            ^^^^^^^^^^^^^^^^^^^^^^^^
-
-error: MediaFeature
- --> $DIR/tests/fixture/style-block/input.css:6:12
-  |
-6 |     @media (orientation: landscape) {
-  |            ^^^^^^^^^^^^^^^^^^^^^^^^
-
-error: MediaFeaturePlain
- --> $DIR/tests/fixture/style-block/input.css:6:12
-  |
-6 |     @media (orientation: landscape) {
-  |            ^^^^^^^^^^^^^^^^^^^^^^^^
-
-error: MediaFeatureName
- --> $DIR/tests/fixture/style-block/input.css:6:13
-  |
-6 |     @media (orientation: landscape) {
-  |             ^^^^^^^^^^^
-
-error: Ident
- --> $DIR/tests/fixture/style-block/input.css:6:13
-  |
-6 |     @media (orientation: landscape) {
-  |             ^^^^^^^^^^^
-
-error: MediaFeatureValue
- --> $DIR/tests/fixture/style-block/input.css:6:26
-  |
-6 |     @media (orientation: landscape) {
-  |                          ^^^^^^^^^
-
-error: Ident
- --> $DIR/tests/fixture/style-block/input.css:6:26
-  |
-6 |     @media (orientation: landscape) {
-  |                          ^^^^^^^^^
-
-error: SimpleBlock
- --> $DIR/tests/fixture/style-block/input.css:6:37
-  |
-6 |       @media (orientation: landscape) {
-  |  _____________________________________^
-7 | |         grid-auto-flow: column;
-8 | |     }
-  | |_____^
-
-error: ComponentValue
- --> $DIR/tests/fixture/style-block/input.css:7:9
-  |
-7 |         grid-auto-flow: column;
-  |         ^^^^^^^^^^^^^^^^^^^^^^
-
-error: StyleBlock
- --> $DIR/tests/fixture/style-block/input.css:7:9
-  |
-7 |         grid-auto-flow: column;
-  |         ^^^^^^^^^^^^^^^^^^^^^^
-
-error: Declaration
- --> $DIR/tests/fixture/style-block/input.css:7:9
-  |
-7 |         grid-auto-flow: column;
-  |         ^^^^^^^^^^^^^^^^^^^^^^
-
-error: DeclarationName
- --> $DIR/tests/fixture/style-block/input.css:7:9
-  |
-7 |         grid-auto-flow: column;
-  |         ^^^^^^^^^^^^^^
-
-error: Ident
- --> $DIR/tests/fixture/style-block/input.css:7:9
-  |
-7 |         grid-auto-flow: column;
-  |         ^^^^^^^^^^^^^^
-
-error: ComponentValue
- --> $DIR/tests/fixture/style-block/input.css:7:25
-  |
-7 |         grid-auto-flow: column;
-  |                         ^^^^^^
-
-error: Ident
- --> $DIR/tests/fixture/style-block/input.css:7:25
-  |
-7 |         grid-auto-flow: column;
-  |                         ^^^^^^
-
-error: Rule
-  --> $DIR/tests/fixture/style-block/input.css:11:1
-   |
-11 | / .foo {
-12 | |     display: grid;
-13 | |
-14 | |     @media (orientation: landscape) {
-...  |
-20 | |     }
-21 | | }
-   | |_^
-
-error: QualifiedRule
-  --> $DIR/tests/fixture/style-block/input.css:11:1
-   |
-11 | / .foo {
-12 | |     display: grid;
-13 | |
-14 | |     @media (orientation: landscape) {
-...  |
-20 | |     }
-21 | | }
-   | |_^
-
-error: SelectorList
-  --> $DIR/tests/fixture/style-block/input.css:11:1
-   |
-11 | .foo {
-   | ^^^^
-
-error: ComplexSelector
-  --> $DIR/tests/fixture/style-block/input.css:11:1
-   |
-11 | .foo {
-   | ^^^^
-
-error: CompoundSelector
-  --> $DIR/tests/fixture/style-block/input.css:11:1
-   |
-11 | .foo {
-   | ^^^^
-
-error: SubclassSelector
-  --> $DIR/tests/fixture/style-block/input.css:11:1
-   |
-11 | .foo {
-   | ^^^^
-
-error: ClassSelector
-  --> $DIR/tests/fixture/style-block/input.css:11:1
-   |
-11 | .foo {
-   | ^^^^
-
-error: Ident
-  --> $DIR/tests/fixture/style-block/input.css:11:2
-   |
-11 | .foo {
-   |  ^^^
-
-error: SimpleBlock
-  --> $DIR/tests/fixture/style-block/input.css:11:6
-   |
-11 |   .foo {
-   |  ______^
-12 | |     display: grid;
-13 | |
-14 | |     @media (orientation: landscape) {
-...  |
-20 | |     }
-21 | | }
-   | |_^
-
-error: ComponentValue
-  --> $DIR/tests/fixture/style-block/input.css:12:5
-   |
-12 |     display: grid;
-   |     ^^^^^^^^^^^^^
-
-error: StyleBlock
-  --> $DIR/tests/fixture/style-block/input.css:12:5
-   |
-12 |     display: grid;
-   |     ^^^^^^^^^^^^^
-
-error: Declaration
-  --> $DIR/tests/fixture/style-block/input.css:12:5
-   |
-12 |     display: grid;
-   |     ^^^^^^^^^^^^^
-
-error: DeclarationName
-  --> $DIR/tests/fixture/style-block/input.css:12:5
-   |
-12 |     display: grid;
-   |     ^^^^^^^
-
-error: Ident
-  --> $DIR/tests/fixture/style-block/input.css:12:5
-   |
-12 |     display: grid;
-   |     ^^^^^^^
-
-error: ComponentValue
-  --> $DIR/tests/fixture/style-block/input.css:12:14
-   |
-12 |     display: grid;
-   |              ^^^^
-
-error: Ident
-  --> $DIR/tests/fixture/style-block/input.css:12:14
-   |
-12 |     display: grid;
-   |              ^^^^
-
-error: ComponentValue
-  --> $DIR/tests/fixture/style-block/input.css:14:5
-   |
-14 | /     @media (orientation: landscape) {
-15 | |         grid-auto-flow: column;
-16 | |
-17 | |         @media (min-inline-size > 1024px) {
-18 | |             max-inline-size: 1024px;
-19 | |         }
-20 | |     }
-   | |_____^
-
-error: StyleBlock
-  --> $DIR/tests/fixture/style-block/input.css:14:5
-   |
-14 | /     @media (orientation: landscape) {
-15 | |         grid-auto-flow: column;
-16 | |
-17 | |         @media (min-inline-size > 1024px) {
-18 | |             max-inline-size: 1024px;
-19 | |         }
-20 | |     }
-   | |_____^
-
-error: AtRule
-  --> $DIR/tests/fixture/style-block/input.css:14:5
-   |
-14 | /     @media (orientation: landscape) {
-15 | |         grid-auto-flow: column;
-16 | |
-17 | |         @media (min-inline-size > 1024px) {
-18 | |             max-inline-size: 1024px;
-19 | |         }
-20 | |     }
-   | |_____^
-
-error: MediaRule
-  --> $DIR/tests/fixture/style-block/input.css:14:5
-   |
-14 | /     @media (orientation: landscape) {
-15 | |         grid-auto-flow: column;
-16 | |
-17 | |         @media (min-inline-size > 1024px) {
-18 | |             max-inline-size: 1024px;
-19 | |         }
-20 | |     }
-   | |_____^
-
-error: MediaQueryList
-  --> $DIR/tests/fixture/style-block/input.css:14:12
-   |
-14 |     @media (orientation: landscape) {
-   |            ^^^^^^^^^^^^^^^^^^^^^^^^
-
-error: MediaQuery
-  --> $DIR/tests/fixture/style-block/input.css:14:12
-   |
-14 |     @media (orientation: landscape) {
-   |            ^^^^^^^^^^^^^^^^^^^^^^^^
-
-error: MediaCondition
-  --> $DIR/tests/fixture/style-block/input.css:14:12
-   |
-14 |     @media (orientation: landscape) {
-   |            ^^^^^^^^^^^^^^^^^^^^^^^^
-
-error: MediaConditionAllType
-  --> $DIR/tests/fixture/style-block/input.css:14:12
-   |
-14 |     @media (orientation: landscape) {
-   |            ^^^^^^^^^^^^^^^^^^^^^^^^
-
-error: MediaInParens
-  --> $DIR/tests/fixture/style-block/input.css:14:12
-   |
-14 |     @media (orientation: landscape) {
-   |            ^^^^^^^^^^^^^^^^^^^^^^^^
-
-error: MediaFeature
-  --> $DIR/tests/fixture/style-block/input.css:14:12
-   |
-14 |     @media (orientation: landscape) {
-   |            ^^^^^^^^^^^^^^^^^^^^^^^^
-
-error: MediaFeaturePlain
-  --> $DIR/tests/fixture/style-block/input.css:14:12
-   |
-14 |     @media (orientation: landscape) {
-   |            ^^^^^^^^^^^^^^^^^^^^^^^^
-
-error: MediaFeatureName
-  --> $DIR/tests/fixture/style-block/input.css:14:13
-   |
-14 |     @media (orientation: landscape) {
-   |             ^^^^^^^^^^^
-
-error: Ident
-  --> $DIR/tests/fixture/style-block/input.css:14:13
-   |
-14 |     @media (orientation: landscape) {
-   |             ^^^^^^^^^^^
-
-error: MediaFeatureValue
-  --> $DIR/tests/fixture/style-block/input.css:14:26
-   |
-14 |     @media (orientation: landscape) {
-   |                          ^^^^^^^^^
-
-error: Ident
-  --> $DIR/tests/fixture/style-block/input.css:14:26
-   |
-14 |     @media (orientation: landscape) {
-   |                          ^^^^^^^^^
-
-error: SimpleBlock
-  --> $DIR/tests/fixture/style-block/input.css:14:37
-   |
-14 |       @media (orientation: landscape) {
-   |  _____________________________________^
-15 | |         grid-auto-flow: column;
-16 | |
-17 | |         @media (min-inline-size > 1024px) {
-18 | |             max-inline-size: 1024px;
-19 | |         }
-20 | |     }
-   | |_____^
-
-error: ComponentValue
-  --> $DIR/tests/fixture/style-block/input.css:15:9
-   |
-15 |         grid-auto-flow: column;
-   |         ^^^^^^^^^^^^^^^^^^^^^^
-
-error: StyleBlock
-  --> $DIR/tests/fixture/style-block/input.css:15:9
-   |
-15 |         grid-auto-flow: column;
-   |         ^^^^^^^^^^^^^^^^^^^^^^
-
-error: Declaration
-  --> $DIR/tests/fixture/style-block/input.css:15:9
-   |
-15 |         grid-auto-flow: column;
-   |         ^^^^^^^^^^^^^^^^^^^^^^
-
-error: DeclarationName
-  --> $DIR/tests/fixture/style-block/input.css:15:9
-   |
-15 |         grid-auto-flow: column;
-   |         ^^^^^^^^^^^^^^
-
-error: Ident
-  --> $DIR/tests/fixture/style-block/input.css:15:9
-   |
-15 |         grid-auto-flow: column;
-   |         ^^^^^^^^^^^^^^
-
-error: ComponentValue
-  --> $DIR/tests/fixture/style-block/input.css:15:25
-   |
-15 |         grid-auto-flow: column;
-   |                         ^^^^^^
-
-error: Ident
-  --> $DIR/tests/fixture/style-block/input.css:15:25
-   |
-15 |         grid-auto-flow: column;
-   |                         ^^^^^^
-
-error: ComponentValue
-  --> $DIR/tests/fixture/style-block/input.css:17:9
-   |
-17 | /         @media (min-inline-size > 1024px) {
-18 | |             max-inline-size: 1024px;
-19 | |         }
-   | |_________^
-
-error: StyleBlock
-  --> $DIR/tests/fixture/style-block/input.css:17:9
-   |
-17 | /         @media (min-inline-size > 1024px) {
-18 | |             max-inline-size: 1024px;
-19 | |         }
-   | |_________^
-
-error: AtRule
-  --> $DIR/tests/fixture/style-block/input.css:17:9
-   |
-17 | /         @media (min-inline-size > 1024px) {
-18 | |             max-inline-size: 1024px;
-19 | |         }
-   | |_________^
-
-error: MediaRule
-  --> $DIR/tests/fixture/style-block/input.css:17:9
-   |
-17 | /         @media (min-inline-size > 1024px) {
-18 | |             max-inline-size: 1024px;
-19 | |         }
-   | |_________^
-
-error: MediaQueryList
-  --> $DIR/tests/fixture/style-block/input.css:17:16
-   |
-17 |         @media (min-inline-size > 1024px) {
-   |                ^^^^^^^^^^^^^^^^^^^^^^^^^^
-
-error: MediaQuery
-  --> $DIR/tests/fixture/style-block/input.css:17:16
-   |
-17 |         @media (min-inline-size > 1024px) {
-   |                ^^^^^^^^^^^^^^^^^^^^^^^^^^
-
-error: MediaCondition
-  --> $DIR/tests/fixture/style-block/input.css:17:16
-   |
-17 |         @media (min-inline-size > 1024px) {
-   |                ^^^^^^^^^^^^^^^^^^^^^^^^^^
-
-error: MediaConditionAllType
-  --> $DIR/tests/fixture/style-block/input.css:17:16
-   |
-17 |         @media (min-inline-size > 1024px) {
-   |                ^^^^^^^^^^^^^^^^^^^^^^^^^^
-
-error: MediaInParens
-  --> $DIR/tests/fixture/style-block/input.css:17:16
-   |
-17 |         @media (min-inline-size > 1024px) {
-   |                ^^^^^^^^^^^^^^^^^^^^^^^^^^
-
-error: MediaFeature
-  --> $DIR/tests/fixture/style-block/input.css:17:16
-   |
-17 |         @media (min-inline-size > 1024px) {
-   |                ^^^^^^^^^^^^^^^^^^^^^^^^^^
-
-error: MediaFeatureRange
-  --> $DIR/tests/fixture/style-block/input.css:17:16
-   |
-17 |         @media (min-inline-size > 1024px) {
-   |                ^^^^^^^^^^^^^^^^^^^^^^^^^^
-
-error: MediaFeatureValue
-  --> $DIR/tests/fixture/style-block/input.css:17:17
-   |
-17 |         @media (min-inline-size > 1024px) {
-   |                 ^^^^^^^^^^^^^^^
-
-error: Ident
-  --> $DIR/tests/fixture/style-block/input.css:17:17
-   |
-17 |         @media (min-inline-size > 1024px) {
-   |                 ^^^^^^^^^^^^^^^
-
-error: MediaFeatureValue
-  --> $DIR/tests/fixture/style-block/input.css:17:35
-   |
-17 |         @media (min-inline-size > 1024px) {
-   |                                   ^^^^^^
-
-error: Dimension
-  --> $DIR/tests/fixture/style-block/input.css:17:35
-   |
-17 |         @media (min-inline-size > 1024px) {
-   |                                   ^^^^^^
-
-error: Length
-  --> $DIR/tests/fixture/style-block/input.css:17:35
-   |
-17 |         @media (min-inline-size > 1024px) {
-   |                                   ^^^^^^
-
-error: Number
-  --> $DIR/tests/fixture/style-block/input.css:17:35
-   |
-17 |         @media (min-inline-size > 1024px) {
-   |                                   ^^^^
-
-error: Ident
-  --> $DIR/tests/fixture/style-block/input.css:17:39
-   |
-17 |         @media (min-inline-size > 1024px) {
-   |                                       ^^
-
-error: SimpleBlock
-  --> $DIR/tests/fixture/style-block/input.css:17:43
-   |
-17 |           @media (min-inline-size > 1024px) {
-   |  ___________________________________________^
-18 | |             max-inline-size: 1024px;
-19 | |         }
-   | |_________^
-
-error: ComponentValue
-  --> $DIR/tests/fixture/style-block/input.css:18:13
-   |
-18 |             max-inline-size: 1024px;
-   |             ^^^^^^^^^^^^^^^^^^^^^^^
-
-error: StyleBlock
-  --> $DIR/tests/fixture/style-block/input.css:18:13
-   |
-18 |             max-inline-size: 1024px;
-   |             ^^^^^^^^^^^^^^^^^^^^^^^
-
-error: Declaration
-  --> $DIR/tests/fixture/style-block/input.css:18:13
-   |
-18 |             max-inline-size: 1024px;
-   |             ^^^^^^^^^^^^^^^^^^^^^^^
-
-error: DeclarationName
-  --> $DIR/tests/fixture/style-block/input.css:18:13
-   |
-18 |             max-inline-size: 1024px;
-   |             ^^^^^^^^^^^^^^^
-
-error: Ident
-  --> $DIR/tests/fixture/style-block/input.css:18:13
-   |
-18 |             max-inline-size: 1024px;
-   |             ^^^^^^^^^^^^^^^
-
-error: ComponentValue
-  --> $DIR/tests/fixture/style-block/input.css:18:30
-   |
-18 |             max-inline-size: 1024px;
-   |                              ^^^^^^
-
-error: Dimension
-  --> $DIR/tests/fixture/style-block/input.css:18:30
-   |
-18 |             max-inline-size: 1024px;
-   |                              ^^^^^^
-
-error: Length
-  --> $DIR/tests/fixture/style-block/input.css:18:30
-   |
-18 |             max-inline-size: 1024px;
-   |                              ^^^^^^
-
-error: Number
-  --> $DIR/tests/fixture/style-block/input.css:18:30
-   |
-18 |             max-inline-size: 1024px;
-   |                              ^^^^
-
-error: Ident
-  --> $DIR/tests/fixture/style-block/input.css:18:34
-   |
-18 |             max-inline-size: 1024px;
-   |                                  ^^
-
-error: Rule
-  --> $DIR/tests/fixture/style-block/input.css:23:1
-   |
-23 | / @media (orientation: landscape) {
-24 | |     & {
-25 | |         grid-auto-flow: column;
-26 | |     }
-27 | | }
-   | |_^
-
-error: AtRule
-  --> $DIR/tests/fixture/style-block/input.css:23:1
-   |
-23 | / @media (orientation: landscape) {
-24 | |     & {
-25 | |         grid-auto-flow: column;
-26 | |     }
-27 | | }
-   | |_^
-
-error: MediaRule
-  --> $DIR/tests/fixture/style-block/input.css:23:1
-   |
-23 | / @media (orientation: landscape) {
-24 | |     & {
-25 | |         grid-auto-flow: column;
-26 | |     }
-27 | | }
-   | |_^
-
-error: MediaQueryList
-  --> $DIR/tests/fixture/style-block/input.css:23:8
-   |
-23 | @media (orientation: landscape) {
-   |        ^^^^^^^^^^^^^^^^^^^^^^^^
-
-error: MediaQuery
-  --> $DIR/tests/fixture/style-block/input.css:23:8
-   |
-23 | @media (orientation: landscape) {
-   |        ^^^^^^^^^^^^^^^^^^^^^^^^
-
-error: MediaCondition
-  --> $DIR/tests/fixture/style-block/input.css:23:8
-   |
-23 | @media (orientation: landscape) {
-   |        ^^^^^^^^^^^^^^^^^^^^^^^^
-
-error: MediaConditionAllType
-  --> $DIR/tests/fixture/style-block/input.css:23:8
-   |
-23 | @media (orientation: landscape) {
-   |        ^^^^^^^^^^^^^^^^^^^^^^^^
-
-error: MediaInParens
-  --> $DIR/tests/fixture/style-block/input.css:23:8
-   |
-23 | @media (orientation: landscape) {
-   |        ^^^^^^^^^^^^^^^^^^^^^^^^
-
-error: MediaFeature
-  --> $DIR/tests/fixture/style-block/input.css:23:8
-   |
-23 | @media (orientation: landscape) {
-   |        ^^^^^^^^^^^^^^^^^^^^^^^^
-
-error: MediaFeaturePlain
-  --> $DIR/tests/fixture/style-block/input.css:23:8
-   |
-23 | @media (orientation: landscape) {
-   |        ^^^^^^^^^^^^^^^^^^^^^^^^
-
-error: MediaFeatureName
-  --> $DIR/tests/fixture/style-block/input.css:23:9
-   |
-23 | @media (orientation: landscape) {
-   |         ^^^^^^^^^^^
-
-error: Ident
-  --> $DIR/tests/fixture/style-block/input.css:23:9
-   |
-23 | @media (orientation: landscape) {
-   |         ^^^^^^^^^^^
-
-error: MediaFeatureValue
-  --> $DIR/tests/fixture/style-block/input.css:23:22
-   |
-23 | @media (orientation: landscape) {
-   |                      ^^^^^^^^^
-
-error: Ident
-  --> $DIR/tests/fixture/style-block/input.css:23:22
-   |
-23 | @media (orientation: landscape) {
-   |                      ^^^^^^^^^
-
-error: SimpleBlock
-  --> $DIR/tests/fixture/style-block/input.css:23:33
-   |
-23 |   @media (orientation: landscape) {
-   |  _________________________________^
-24 | |     & {
-25 | |         grid-auto-flow: column;
-26 | |     }
-27 | | }
-   | |_^
-
-error: ComponentValue
-  --> $DIR/tests/fixture/style-block/input.css:24:5
-   |
-24 | /     & {
-25 | |         grid-auto-flow: column;
-26 | |     }
-   | |_____^
-
-error: Rule
-  --> $DIR/tests/fixture/style-block/input.css:24:5
-   |
-24 | /     & {
-25 | |         grid-auto-flow: column;
-26 | |     }
-   | |_____^
-
-error: QualifiedRule
-  --> $DIR/tests/fixture/style-block/input.css:24:5
-   |
-24 | /     & {
-25 | |         grid-auto-flow: column;
-26 | |     }
-   | |_____^
-
-error: SelectorList
-  --> $DIR/tests/fixture/style-block/input.css:24:5
-   |
-24 |     & {
-   |     ^
-
-error: ComplexSelector
-  --> $DIR/tests/fixture/style-block/input.css:24:5
-   |
-24 |     & {
-   |     ^
-
-error: CompoundSelector
-  --> $DIR/tests/fixture/style-block/input.css:24:5
-   |
-24 |     & {
-   |     ^
-
-error: NestingSelector
-  --> $DIR/tests/fixture/style-block/input.css:24:5
-   |
-24 |     & {
-   |     ^
-
-error: SimpleBlock
-  --> $DIR/tests/fixture/style-block/input.css:24:7
-   |
-24 |       & {
-   |  _______^
-25 | |         grid-auto-flow: column;
-26 | |     }
-   | |_____^
-
-error: ComponentValue
-  --> $DIR/tests/fixture/style-block/input.css:25:9
-   |
-25 |         grid-auto-flow: column;
-   |         ^^^^^^^^^^^^^^^^^^^^^^
-
-error: StyleBlock
-  --> $DIR/tests/fixture/style-block/input.css:25:9
-   |
-25 |         grid-auto-flow: column;
-   |         ^^^^^^^^^^^^^^^^^^^^^^
-
-error: Declaration
-  --> $DIR/tests/fixture/style-block/input.css:25:9
-   |
-25 |         grid-auto-flow: column;
-   |         ^^^^^^^^^^^^^^^^^^^^^^
-
-error: DeclarationName
-  --> $DIR/tests/fixture/style-block/input.css:25:9
-   |
-25 |         grid-auto-flow: column;
-   |         ^^^^^^^^^^^^^^
-
-error: Ident
-  --> $DIR/tests/fixture/style-block/input.css:25:9
-   |
-25 |         grid-auto-flow: column;
-   |         ^^^^^^^^^^^^^^
-
-error: ComponentValue
-  --> $DIR/tests/fixture/style-block/input.css:25:25
-   |
-25 |         grid-auto-flow: column;
-   |                         ^^^^^^
-
-error: Ident
-  --> $DIR/tests/fixture/style-block/input.css:25:25
-   |
-25 |         grid-auto-flow: column;
-   |                         ^^^^^^
-
-error: Rule
-  --> $DIR/tests/fixture/style-block/input.css:29:1
-   |
-29 | / .foo {
-30 | |     color: red;
-31 | |
-32 | |     @media (min-width: 480px) {
-33 | |         & h1, & h2 { color: blue; }
-34 | |     }
-35 | | }
-   | |_^
-
-error: QualifiedRule
-  --> $DIR/tests/fixture/style-block/input.css:29:1
-   |
-29 | / .foo {
-30 | |     color: red;
-31 | |
-32 | |     @media (min-width: 480px) {
-33 | |         & h1, & h2 { color: blue; }
-34 | |     }
-35 | | }
-   | |_^
-
-error: SelectorList
-  --> $DIR/tests/fixture/style-block/input.css:29:1
-   |
-29 | .foo {
-   | ^^^^
-
-error: ComplexSelector
-  --> $DIR/tests/fixture/style-block/input.css:29:1
-   |
-29 | .foo {
-   | ^^^^
-
-error: CompoundSelector
-  --> $DIR/tests/fixture/style-block/input.css:29:1
-   |
-29 | .foo {
-   | ^^^^
-
-error: SubclassSelector
-  --> $DIR/tests/fixture/style-block/input.css:29:1
-   |
-29 | .foo {
-   | ^^^^
-
-error: ClassSelector
-  --> $DIR/tests/fixture/style-block/input.css:29:1
-   |
-29 | .foo {
-   | ^^^^
-
-error: Ident
-  --> $DIR/tests/fixture/style-block/input.css:29:2
-   |
-29 | .foo {
-   |  ^^^
-
-error: SimpleBlock
-  --> $DIR/tests/fixture/style-block/input.css:29:6
-   |
-29 |   .foo {
-   |  ______^
-30 | |     color: red;
-31 | |
-32 | |     @media (min-width: 480px) {
-33 | |         & h1, & h2 { color: blue; }
-34 | |     }
-35 | | }
-   | |_^
-
-error: ComponentValue
-  --> $DIR/tests/fixture/style-block/input.css:30:5
-   |
-30 |     color: red;
-   |     ^^^^^^^^^^
-
-error: StyleBlock
-  --> $DIR/tests/fixture/style-block/input.css:30:5
-   |
-30 |     color: red;
-   |     ^^^^^^^^^^
-
-error: Declaration
-  --> $DIR/tests/fixture/style-block/input.css:30:5
-   |
-30 |     color: red;
-   |     ^^^^^^^^^^
-
-error: DeclarationName
-  --> $DIR/tests/fixture/style-block/input.css:30:5
-   |
-30 |     color: red;
-   |     ^^^^^
-
-error: Ident
-  --> $DIR/tests/fixture/style-block/input.css:30:5
-   |
-30 |     color: red;
-   |     ^^^^^
-
-error: ComponentValue
-  --> $DIR/tests/fixture/style-block/input.css:30:12
-   |
-30 |     color: red;
-   |            ^^^
-
-error: Ident
-  --> $DIR/tests/fixture/style-block/input.css:30:12
-   |
-30 |     color: red;
-   |            ^^^
-
-error: ComponentValue
-  --> $DIR/tests/fixture/style-block/input.css:32:5
-   |
-32 | /     @media (min-width: 480px) {
-33 | |         & h1, & h2 { color: blue; }
-34 | |     }
-   | |_____^
-
-error: StyleBlock
-  --> $DIR/tests/fixture/style-block/input.css:32:5
-   |
-32 | /     @media (min-width: 480px) {
-33 | |         & h1, & h2 { color: blue; }
-34 | |     }
-   | |_____^
-
-error: AtRule
-  --> $DIR/tests/fixture/style-block/input.css:32:5
-   |
-32 | /     @media (min-width: 480px) {
-33 | |         & h1, & h2 { color: blue; }
-34 | |     }
-   | |_____^
-
-error: MediaRule
-  --> $DIR/tests/fixture/style-block/input.css:32:5
-   |
-32 | /     @media (min-width: 480px) {
-33 | |         & h1, & h2 { color: blue; }
-34 | |     }
-   | |_____^
-
-error: MediaQueryList
-  --> $DIR/tests/fixture/style-block/input.css:32:12
-   |
-32 |     @media (min-width: 480px) {
-   |            ^^^^^^^^^^^^^^^^^^
-
-error: MediaQuery
-  --> $DIR/tests/fixture/style-block/input.css:32:12
-   |
-32 |     @media (min-width: 480px) {
-   |            ^^^^^^^^^^^^^^^^^^
-
-error: MediaCondition
-  --> $DIR/tests/fixture/style-block/input.css:32:12
-   |
-32 |     @media (min-width: 480px) {
-   |            ^^^^^^^^^^^^^^^^^^
-
-error: MediaConditionAllType
-  --> $DIR/tests/fixture/style-block/input.css:32:12
-   |
-32 |     @media (min-width: 480px) {
-   |            ^^^^^^^^^^^^^^^^^^
-
-error: MediaInParens
-  --> $DIR/tests/fixture/style-block/input.css:32:12
-   |
-32 |     @media (min-width: 480px) {
-   |            ^^^^^^^^^^^^^^^^^^
-
-error: MediaFeature
-  --> $DIR/tests/fixture/style-block/input.css:32:12
-   |
-32 |     @media (min-width: 480px) {
-   |            ^^^^^^^^^^^^^^^^^^
-
-error: MediaFeaturePlain
-  --> $DIR/tests/fixture/style-block/input.css:32:12
-   |
-32 |     @media (min-width: 480px) {
-   |            ^^^^^^^^^^^^^^^^^^
-
-error: MediaFeatureName
-  --> $DIR/tests/fixture/style-block/input.css:32:13
-   |
-32 |     @media (min-width: 480px) {
-   |             ^^^^^^^^^
-
-error: Ident
-  --> $DIR/tests/fixture/style-block/input.css:32:13
-   |
-32 |     @media (min-width: 480px) {
-   |             ^^^^^^^^^
-
-error: MediaFeatureValue
-  --> $DIR/tests/fixture/style-block/input.css:32:24
-   |
-32 |     @media (min-width: 480px) {
-   |                        ^^^^^
-
-error: Dimension
-  --> $DIR/tests/fixture/style-block/input.css:32:24
-   |
-32 |     @media (min-width: 480px) {
-   |                        ^^^^^
-
-error: Length
-  --> $DIR/tests/fixture/style-block/input.css:32:24
-   |
-32 |     @media (min-width: 480px) {
-   |                        ^^^^^
-
-error: Number
-  --> $DIR/tests/fixture/style-block/input.css:32:24
-   |
-32 |     @media (min-width: 480px) {
-   |                        ^^^
-
-error: Ident
-  --> $DIR/tests/fixture/style-block/input.css:32:27
-   |
-32 |     @media (min-width: 480px) {
-   |                           ^^
-
-error: SimpleBlock
-  --> $DIR/tests/fixture/style-block/input.css:32:31
-   |
-32 |       @media (min-width: 480px) {
-   |  _______________________________^
-33 | |         & h1, & h2 { color: blue; }
-34 | |     }
-   | |_____^
-
-error: ComponentValue
-  --> $DIR/tests/fixture/style-block/input.css:33:9
-   |
-33 |         & h1, & h2 { color: blue; }
-   |         ^^^^^^^^^^^^^^^^^^^^^^^^^^^
-
-error: StyleBlock
-  --> $DIR/tests/fixture/style-block/input.css:33:9
-   |
-33 |         & h1, & h2 { color: blue; }
-   |         ^^^^^^^^^^^^^^^^^^^^^^^^^^^
-
-error: QualifiedRule
-  --> $DIR/tests/fixture/style-block/input.css:33:9
-   |
-33 |         & h1, & h2 { color: blue; }
-   |         ^^^^^^^^^^^^^^^^^^^^^^^^^^^
-
-error: SelectorList
-  --> $DIR/tests/fixture/style-block/input.css:33:9
-   |
-33 |         & h1, & h2 { color: blue; }
-   |         ^^^^^^^^^^
-
-error: ComplexSelector
-  --> $DIR/tests/fixture/style-block/input.css:33:9
-   |
-33 |         & h1, & h2 { color: blue; }
-   |         ^^^^
-
-error: CompoundSelector
-  --> $DIR/tests/fixture/style-block/input.css:33:9
-   |
-33 |         & h1, & h2 { color: blue; }
-   |         ^
-
-error: NestingSelector
-  --> $DIR/tests/fixture/style-block/input.css:33:9
-   |
-33 |         & h1, & h2 { color: blue; }
-   |         ^
-
-error: Combinator
-  --> $DIR/tests/fixture/style-block/input.css:33:10
-   |
-33 |         & h1, & h2 { color: blue; }
-   |          ^
-
-error: CompoundSelector
-  --> $DIR/tests/fixture/style-block/input.css:33:11
-   |
-33 |         & h1, & h2 { color: blue; }
-   |           ^^
-
-error: TypeSelector
-  --> $DIR/tests/fixture/style-block/input.css:33:11
-   |
-33 |         & h1, & h2 { color: blue; }
-   |           ^^
-
-error: TagNameSelector
-  --> $DIR/tests/fixture/style-block/input.css:33:11
-   |
-33 |         & h1, & h2 { color: blue; }
-   |           ^^
-
-error: WqName
-  --> $DIR/tests/fixture/style-block/input.css:33:11
-   |
-33 |         & h1, & h2 { color: blue; }
-   |           ^^
-
-error: Ident
-  --> $DIR/tests/fixture/style-block/input.css:33:11
-   |
-33 |         & h1, & h2 { color: blue; }
-   |           ^^
-
-error: ComplexSelector
-  --> $DIR/tests/fixture/style-block/input.css:33:15
-   |
-33 |         & h1, & h2 { color: blue; }
-   |               ^^^^
-
-error: CompoundSelector
-  --> $DIR/tests/fixture/style-block/input.css:33:15
-   |
-33 |         & h1, & h2 { color: blue; }
-   |               ^
-
-error: NestingSelector
-  --> $DIR/tests/fixture/style-block/input.css:33:15
-   |
-33 |         & h1, & h2 { color: blue; }
-   |               ^
-
-error: Combinator
-  --> $DIR/tests/fixture/style-block/input.css:33:16
-   |
-33 |         & h1, & h2 { color: blue; }
-   |                ^
-
-error: CompoundSelector
-  --> $DIR/tests/fixture/style-block/input.css:33:17
-   |
-33 |         & h1, & h2 { color: blue; }
-   |                 ^^
-
-error: TypeSelector
-  --> $DIR/tests/fixture/style-block/input.css:33:17
-   |
-33 |         & h1, & h2 { color: blue; }
-   |                 ^^
-
-error: TagNameSelector
-  --> $DIR/tests/fixture/style-block/input.css:33:17
-   |
-33 |         & h1, & h2 { color: blue; }
-   |                 ^^
-
-error: WqName
-  --> $DIR/tests/fixture/style-block/input.css:33:17
-   |
-33 |         & h1, & h2 { color: blue; }
-   |                 ^^
-
-error: Ident
-  --> $DIR/tests/fixture/style-block/input.css:33:17
-   |
-33 |         & h1, & h2 { color: blue; }
-   |                 ^^
-
-error: SimpleBlock
-  --> $DIR/tests/fixture/style-block/input.css:33:20
-   |
-33 |         & h1, & h2 { color: blue; }
-   |                    ^^^^^^^^^^^^^^^^
-
-error: ComponentValue
-  --> $DIR/tests/fixture/style-block/input.css:33:22
-   |
-33 |         & h1, & h2 { color: blue; }
-   |                      ^^^^^^^^^^^
-
-error: StyleBlock
-  --> $DIR/tests/fixture/style-block/input.css:33:22
-   |
-33 |         & h1, & h2 { color: blue; }
-   |                      ^^^^^^^^^^^
-
-error: Declaration
-  --> $DIR/tests/fixture/style-block/input.css:33:22
-   |
-33 |         & h1, & h2 { color: blue; }
-   |                      ^^^^^^^^^^^
-
-error: DeclarationName
-  --> $DIR/tests/fixture/style-block/input.css:33:22
-   |
-33 |         & h1, & h2 { color: blue; }
-   |                      ^^^^^
-
-error: Ident
-  --> $DIR/tests/fixture/style-block/input.css:33:22
-   |
-33 |         & h1, & h2 { color: blue; }
-   |                      ^^^^^
-
-error: ComponentValue
-  --> $DIR/tests/fixture/style-block/input.css:33:29
-   |
-33 |         & h1, & h2 { color: blue; }
-   |                             ^^^^
-
-error: Ident
-  --> $DIR/tests/fixture/style-block/input.css:33:29
-   |
-33 |         & h1, & h2 { color: blue; }
-   |                             ^^^^
-
-error: Rule
-  --> $DIR/tests/fixture/style-block/input.css:37:1
-   |
-37 | / .class {
-38 | |     @supports not (display: grid) {
-39 | |         float: right;
-40 | |     
-41 | |         & .class { color: red }
-42 | |     }
-43 | | }
-   | |_^
-
-error: QualifiedRule
-  --> $DIR/tests/fixture/style-block/input.css:37:1
-   |
-37 | / .class {
-38 | |     @supports not (display: grid) {
-39 | |         float: right;
-40 | |     
-41 | |         & .class { color: red }
-42 | |     }
-43 | | }
-   | |_^
-
-error: SelectorList
-  --> $DIR/tests/fixture/style-block/input.css:37:1
-   |
-37 | .class {
-   | ^^^^^^
-
-error: ComplexSelector
-  --> $DIR/tests/fixture/style-block/input.css:37:1
-   |
-37 | .class {
-   | ^^^^^^
-
-error: CompoundSelector
-  --> $DIR/tests/fixture/style-block/input.css:37:1
-   |
-37 | .class {
-   | ^^^^^^
-
-error: SubclassSelector
-  --> $DIR/tests/fixture/style-block/input.css:37:1
-   |
-37 | .class {
-   | ^^^^^^
-
-error: ClassSelector
-  --> $DIR/tests/fixture/style-block/input.css:37:1
-   |
-37 | .class {
-   | ^^^^^^
-
-error: Ident
-  --> $DIR/tests/fixture/style-block/input.css:37:2
-   |
-37 | .class {
-   |  ^^^^^
-
-error: SimpleBlock
-  --> $DIR/tests/fixture/style-block/input.css:37:8
-   |
-37 |   .class {
-   |  ________^
-38 | |     @supports not (display: grid) {
-39 | |         float: right;
-40 | |     
-41 | |         & .class { color: red }
-42 | |     }
-43 | | }
-   | |_^
-
-error: ComponentValue
-  --> $DIR/tests/fixture/style-block/input.css:38:5
-   |
-38 | /     @supports not (display: grid) {
-39 | |         float: right;
-40 | |     
-41 | |         & .class { color: red }
-42 | |     }
-   | |_____^
-
-error: StyleBlock
-  --> $DIR/tests/fixture/style-block/input.css:38:5
-   |
-38 | /     @supports not (display: grid) {
-39 | |         float: right;
-40 | |     
-41 | |         & .class { color: red }
-42 | |     }
-   | |_____^
-
-error: AtRule
-  --> $DIR/tests/fixture/style-block/input.css:38:5
-   |
-38 | /     @supports not (display: grid) {
-39 | |         float: right;
-40 | |     
-41 | |         & .class { color: red }
-42 | |     }
-   | |_____^
-
-error: SupportsRule
-  --> $DIR/tests/fixture/style-block/input.css:38:5
-   |
-38 | /     @supports not (display: grid) {
-39 | |         float: right;
-40 | |     
-41 | |         & .class { color: red }
-42 | |     }
-   | |_____^
-
-error: SupportsCondition
-  --> $DIR/tests/fixture/style-block/input.css:38:15
-   |
-38 |     @supports not (display: grid) {
-   |               ^^^^^^^^^^^^^^^^^^^
-
-error: SupportsConditionType
-  --> $DIR/tests/fixture/style-block/input.css:38:15
-   |
-38 |     @supports not (display: grid) {
-   |               ^^^^^^^^^^^^^^^^^^^
-
-error: SupportsNot
-  --> $DIR/tests/fixture/style-block/input.css:38:15
-   |
-38 |     @supports not (display: grid) {
-   |               ^^^^^^^^^^^^^^^^^^^
-
-error: Ident
-  --> $DIR/tests/fixture/style-block/input.css:38:15
-   |
-38 |     @supports not (display: grid) {
-   |               ^^^
-
-error: SupportsInParens
-  --> $DIR/tests/fixture/style-block/input.css:38:20
-   |
-38 |     @supports not (display: grid) {
-   |                    ^^^^^^^^^^^^^
-
-error: SupportsFeature
-  --> $DIR/tests/fixture/style-block/input.css:38:20
-   |
-38 |     @supports not (display: grid) {
-   |                    ^^^^^^^^^^^^^
-
-error: Declaration
-  --> $DIR/tests/fixture/style-block/input.css:38:20
-   |
-38 |     @supports not (display: grid) {
-   |                    ^^^^^^^^^^^^^
-
-error: DeclarationName
-  --> $DIR/tests/fixture/style-block/input.css:38:20
-   |
-38 |     @supports not (display: grid) {
-   |                    ^^^^^^^
-
-error: Ident
-  --> $DIR/tests/fixture/style-block/input.css:38:20
-   |
-38 |     @supports not (display: grid) {
-   |                    ^^^^^^^
-
-error: ComponentValue
-  --> $DIR/tests/fixture/style-block/input.css:38:29
-   |
-38 |     @supports not (display: grid) {
-   |                             ^^^^
-
-error: Ident
-  --> $DIR/tests/fixture/style-block/input.css:38:29
-   |
-38 |     @supports not (display: grid) {
-   |                             ^^^^
-
-error: SimpleBlock
-  --> $DIR/tests/fixture/style-block/input.css:38:35
-   |
-38 |       @supports not (display: grid) {
-   |  ___________________________________^
-39 | |         float: right;
-40 | |     
-41 | |         & .class { color: red }
-42 | |     }
-   | |_____^
-
-error: ComponentValue
-  --> $DIR/tests/fixture/style-block/input.css:39:9
-   |
-39 |         float: right;
-   |         ^^^^^^^^^^^^
-
-error: StyleBlock
-  --> $DIR/tests/fixture/style-block/input.css:39:9
-   |
-39 |         float: right;
-   |         ^^^^^^^^^^^^
-
-error: Declaration
-  --> $DIR/tests/fixture/style-block/input.css:39:9
-   |
-39 |         float: right;
-   |         ^^^^^^^^^^^^
-
-error: DeclarationName
-  --> $DIR/tests/fixture/style-block/input.css:39:9
-   |
-39 |         float: right;
-   |         ^^^^^
-
-error: Ident
-  --> $DIR/tests/fixture/style-block/input.css:39:9
-   |
-39 |         float: right;
-   |         ^^^^^
-
-error: ComponentValue
-  --> $DIR/tests/fixture/style-block/input.css:39:16
-   |
-39 |         float: right;
-   |                ^^^^^
-
-error: Ident
-  --> $DIR/tests/fixture/style-block/input.css:39:16
-   |
-39 |         float: right;
-   |                ^^^^^
-
-error: ComponentValue
-  --> $DIR/tests/fixture/style-block/input.css:41:9
-   |
-41 |         & .class { color: red }
-   |         ^^^^^^^^^^^^^^^^^^^^^^^
-
-error: StyleBlock
-  --> $DIR/tests/fixture/style-block/input.css:41:9
-   |
-41 |         & .class { color: red }
-   |         ^^^^^^^^^^^^^^^^^^^^^^^
-
-error: QualifiedRule
-  --> $DIR/tests/fixture/style-block/input.css:41:9
-   |
-41 |         & .class { color: red }
-   |         ^^^^^^^^^^^^^^^^^^^^^^^
-
-error: SelectorList
-  --> $DIR/tests/fixture/style-block/input.css:41:9
-   |
-41 |         & .class { color: red }
-   |         ^^^^^^^^
-
-error: ComplexSelector
-  --> $DIR/tests/fixture/style-block/input.css:41:9
-   |
-41 |         & .class { color: red }
-   |         ^^^^^^^^
-
-error: CompoundSelector
-  --> $DIR/tests/fixture/style-block/input.css:41:9
-   |
-41 |         & .class { color: red }
-   |         ^
-
-error: NestingSelector
-  --> $DIR/tests/fixture/style-block/input.css:41:9
-   |
-41 |         & .class { color: red }
-   |         ^
-
-error: Combinator
-  --> $DIR/tests/fixture/style-block/input.css:41:10
-   |
-41 |         & .class { color: red }
-   |          ^
-
-error: CompoundSelector
-  --> $DIR/tests/fixture/style-block/input.css:41:11
-   |
-41 |         & .class { color: red }
-   |           ^^^^^^
-
-error: SubclassSelector
-  --> $DIR/tests/fixture/style-block/input.css:41:11
-   |
-41 |         & .class { color: red }
-   |           ^^^^^^
-
-error: ClassSelector
-  --> $DIR/tests/fixture/style-block/input.css:41:11
-   |
-41 |         & .class { color: red }
-   |           ^^^^^^
-
-error: Ident
-  --> $DIR/tests/fixture/style-block/input.css:41:12
-   |
-41 |         & .class { color: red }
-   |            ^^^^^
-
-error: SimpleBlock
-  --> $DIR/tests/fixture/style-block/input.css:41:18
-   |
-41 |         & .class { color: red }
-   |                  ^^^^^^^^^^^^^^
-
-error: ComponentValue
-  --> $DIR/tests/fixture/style-block/input.css:41:20
-   |
-41 |         & .class { color: red }
-   |                    ^^^^^^^^^^
-
-error: StyleBlock
-  --> $DIR/tests/fixture/style-block/input.css:41:20
-   |
-41 |         & .class { color: red }
-   |                    ^^^^^^^^^^
-
-error: Declaration
-  --> $DIR/tests/fixture/style-block/input.css:41:20
-   |
-41 |         & .class { color: red }
-   |                    ^^^^^^^^^^
-
-error: DeclarationName
-  --> $DIR/tests/fixture/style-block/input.css:41:20
-   |
-41 |         & .class { color: red }
-   |                    ^^^^^
-
-error: Ident
-  --> $DIR/tests/fixture/style-block/input.css:41:20
-   |
-41 |         & .class { color: red }
-   |                    ^^^^^
-
-error: ComponentValue
-  --> $DIR/tests/fixture/style-block/input.css:41:27
-   |
-41 |         & .class { color: red }
-   |                           ^^^
-
-error: Ident
-  --> $DIR/tests/fixture/style-block/input.css:41:27
-   |
-41 |         & .class { color: red }
-   |                           ^^^
-
-error: Rule
-  --> $DIR/tests/fixture/style-block/input.css:45:1
-   |
-45 | / .class {
-46 | |     color: blue;
-47 | |
-48 | |     @supports not (display: grid) {
-...  |
-52 | |     }
-53 | | }
-   | |_^
-
-error: QualifiedRule
-  --> $DIR/tests/fixture/style-block/input.css:45:1
-   |
-45 | / .class {
-46 | |     color: blue;
-47 | |
-48 | |     @supports not (display: grid) {
-...  |
-52 | |     }
-53 | | }
-   | |_^
-
-error: SelectorList
-  --> $DIR/tests/fixture/style-block/input.css:45:1
-   |
-45 | .class {
-   | ^^^^^^
-
-error: ComplexSelector
-  --> $DIR/tests/fixture/style-block/input.css:45:1
-   |
-45 | .class {
-   | ^^^^^^
-
-error: CompoundSelector
-  --> $DIR/tests/fixture/style-block/input.css:45:1
-   |
-45 | .class {
-   | ^^^^^^
-
-error: SubclassSelector
-  --> $DIR/tests/fixture/style-block/input.css:45:1
-   |
-45 | .class {
-   | ^^^^^^
-
-error: ClassSelector
-  --> $DIR/tests/fixture/style-block/input.css:45:1
-   |
-45 | .class {
-   | ^^^^^^
-
-error: Ident
-  --> $DIR/tests/fixture/style-block/input.css:45:2
-   |
-45 | .class {
-   |  ^^^^^
-
-error: SimpleBlock
-  --> $DIR/tests/fixture/style-block/input.css:45:8
-   |
-45 |   .class {
-   |  ________^
-46 | |     color: blue;
-47 | |
-48 | |     @supports not (display: grid) {
-...  |
-52 | |     }
-53 | | }
-   | |_^
-
-error: ComponentValue
-  --> $DIR/tests/fixture/style-block/input.css:46:5
-   |
-46 |     color: blue;
-   |     ^^^^^^^^^^^
-
-error: StyleBlock
-  --> $DIR/tests/fixture/style-block/input.css:46:5
-   |
-46 |     color: blue;
-   |     ^^^^^^^^^^^
-
-error: Declaration
-  --> $DIR/tests/fixture/style-block/input.css:46:5
-   |
-46 |     color: blue;
-   |     ^^^^^^^^^^^
-
-error: DeclarationName
-  --> $DIR/tests/fixture/style-block/input.css:46:5
-   |
-46 |     color: blue;
-   |     ^^^^^
-
-error: Ident
-  --> $DIR/tests/fixture/style-block/input.css:46:5
-   |
-46 |     color: blue;
-   |     ^^^^^
-
-error: ComponentValue
-  --> $DIR/tests/fixture/style-block/input.css:46:12
-   |
-46 |     color: blue;
-   |            ^^^^
-
-error: Ident
-  --> $DIR/tests/fixture/style-block/input.css:46:12
-   |
-46 |     color: blue;
-   |            ^^^^
-
-error: ComponentValue
-  --> $DIR/tests/fixture/style-block/input.css:48:5
-   |
-48 | /     @supports not (display: grid) {
-49 | |         float: right;
-50 | |     
-51 | |         & .class { color: red }
-52 | |     }
-   | |_____^
-
-error: StyleBlock
-  --> $DIR/tests/fixture/style-block/input.css:48:5
-   |
-48 | /     @supports not (display: grid) {
-49 | |         float: right;
-50 | |     
-51 | |         & .class { color: red }
-52 | |     }
-   | |_____^
-
-error: AtRule
-  --> $DIR/tests/fixture/style-block/input.css:48:5
-   |
-48 | /     @supports not (display: grid) {
-49 | |         float: right;
-50 | |     
-51 | |         & .class { color: red }
-52 | |     }
-   | |_____^
-
-error: SupportsRule
-  --> $DIR/tests/fixture/style-block/input.css:48:5
-   |
-48 | /     @supports not (display: grid) {
-49 | |         float: right;
-50 | |     
-51 | |         & .class { color: red }
-52 | |     }
-   | |_____^
-
-error: SupportsCondition
-  --> $DIR/tests/fixture/style-block/input.css:48:15
-   |
-48 |     @supports not (display: grid) {
-   |               ^^^^^^^^^^^^^^^^^^^
-
-error: SupportsConditionType
-  --> $DIR/tests/fixture/style-block/input.css:48:15
-   |
-48 |     @supports not (display: grid) {
-   |               ^^^^^^^^^^^^^^^^^^^
-
-error: SupportsNot
-  --> $DIR/tests/fixture/style-block/input.css:48:15
-   |
-48 |     @supports not (display: grid) {
-   |               ^^^^^^^^^^^^^^^^^^^
-
-error: Ident
-  --> $DIR/tests/fixture/style-block/input.css:48:15
-   |
-48 |     @supports not (display: grid) {
-   |               ^^^
-
-error: SupportsInParens
-  --> $DIR/tests/fixture/style-block/input.css:48:20
-   |
-48 |     @supports not (display: grid) {
-   |                    ^^^^^^^^^^^^^
-
-error: SupportsFeature
-  --> $DIR/tests/fixture/style-block/input.css:48:20
-   |
-48 |     @supports not (display: grid) {
-   |                    ^^^^^^^^^^^^^
-
-error: Declaration
-  --> $DIR/tests/fixture/style-block/input.css:48:20
-   |
-48 |     @supports not (display: grid) {
-   |                    ^^^^^^^^^^^^^
-
-error: DeclarationName
-  --> $DIR/tests/fixture/style-block/input.css:48:20
-   |
-48 |     @supports not (display: grid) {
-   |                    ^^^^^^^
-
-error: Ident
-  --> $DIR/tests/fixture/style-block/input.css:48:20
-   |
-48 |     @supports not (display: grid) {
-   |                    ^^^^^^^
-
-error: ComponentValue
-  --> $DIR/tests/fixture/style-block/input.css:48:29
-   |
-48 |     @supports not (display: grid) {
-   |                             ^^^^
-
-error: Ident
-  --> $DIR/tests/fixture/style-block/input.css:48:29
-   |
-48 |     @supports not (display: grid) {
-   |                             ^^^^
-
-error: SimpleBlock
-  --> $DIR/tests/fixture/style-block/input.css:48:35
-   |
-48 |       @supports not (display: grid) {
-   |  ___________________________________^
-49 | |         float: right;
-50 | |     
-51 | |         & .class { color: red }
-52 | |     }
-   | |_____^
-
-error: ComponentValue
-  --> $DIR/tests/fixture/style-block/input.css:49:9
-   |
-49 |         float: right;
-   |         ^^^^^^^^^^^^
-
-error: StyleBlock
-  --> $DIR/tests/fixture/style-block/input.css:49:9
-   |
-49 |         float: right;
-   |         ^^^^^^^^^^^^
-
-error: Declaration
-  --> $DIR/tests/fixture/style-block/input.css:49:9
-   |
-49 |         float: right;
-   |         ^^^^^^^^^^^^
-
-error: DeclarationName
-  --> $DIR/tests/fixture/style-block/input.css:49:9
-   |
-49 |         float: right;
-   |         ^^^^^
-
-error: Ident
-  --> $DIR/tests/fixture/style-block/input.css:49:9
-   |
-49 |         float: right;
-   |         ^^^^^
-
-error: ComponentValue
-  --> $DIR/tests/fixture/style-block/input.css:49:16
-   |
-49 |         float: right;
-   |                ^^^^^
-
-error: Ident
-  --> $DIR/tests/fixture/style-block/input.css:49:16
-   |
-49 |         float: right;
-   |                ^^^^^
-
-error: ComponentValue
-  --> $DIR/tests/fixture/style-block/input.css:51:9
-   |
-51 |         & .class { color: red }
-   |         ^^^^^^^^^^^^^^^^^^^^^^^
-
-error: StyleBlock
-  --> $DIR/tests/fixture/style-block/input.css:51:9
-   |
-51 |         & .class { color: red }
-   |         ^^^^^^^^^^^^^^^^^^^^^^^
-
-error: QualifiedRule
-  --> $DIR/tests/fixture/style-block/input.css:51:9
-   |
-51 |         & .class { color: red }
-   |         ^^^^^^^^^^^^^^^^^^^^^^^
-
-error: SelectorList
-  --> $DIR/tests/fixture/style-block/input.css:51:9
-   |
-51 |         & .class { color: red }
-   |         ^^^^^^^^
-
-error: ComplexSelector
-  --> $DIR/tests/fixture/style-block/input.css:51:9
-   |
-51 |         & .class { color: red }
-   |         ^^^^^^^^
-
-error: CompoundSelector
-  --> $DIR/tests/fixture/style-block/input.css:51:9
-   |
-51 |         & .class { color: red }
-   |         ^
-
-error: NestingSelector
-  --> $DIR/tests/fixture/style-block/input.css:51:9
-   |
-51 |         & .class { color: red }
-   |         ^
-
-error: Combinator
-  --> $DIR/tests/fixture/style-block/input.css:51:10
-   |
-51 |         & .class { color: red }
-   |          ^
-
-error: CompoundSelector
-  --> $DIR/tests/fixture/style-block/input.css:51:11
-   |
-51 |         & .class { color: red }
-   |           ^^^^^^
-
-error: SubclassSelector
-  --> $DIR/tests/fixture/style-block/input.css:51:11
-   |
-51 |         & .class { color: red }
-   |           ^^^^^^
-
-error: ClassSelector
-  --> $DIR/tests/fixture/style-block/input.css:51:11
-   |
-51 |         & .class { color: red }
-   |           ^^^^^^
-
-error: Ident
-  --> $DIR/tests/fixture/style-block/input.css:51:12
-   |
-51 |         & .class { color: red }
-   |            ^^^^^
-
-error: SimpleBlock
-  --> $DIR/tests/fixture/style-block/input.css:51:18
-   |
-51 |         & .class { color: red }
-   |                  ^^^^^^^^^^^^^^
-
-error: ComponentValue
-  --> $DIR/tests/fixture/style-block/input.css:51:20
-   |
-51 |         & .class { color: red }
-   |                    ^^^^^^^^^^
-
-error: StyleBlock
-  --> $DIR/tests/fixture/style-block/input.css:51:20
-   |
-51 |         & .class { color: red }
-   |                    ^^^^^^^^^^
-
-error: Declaration
-  --> $DIR/tests/fixture/style-block/input.css:51:20
-   |
-51 |         & .class { color: red }
-   |                    ^^^^^^^^^^
-
-error: DeclarationName
-  --> $DIR/tests/fixture/style-block/input.css:51:20
-   |
-51 |         & .class { color: red }
-   |                    ^^^^^
-
-error: Ident
-  --> $DIR/tests/fixture/style-block/input.css:51:20
-   |
-51 |         & .class { color: red }
-   |                    ^^^^^
-
-error: ComponentValue
-  --> $DIR/tests/fixture/style-block/input.css:51:27
-   |
-51 |         & .class { color: red }
-   |                           ^^^
-
-error: Ident
-  --> $DIR/tests/fixture/style-block/input.css:51:27
-   |
-51 |         & .class { color: red }
-   |                           ^^^
-
-error: Rule
-  --> $DIR/tests/fixture/style-block/input.css:55:1
-   |
-55 | / .class {
-56 | |     color: blue;
-57 | |
-58 | |     &.foo {
-...  |
-66 | |     }
-67 | | }
-   | |_^
-
-error: QualifiedRule
-  --> $DIR/tests/fixture/style-block/input.css:55:1
-   |
-55 | / .class {
-56 | |     color: blue;
-57 | |
-58 | |     &.foo {
-...  |
-66 | |     }
-67 | | }
-   | |_^
-
-error: SelectorList
-  --> $DIR/tests/fixture/style-block/input.css:55:1
-   |
-55 | .class {
-   | ^^^^^^
-
-error: ComplexSelector
-  --> $DIR/tests/fixture/style-block/input.css:55:1
-   |
-55 | .class {
-   | ^^^^^^
-
-error: CompoundSelector
-  --> $DIR/tests/fixture/style-block/input.css:55:1
-   |
-55 | .class {
-   | ^^^^^^
-
-error: SubclassSelector
-  --> $DIR/tests/fixture/style-block/input.css:55:1
-   |
-55 | .class {
-   | ^^^^^^
-
-error: ClassSelector
-  --> $DIR/tests/fixture/style-block/input.css:55:1
-   |
-55 | .class {
-   | ^^^^^^
-
-error: Ident
-  --> $DIR/tests/fixture/style-block/input.css:55:2
-   |
-55 | .class {
-   |  ^^^^^
-
-error: SimpleBlock
-  --> $DIR/tests/fixture/style-block/input.css:55:8
-   |
-55 |   .class {
-   |  ________^
-56 | |     color: blue;
-57 | |
-58 | |     &.foo {
-...  |
-66 | |     }
-67 | | }
-   | |_^
-
-error: ComponentValue
-  --> $DIR/tests/fixture/style-block/input.css:56:5
-   |
-56 |     color: blue;
-   |     ^^^^^^^^^^^
-
-error: StyleBlock
-  --> $DIR/tests/fixture/style-block/input.css:56:5
-   |
-56 |     color: blue;
-   |     ^^^^^^^^^^^
-
-error: Declaration
-  --> $DIR/tests/fixture/style-block/input.css:56:5
-   |
-56 |     color: blue;
-   |     ^^^^^^^^^^^
-
-error: DeclarationName
-  --> $DIR/tests/fixture/style-block/input.css:56:5
-   |
-56 |     color: blue;
-   |     ^^^^^
-
-error: Ident
-  --> $DIR/tests/fixture/style-block/input.css:56:5
-   |
-56 |     color: blue;
-   |     ^^^^^
-
-error: ComponentValue
-  --> $DIR/tests/fixture/style-block/input.css:56:12
-   |
-56 |     color: blue;
-   |            ^^^^
-
-error: Ident
-  --> $DIR/tests/fixture/style-block/input.css:56:12
-   |
-56 |     color: blue;
-   |            ^^^^
-
-error: ComponentValue
-  --> $DIR/tests/fixture/style-block/input.css:58:5
-   |
-58 | /     &.foo {
-59 | |       color: green;
-60 | |     }
-   | |_____^
-
-error: StyleBlock
-  --> $DIR/tests/fixture/style-block/input.css:58:5
-   |
-58 | /     &.foo {
-59 | |       color: green;
-60 | |     }
-   | |_____^
-
-error: QualifiedRule
-  --> $DIR/tests/fixture/style-block/input.css:58:5
-   |
-58 | /     &.foo {
-59 | |       color: green;
-60 | |     }
-   | |_____^
-
-error: SelectorList
-  --> $DIR/tests/fixture/style-block/input.css:58:5
-   |
-58 |     &.foo {
-   |     ^^^^^
-
-error: ComplexSelector
-  --> $DIR/tests/fixture/style-block/input.css:58:5
-   |
-58 |     &.foo {
-   |     ^^^^^
-
-error: CompoundSelector
-  --> $DIR/tests/fixture/style-block/input.css:58:5
-   |
-58 |     &.foo {
-   |     ^^^^^
-
-error: NestingSelector
-  --> $DIR/tests/fixture/style-block/input.css:58:5
-   |
-58 |     &.foo {
-   |     ^
-
-error: SubclassSelector
-  --> $DIR/tests/fixture/style-block/input.css:58:6
-   |
-58 |     &.foo {
-   |      ^^^^
-
-error: ClassSelector
-  --> $DIR/tests/fixture/style-block/input.css:58:6
-   |
-58 |     &.foo {
-   |      ^^^^
-
-error: Ident
-  --> $DIR/tests/fixture/style-block/input.css:58:7
-   |
-58 |     &.foo {
-   |       ^^^
-
-error: SimpleBlock
-  --> $DIR/tests/fixture/style-block/input.css:58:11
-   |
-58 |       &.foo {
-   |  ___________^
-59 | |       color: green;
-60 | |     }
-   | |_____^
-
-error: ComponentValue
-  --> $DIR/tests/fixture/style-block/input.css:59:7
-   |
-59 |       color: green;
-   |       ^^^^^^^^^^^^
-
-error: StyleBlock
-  --> $DIR/tests/fixture/style-block/input.css:59:7
-   |
-59 |       color: green;
-   |       ^^^^^^^^^^^^
-
-error: Declaration
-  --> $DIR/tests/fixture/style-block/input.css:59:7
-   |
-59 |       color: green;
-   |       ^^^^^^^^^^^^
-
-error: DeclarationName
-  --> $DIR/tests/fixture/style-block/input.css:59:7
-   |
-59 |       color: green;
-   |       ^^^^^
-
-error: Ident
-  --> $DIR/tests/fixture/style-block/input.css:59:7
-   |
-59 |       color: green;
-   |       ^^^^^
-
-error: ComponentValue
-  --> $DIR/tests/fixture/style-block/input.css:59:14
-   |
-59 |       color: green;
-   |              ^^^^^
-
-error: Ident
-  --> $DIR/tests/fixture/style-block/input.css:59:14
-   |
-59 |       color: green;
-   |              ^^^^^
-
-error: ComponentValue
-  --> $DIR/tests/fixture/style-block/input.css:62:5
-   |
-62 | /     @supports not (display: grid) {
-63 | |         float: right;
-64 | |     
-65 | |         & .class { color: red }
-66 | |     }
-   | |_____^
-
-error: StyleBlock
-  --> $DIR/tests/fixture/style-block/input.css:62:5
-   |
-62 | /     @supports not (display: grid) {
-63 | |         float: right;
-64 | |     
-65 | |         & .class { color: red }
-66 | |     }
-   | |_____^
-
-error: AtRule
-  --> $DIR/tests/fixture/style-block/input.css:62:5
-   |
-62 | /     @supports not (display: grid) {
-63 | |         float: right;
-64 | |     
-65 | |         & .class { color: red }
-66 | |     }
-   | |_____^
-
-error: SupportsRule
-  --> $DIR/tests/fixture/style-block/input.css:62:5
-   |
-62 | /     @supports not (display: grid) {
-63 | |         float: right;
-64 | |     
-65 | |         & .class { color: red }
-66 | |     }
-   | |_____^
-
-error: SupportsCondition
-  --> $DIR/tests/fixture/style-block/input.css:62:15
-   |
-62 |     @supports not (display: grid) {
-   |               ^^^^^^^^^^^^^^^^^^^
-
-error: SupportsConditionType
-  --> $DIR/tests/fixture/style-block/input.css:62:15
-   |
-62 |     @supports not (display: grid) {
-   |               ^^^^^^^^^^^^^^^^^^^
-
-error: SupportsNot
-  --> $DIR/tests/fixture/style-block/input.css:62:15
-   |
-62 |     @supports not (display: grid) {
-   |               ^^^^^^^^^^^^^^^^^^^
-
-error: Ident
-  --> $DIR/tests/fixture/style-block/input.css:62:15
-   |
-62 |     @supports not (display: grid) {
-   |               ^^^
-
-error: SupportsInParens
-  --> $DIR/tests/fixture/style-block/input.css:62:20
-   |
-62 |     @supports not (display: grid) {
-   |                    ^^^^^^^^^^^^^
-
-error: SupportsFeature
-  --> $DIR/tests/fixture/style-block/input.css:62:20
-   |
-62 |     @supports not (display: grid) {
-   |                    ^^^^^^^^^^^^^
-
-error: Declaration
-  --> $DIR/tests/fixture/style-block/input.css:62:20
-   |
-62 |     @supports not (display: grid) {
-   |                    ^^^^^^^^^^^^^
-
-error: DeclarationName
-  --> $DIR/tests/fixture/style-block/input.css:62:20
-   |
-62 |     @supports not (display: grid) {
-   |                    ^^^^^^^
-
-error: Ident
-  --> $DIR/tests/fixture/style-block/input.css:62:20
-   |
-62 |     @supports not (display: grid) {
-   |                    ^^^^^^^
-
-error: ComponentValue
-  --> $DIR/tests/fixture/style-block/input.css:62:29
-   |
-62 |     @supports not (display: grid) {
-   |                             ^^^^
-
-error: Ident
-  --> $DIR/tests/fixture/style-block/input.css:62:29
-   |
-62 |     @supports not (display: grid) {
-   |                             ^^^^
-
-error: SimpleBlock
-  --> $DIR/tests/fixture/style-block/input.css:62:35
-   |
-62 |       @supports not (display: grid) {
-   |  ___________________________________^
-63 | |         float: right;
-64 | |     
-65 | |         & .class { color: red }
-66 | |     }
-   | |_____^
-
-error: ComponentValue
-  --> $DIR/tests/fixture/style-block/input.css:63:9
-   |
-63 |         float: right;
-   |         ^^^^^^^^^^^^
-
-error: StyleBlock
-  --> $DIR/tests/fixture/style-block/input.css:63:9
-   |
-63 |         float: right;
-   |         ^^^^^^^^^^^^
-
-error: Declaration
-  --> $DIR/tests/fixture/style-block/input.css:63:9
-   |
-63 |         float: right;
-   |         ^^^^^^^^^^^^
-
-error: DeclarationName
-  --> $DIR/tests/fixture/style-block/input.css:63:9
-   |
-63 |         float: right;
-   |         ^^^^^
-
-error: Ident
-  --> $DIR/tests/fixture/style-block/input.css:63:9
-   |
-63 |         float: right;
-   |         ^^^^^
-
-error: ComponentValue
-  --> $DIR/tests/fixture/style-block/input.css:63:16
-   |
-63 |         float: right;
-   |                ^^^^^
-
-error: Ident
-  --> $DIR/tests/fixture/style-block/input.css:63:16
-   |
-63 |         float: right;
-   |                ^^^^^
-
-error: ComponentValue
-  --> $DIR/tests/fixture/style-block/input.css:65:9
-   |
-65 |         & .class { color: red }
-   |         ^^^^^^^^^^^^^^^^^^^^^^^
-
-error: StyleBlock
-  --> $DIR/tests/fixture/style-block/input.css:65:9
-   |
-65 |         & .class { color: red }
-   |         ^^^^^^^^^^^^^^^^^^^^^^^
-
-error: QualifiedRule
-  --> $DIR/tests/fixture/style-block/input.css:65:9
-   |
-65 |         & .class { color: red }
-   |         ^^^^^^^^^^^^^^^^^^^^^^^
-
-error: SelectorList
-  --> $DIR/tests/fixture/style-block/input.css:65:9
-   |
-65 |         & .class { color: red }
-   |         ^^^^^^^^
-
-error: ComplexSelector
-  --> $DIR/tests/fixture/style-block/input.css:65:9
-   |
-65 |         & .class { color: red }
-   |         ^^^^^^^^
-
-error: CompoundSelector
-  --> $DIR/tests/fixture/style-block/input.css:65:9
-   |
-65 |         & .class { color: red }
-   |         ^
-
-error: NestingSelector
-  --> $DIR/tests/fixture/style-block/input.css:65:9
-   |
-65 |         & .class { color: red }
-   |         ^
-
-error: Combinator
-  --> $DIR/tests/fixture/style-block/input.css:65:10
-   |
-65 |         & .class { color: red }
-   |          ^
-
-error: CompoundSelector
-  --> $DIR/tests/fixture/style-block/input.css:65:11
-   |
-65 |         & .class { color: red }
-   |           ^^^^^^
-
-error: SubclassSelector
-  --> $DIR/tests/fixture/style-block/input.css:65:11
-   |
-65 |         & .class { color: red }
-   |           ^^^^^^
-
-error: ClassSelector
-  --> $DIR/tests/fixture/style-block/input.css:65:11
-   |
-65 |         & .class { color: red }
-   |           ^^^^^^
-
-error: Ident
-  --> $DIR/tests/fixture/style-block/input.css:65:12
-   |
-65 |         & .class { color: red }
-   |            ^^^^^
-
-error: SimpleBlock
-  --> $DIR/tests/fixture/style-block/input.css:65:18
-   |
-65 |         & .class { color: red }
-   |                  ^^^^^^^^^^^^^^
-
-error: ComponentValue
-  --> $DIR/tests/fixture/style-block/input.css:65:20
-   |
-65 |         & .class { color: red }
-   |                    ^^^^^^^^^^
-
-error: StyleBlock
-  --> $DIR/tests/fixture/style-block/input.css:65:20
-   |
-65 |         & .class { color: red }
-   |                    ^^^^^^^^^^
-
-error: Declaration
-  --> $DIR/tests/fixture/style-block/input.css:65:20
-   |
-65 |         & .class { color: red }
-   |                    ^^^^^^^^^^
-
-error: DeclarationName
-  --> $DIR/tests/fixture/style-block/input.css:65:20
-   |
-65 |         & .class { color: red }
-   |                    ^^^^^
-
-error: Ident
-  --> $DIR/tests/fixture/style-block/input.css:65:20
-   |
-65 |         & .class { color: red }
-   |                    ^^^^^
-
-error: ComponentValue
-  --> $DIR/tests/fixture/style-block/input.css:65:27
-   |
-65 |         & .class { color: red }
-   |                           ^^^
-
-error: Ident
-  --> $DIR/tests/fixture/style-block/input.css:65:27
-   |
-65 |         & .class { color: red }
-   |                           ^^^
-
-error: Rule
-  --> $DIR/tests/fixture/style-block/input.css:70:1
-   |
-70 | / .class {
-71 | |     color: red;
-72 | |
-73 | |     @document url("https://www.example.com/") {
-74 | |         color: green;
-75 | |     }
-76 | | }
-   | |_^
-
-error: QualifiedRule
-  --> $DIR/tests/fixture/style-block/input.css:70:1
-   |
-70 | / .class {
-71 | |     color: red;
-72 | |
-73 | |     @document url("https://www.example.com/") {
-74 | |         color: green;
-75 | |     }
-76 | | }
-   | |_^
-
-error: SelectorList
-  --> $DIR/tests/fixture/style-block/input.css:70:1
-   |
-70 | .class {
-   | ^^^^^^
-
-error: ComplexSelector
-  --> $DIR/tests/fixture/style-block/input.css:70:1
-   |
-70 | .class {
-   | ^^^^^^
-
-error: CompoundSelector
-  --> $DIR/tests/fixture/style-block/input.css:70:1
-   |
-70 | .class {
-   | ^^^^^^
-
-error: SubclassSelector
-  --> $DIR/tests/fixture/style-block/input.css:70:1
-   |
-70 | .class {
-   | ^^^^^^
-
-error: ClassSelector
-  --> $DIR/tests/fixture/style-block/input.css:70:1
-   |
-70 | .class {
-   | ^^^^^^
-
-error: Ident
-  --> $DIR/tests/fixture/style-block/input.css:70:2
-   |
-70 | .class {
-   |  ^^^^^
-
-error: SimpleBlock
-  --> $DIR/tests/fixture/style-block/input.css:70:8
-   |
-70 |   .class {
-   |  ________^
-71 | |     color: red;
-72 | |
-73 | |     @document url("https://www.example.com/") {
-74 | |         color: green;
-75 | |     }
-76 | | }
-   | |_^
-
-error: ComponentValue
-  --> $DIR/tests/fixture/style-block/input.css:71:5
-   |
-71 |     color: red;
-   |     ^^^^^^^^^^
-
-error: StyleBlock
-  --> $DIR/tests/fixture/style-block/input.css:71:5
-   |
-71 |     color: red;
-   |     ^^^^^^^^^^
-
-error: Declaration
-  --> $DIR/tests/fixture/style-block/input.css:71:5
-   |
-71 |     color: red;
-   |     ^^^^^^^^^^
-
-error: DeclarationName
-  --> $DIR/tests/fixture/style-block/input.css:71:5
-   |
-71 |     color: red;
-   |     ^^^^^
-
-error: Ident
-  --> $DIR/tests/fixture/style-block/input.css:71:5
-   |
-71 |     color: red;
-   |     ^^^^^
-
-error: ComponentValue
-  --> $DIR/tests/fixture/style-block/input.css:71:12
-   |
-71 |     color: red;
-   |            ^^^
-
-error: Ident
-  --> $DIR/tests/fixture/style-block/input.css:71:12
-   |
-71 |     color: red;
-   |            ^^^
-
-error: ComponentValue
-  --> $DIR/tests/fixture/style-block/input.css:73:5
-   |
-73 | /     @document url("https://www.example.com/") {
-74 | |         color: green;
-75 | |     }
-   | |_____^
-
-error: StyleBlock
-  --> $DIR/tests/fixture/style-block/input.css:73:5
-   |
-73 | /     @document url("https://www.example.com/") {
-74 | |         color: green;
-75 | |     }
-   | |_____^
-
-error: AtRule
-  --> $DIR/tests/fixture/style-block/input.css:73:5
-   |
-73 | /     @document url("https://www.example.com/") {
-74 | |         color: green;
-75 | |     }
-   | |_____^
-
-error: DocumentRule
-  --> $DIR/tests/fixture/style-block/input.css:73:5
-   |
-73 | /     @document url("https://www.example.com/") {
-74 | |         color: green;
-75 | |     }
-   | |_____^
-
-error: DocumentRuleMatchingFunction
-  --> $DIR/tests/fixture/style-block/input.css:73:15
-   |
-73 |     @document url("https://www.example.com/") {
-   |               ^^^^^^^^^^^^^^^^^^^^^^^^^^^^^^^
-
-error: Url
-  --> $DIR/tests/fixture/style-block/input.css:73:15
-   |
-73 |     @document url("https://www.example.com/") {
-   |               ^^^^^^^^^^^^^^^^^^^^^^^^^^^^^^^
-
-error: Ident
-  --> $DIR/tests/fixture/style-block/input.css:73:15
-   |
-73 |     @document url("https://www.example.com/") {
-   |               ^^^
-
-error: UrlValue
-  --> $DIR/tests/fixture/style-block/input.css:73:19
-   |
-73 |     @document url("https://www.example.com/") {
-   |                   ^^^^^^^^^^^^^^^^^^^^^^^^^^
-
-error: Str
-  --> $DIR/tests/fixture/style-block/input.css:73:19
-   |
-73 |     @document url("https://www.example.com/") {
-   |                   ^^^^^^^^^^^^^^^^^^^^^^^^^^
-
-error: SimpleBlock
-  --> $DIR/tests/fixture/style-block/input.css:73:47
-   |
-73 |       @document url("https://www.example.com/") {
-   |  _______________________________________________^
-74 | |         color: green;
-75 | |     }
-   | |_____^
-
-error: ComponentValue
-  --> $DIR/tests/fixture/style-block/input.css:74:9
-   |
-74 |         color: green;
-   |         ^^^^^^^^^^^^
-
-error: StyleBlock
-  --> $DIR/tests/fixture/style-block/input.css:74:9
-   |
-74 |         color: green;
-   |         ^^^^^^^^^^^^
-
-error: Declaration
-  --> $DIR/tests/fixture/style-block/input.css:74:9
-   |
-74 |         color: green;
-   |         ^^^^^^^^^^^^
-
-error: DeclarationName
-  --> $DIR/tests/fixture/style-block/input.css:74:9
-   |
-74 |         color: green;
-   |         ^^^^^
-
-error: Ident
-  --> $DIR/tests/fixture/style-block/input.css:74:9
-   |
-74 |         color: green;
-   |         ^^^^^
-
-error: ComponentValue
-  --> $DIR/tests/fixture/style-block/input.css:74:16
-   |
-74 |         color: green;
-   |                ^^^^^
-
-error: Ident
-  --> $DIR/tests/fixture/style-block/input.css:74:16
-   |
-74 |         color: green;
-   |                ^^^^^
-
-error: Rule
-  --> $DIR/tests/fixture/style-block/input.css:78:1
-   |
-78 | / a {;;
-79 | |     color: black;
-80 | | ; ;
-81 | | }
-   | |_^
-
-error: QualifiedRule
-  --> $DIR/tests/fixture/style-block/input.css:78:1
-   |
-78 | / a {;;
-79 | |     color: black;
-80 | | ; ;
-81 | | }
-   | |_^
-
-error: SelectorList
-  --> $DIR/tests/fixture/style-block/input.css:78:1
-   |
-78 | a {;;
-   | ^
-
-error: ComplexSelector
-  --> $DIR/tests/fixture/style-block/input.css:78:1
-   |
-78 | a {;;
-   | ^
-
-error: CompoundSelector
-  --> $DIR/tests/fixture/style-block/input.css:78:1
-   |
-78 | a {;;
-   | ^
-
-error: TypeSelector
-  --> $DIR/tests/fixture/style-block/input.css:78:1
-   |
-78 | a {;;
-   | ^
-
-error: TagNameSelector
-  --> $DIR/tests/fixture/style-block/input.css:78:1
-   |
-78 | a {;;
-   | ^
-
-error: WqName
-  --> $DIR/tests/fixture/style-block/input.css:78:1
-   |
-78 | a {;;
-   | ^
-
-error: Ident
-  --> $DIR/tests/fixture/style-block/input.css:78:1
-   |
-78 | a {;;
-   | ^
-
-error: SimpleBlock
-  --> $DIR/tests/fixture/style-block/input.css:78:3
-   |
-78 |   a {;;
-   |  ___^
-79 | |     color: black;
-80 | | ; ;
-81 | | }
-   | |_^
-
-error: ComponentValue
-  --> $DIR/tests/fixture/style-block/input.css:79:5
-   |
-79 |     color: black;
-   |     ^^^^^^^^^^^^
-
-error: StyleBlock
-  --> $DIR/tests/fixture/style-block/input.css:79:5
-   |
-79 |     color: black;
-   |     ^^^^^^^^^^^^
-
-error: Declaration
-  --> $DIR/tests/fixture/style-block/input.css:79:5
-   |
-79 |     color: black;
-   |     ^^^^^^^^^^^^
-
-error: DeclarationName
-  --> $DIR/tests/fixture/style-block/input.css:79:5
-   |
-79 |     color: black;
-   |     ^^^^^
-
-error: Ident
-  --> $DIR/tests/fixture/style-block/input.css:79:5
-   |
-79 |     color: black;
-   |     ^^^^^
-
-error: ComponentValue
-  --> $DIR/tests/fixture/style-block/input.css:79:12
-   |
-79 |     color: black;
-   |            ^^^^^
-
-error: Ident
-  --> $DIR/tests/fixture/style-block/input.css:79:12
-   |
-79 |     color: black;
-   |            ^^^^^
-
-error: Rule
-  --> $DIR/tests/fixture/style-block/input.css:83:1
-   |
-83 | / a {
-84 | | ;color: pink;
-85 | | }
-   | |_^
-
-error: QualifiedRule
-  --> $DIR/tests/fixture/style-block/input.css:83:1
-   |
-83 | / a {
-84 | | ;color: pink;
-85 | | }
-   | |_^
-
-error: SelectorList
-  --> $DIR/tests/fixture/style-block/input.css:83:1
-   |
-83 | a {
-   | ^
-
-error: ComplexSelector
-  --> $DIR/tests/fixture/style-block/input.css:83:1
-   |
-83 | a {
-   | ^
-
-error: CompoundSelector
-  --> $DIR/tests/fixture/style-block/input.css:83:1
-   |
-83 | a {
-   | ^
-
-error: TypeSelector
-  --> $DIR/tests/fixture/style-block/input.css:83:1
-   |
-83 | a {
-   | ^
-
-error: TagNameSelector
-  --> $DIR/tests/fixture/style-block/input.css:83:1
-   |
-83 | a {
-   | ^
-
-error: WqName
-  --> $DIR/tests/fixture/style-block/input.css:83:1
-   |
-83 | a {
-   | ^
-
-error: Ident
-  --> $DIR/tests/fixture/style-block/input.css:83:1
-   |
-83 | a {
-   | ^
-
-error: SimpleBlock
-  --> $DIR/tests/fixture/style-block/input.css:83:3
-   |
-83 |   a {
-   |  ___^
-84 | | ;color: pink;
-85 | | }
-   | |_^
-
-error: ComponentValue
-  --> $DIR/tests/fixture/style-block/input.css:84:2
-   |
-84 | ;color: pink;
-   |  ^^^^^^^^^^^
-
-error: StyleBlock
-  --> $DIR/tests/fixture/style-block/input.css:84:2
-   |
-84 | ;color: pink;
-   |  ^^^^^^^^^^^
-
-error: Declaration
-  --> $DIR/tests/fixture/style-block/input.css:84:2
-   |
-84 | ;color: pink;
-   |  ^^^^^^^^^^^
-
-error: DeclarationName
-  --> $DIR/tests/fixture/style-block/input.css:84:2
-   |
-84 | ;color: pink;
-   |  ^^^^^
-
-error: Ident
-  --> $DIR/tests/fixture/style-block/input.css:84:2
-   |
-84 | ;color: pink;
-   |  ^^^^^
-
-error: ComponentValue
-  --> $DIR/tests/fixture/style-block/input.css:84:9
-   |
-84 | ;color: pink;
-   |         ^^^^
-
-error: Ident
-  --> $DIR/tests/fixture/style-block/input.css:84:9
-   |
-84 | ;color: pink;
-   |         ^^^^
-
-error: Rule
-  --> $DIR/tests/fixture/style-block/input.css:87:1
-   |
-87 | a{color:black}
-   | ^^^^^^^^^^^^^^
-
-error: QualifiedRule
-  --> $DIR/tests/fixture/style-block/input.css:87:1
-   |
-87 | a{color:black}
-   | ^^^^^^^^^^^^^^
-
-error: SelectorList
-  --> $DIR/tests/fixture/style-block/input.css:87:1
-   |
-87 | a{color:black}
-   | ^
-
-error: ComplexSelector
-  --> $DIR/tests/fixture/style-block/input.css:87:1
-   |
-87 | a{color:black}
-   | ^
-
-error: CompoundSelector
-  --> $DIR/tests/fixture/style-block/input.css:87:1
-   |
-87 | a{color:black}
-   | ^
-
-error: TypeSelector
-  --> $DIR/tests/fixture/style-block/input.css:87:1
-   |
-87 | a{color:black}
-   | ^
-
-error: TagNameSelector
-  --> $DIR/tests/fixture/style-block/input.css:87:1
-   |
-87 | a{color:black}
-   | ^
-
-error: WqName
-  --> $DIR/tests/fixture/style-block/input.css:87:1
-   |
-87 | a{color:black}
-   | ^
-
-error: Ident
-  --> $DIR/tests/fixture/style-block/input.css:87:1
-   |
-87 | a{color:black}
-   | ^
-
-error: SimpleBlock
-  --> $DIR/tests/fixture/style-block/input.css:87:2
-   |
-87 | a{color:black}
-   |  ^^^^^^^^^^^^^
-
-error: ComponentValue
-  --> $DIR/tests/fixture/style-block/input.css:87:3
-   |
-87 | a{color:black}
-   |   ^^^^^^^^^^^
-
-error: StyleBlock
-  --> $DIR/tests/fixture/style-block/input.css:87:3
-   |
-87 | a{color:black}
-   |   ^^^^^^^^^^^
-
-error: Declaration
-  --> $DIR/tests/fixture/style-block/input.css:87:3
-   |
-87 | a{color:black}
-   |   ^^^^^^^^^^^
-
-error: DeclarationName
-  --> $DIR/tests/fixture/style-block/input.css:87:3
-   |
-87 | a{color:black}
-   |   ^^^^^
-
-error: Ident
-  --> $DIR/tests/fixture/style-block/input.css:87:3
-   |
-87 | a{color:black}
-   |   ^^^^^
-
-error: ComponentValue
-  --> $DIR/tests/fixture/style-block/input.css:87:9
-   |
-87 | a{color:black}
-   |         ^^^^^
-
-error: Ident
-  --> $DIR/tests/fixture/style-block/input.css:87:9
-   |
-87 | a{color:black}
-   |         ^^^^^
-
-error: Rule
-  --> $DIR/tests/fixture/style-block/input.css:89:1
-   |
-89 | / a {
-90 | |     width: 10px;
-91 | |     @mixin mobile {
-92 | |         height: 100px;
-93 | |     }
-94 | | }
-   | |_^
-
-error: QualifiedRule
-  --> $DIR/tests/fixture/style-block/input.css:89:1
-   |
-89 | / a {
-90 | |     width: 10px;
-91 | |     @mixin mobile {
-92 | |         height: 100px;
-93 | |     }
-94 | | }
-   | |_^
-
-error: SelectorList
-  --> $DIR/tests/fixture/style-block/input.css:89:1
-   |
-89 | a {
-   | ^
-
-error: ComplexSelector
-  --> $DIR/tests/fixture/style-block/input.css:89:1
-   |
-89 | a {
-   | ^
-
-error: CompoundSelector
-  --> $DIR/tests/fixture/style-block/input.css:89:1
-   |
-89 | a {
-   | ^
-
-error: TypeSelector
-  --> $DIR/tests/fixture/style-block/input.css:89:1
-   |
-89 | a {
-   | ^
-
-error: TagNameSelector
-  --> $DIR/tests/fixture/style-block/input.css:89:1
-   |
-89 | a {
-   | ^
-
-error: WqName
-  --> $DIR/tests/fixture/style-block/input.css:89:1
-   |
-89 | a {
-   | ^
-
-error: Ident
-  --> $DIR/tests/fixture/style-block/input.css:89:1
-   |
-89 | a {
-   | ^
-
-error: SimpleBlock
-  --> $DIR/tests/fixture/style-block/input.css:89:3
-   |
-89 |   a {
-   |  ___^
-90 | |     width: 10px;
-91 | |     @mixin mobile {
-92 | |         height: 100px;
-93 | |     }
-94 | | }
-   | |_^
-
-error: ComponentValue
-  --> $DIR/tests/fixture/style-block/input.css:90:5
-   |
-90 |     width: 10px;
-   |     ^^^^^^^^^^^
-
-error: StyleBlock
-  --> $DIR/tests/fixture/style-block/input.css:90:5
-   |
-90 |     width: 10px;
-   |     ^^^^^^^^^^^
-
-error: Declaration
-  --> $DIR/tests/fixture/style-block/input.css:90:5
-   |
-90 |     width: 10px;
-   |     ^^^^^^^^^^^
-
-error: DeclarationName
-  --> $DIR/tests/fixture/style-block/input.css:90:5
-   |
-90 |     width: 10px;
-   |     ^^^^^
-
-error: Ident
-  --> $DIR/tests/fixture/style-block/input.css:90:5
-   |
-90 |     width: 10px;
-   |     ^^^^^
-
-error: ComponentValue
-  --> $DIR/tests/fixture/style-block/input.css:90:12
-   |
-90 |     width: 10px;
-   |            ^^^^
-
-error: Dimension
-  --> $DIR/tests/fixture/style-block/input.css:90:12
-   |
-90 |     width: 10px;
-   |            ^^^^
-
-error: Length
-  --> $DIR/tests/fixture/style-block/input.css:90:12
-   |
-90 |     width: 10px;
-   |            ^^^^
-
-error: Number
-  --> $DIR/tests/fixture/style-block/input.css:90:12
-   |
-90 |     width: 10px;
-   |            ^^
-
-error: Ident
-  --> $DIR/tests/fixture/style-block/input.css:90:14
-   |
-90 |     width: 10px;
-   |              ^^
-
-error: ComponentValue
-  --> $DIR/tests/fixture/style-block/input.css:91:5
-   |
-91 | /     @mixin mobile {
-92 | |         height: 100px;
-93 | |     }
-   | |_____^
-
-error: StyleBlock
-  --> $DIR/tests/fixture/style-block/input.css:91:5
-   |
-91 | /     @mixin mobile {
-92 | |         height: 100px;
-93 | |     }
-   | |_____^
-
-error: AtRule
-  --> $DIR/tests/fixture/style-block/input.css:91:5
-   |
-91 | /     @mixin mobile {
-92 | |         height: 100px;
-93 | |     }
-   | |_____^
-
-error: UnknownAtRule
-  --> $DIR/tests/fixture/style-block/input.css:91:5
-   |
-91 | /     @mixin mobile {
-92 | |         height: 100px;
-93 | |     }
-   | |_____^
-
-error: AtRuleName
-  --> $DIR/tests/fixture/style-block/input.css:91:6
-   |
-91 |     @mixin mobile {
-   |      ^^^^^
-
-error: Ident
-  --> $DIR/tests/fixture/style-block/input.css:91:6
-   |
-91 |     @mixin mobile {
-   |      ^^^^^
-
-error: ComponentValue
-  --> $DIR/tests/fixture/style-block/input.css:91:11
-   |
-91 |     @mixin mobile {
-   |           ^
-
-error: WhiteSpace { value: Atom(' ' type=inline) }
-  --> $DIR/tests/fixture/style-block/input.css:91:11
-   |
-91 |     @mixin mobile {
-   |           ^
-
-error: ComponentValue
-  --> $DIR/tests/fixture/style-block/input.css:91:12
-   |
-91 |     @mixin mobile {
-   |            ^^^^^^
-
-error: Ident { value: Atom('mobile' type=inline), raw: Atom('mobile' type=inline) }
-  --> $DIR/tests/fixture/style-block/input.css:91:12
-   |
-91 |     @mixin mobile {
-   |            ^^^^^^
-
-error: ComponentValue
-  --> $DIR/tests/fixture/style-block/input.css:91:18
-   |
-91 |     @mixin mobile {
-   |                  ^
-
-error: WhiteSpace { value: Atom(' ' type=inline) }
-  --> $DIR/tests/fixture/style-block/input.css:91:18
-   |
-91 |     @mixin mobile {
-   |                  ^
-
-error: SimpleBlock
-  --> $DIR/tests/fixture/style-block/input.css:91:19
-   |
-91 |       @mixin mobile {
-   |  ___________________^
-92 | |         height: 100px;
-93 | |     }
-   | |_____^
-
-error: ComponentValue
-  --> $DIR/tests/fixture/style-block/input.css:91:20
-   |
-91 |       @mixin mobile {
-   |  ____________________^
-92 | |         height: 100px;
-   | |________^
-
-error: WhiteSpace { value: Atom('
-        ' type=dynamic) }
-  --> $DIR/tests/fixture/style-block/input.css:91:20
-   |
-91 |       @mixin mobile {
-   |  ____________________^
-92 | |         height: 100px;
-   | |________^
-
-error: ComponentValue
-  --> $DIR/tests/fixture/style-block/input.css:92:9
-   |
-92 |         height: 100px;
-   |         ^^^^^^
-
-error: Ident { value: Atom('height' type=inline), raw: Atom('height' type=inline) }
-  --> $DIR/tests/fixture/style-block/input.css:92:9
-   |
-92 |         height: 100px;
-   |         ^^^^^^
-
-error: ComponentValue
-  --> $DIR/tests/fixture/style-block/input.css:92:15
-   |
-92 |         height: 100px;
-   |               ^
-
-error: Colon
-  --> $DIR/tests/fixture/style-block/input.css:92:15
-   |
-92 |         height: 100px;
-   |               ^
-
-error: ComponentValue
-  --> $DIR/tests/fixture/style-block/input.css:92:16
-   |
-92 |         height: 100px;
-   |                ^
-
-error: WhiteSpace { value: Atom(' ' type=inline) }
-  --> $DIR/tests/fixture/style-block/input.css:92:16
-   |
-92 |         height: 100px;
-   |                ^
-
-error: ComponentValue
-  --> $DIR/tests/fixture/style-block/input.css:92:17
-   |
-92 |         height: 100px;
-   |                 ^^^^^
-
-error: Dimension { value: 100.0, raw_value: Atom('100' type=inline), unit: Atom('px' type=inline), raw_unit: Atom('px' type=inline), type_flag: Integer }
-  --> $DIR/tests/fixture/style-block/input.css:92:17
-   |
-92 |         height: 100px;
-   |                 ^^^^^
-
-error: ComponentValue
-  --> $DIR/tests/fixture/style-block/input.css:92:22
-   |
-92 |         height: 100px;
-   |                      ^
-
-error: Semi
-  --> $DIR/tests/fixture/style-block/input.css:92:22
-   |
-92 |         height: 100px;
-   |                      ^
-
-error: ComponentValue
-  --> $DIR/tests/fixture/style-block/input.css:92:23
-   |
-92 |           height: 100px;
-   |  _______________________^
-93 | |     }
-   | |____^
-
-error: WhiteSpace { value: Atom('
-    ' type=inline) }
-  --> $DIR/tests/fixture/style-block/input.css:92:23
-   |
-92 |           height: 100px;
-   |  _______________________^
-93 | |     }
-   | |____^
-
-error: Rule
-  --> $DIR/tests/fixture/style-block/input.css:96:1
-   |
-96 | a { color: a/* ; */ b  ; }
-   | ^^^^^^^^^^^^^^^^^^^^^^^^^^
-
-error: QualifiedRule
-  --> $DIR/tests/fixture/style-block/input.css:96:1
-   |
-96 | a { color: a/* ; */ b  ; }
-   | ^^^^^^^^^^^^^^^^^^^^^^^^^^
-
-error: SelectorList
-  --> $DIR/tests/fixture/style-block/input.css:96:1
-   |
-96 | a { color: a/* ; */ b  ; }
-   | ^
-
-error: ComplexSelector
-  --> $DIR/tests/fixture/style-block/input.css:96:1
-   |
-96 | a { color: a/* ; */ b  ; }
-   | ^
-
-error: CompoundSelector
-  --> $DIR/tests/fixture/style-block/input.css:96:1
-   |
-96 | a { color: a/* ; */ b  ; }
-   | ^
-
-error: TypeSelector
-  --> $DIR/tests/fixture/style-block/input.css:96:1
-   |
-96 | a { color: a/* ; */ b  ; }
-   | ^
-
-error: TagNameSelector
-  --> $DIR/tests/fixture/style-block/input.css:96:1
-   |
-96 | a { color: a/* ; */ b  ; }
-   | ^
-
-error: WqName
-  --> $DIR/tests/fixture/style-block/input.css:96:1
-   |
-96 | a { color: a/* ; */ b  ; }
-   | ^
-
-error: Ident
-  --> $DIR/tests/fixture/style-block/input.css:96:1
-   |
-96 | a { color: a/* ; */ b  ; }
-   | ^
-
-error: SimpleBlock
-  --> $DIR/tests/fixture/style-block/input.css:96:3
-   |
-96 | a { color: a/* ; */ b  ; }
-   |   ^^^^^^^^^^^^^^^^^^^^^^^^
-
-error: ComponentValue
-  --> $DIR/tests/fixture/style-block/input.css:96:5
-   |
-96 | a { color: a/* ; */ b  ; }
-   |     ^^^^^^^^^^^^^^^^^
-
-error: StyleBlock
-  --> $DIR/tests/fixture/style-block/input.css:96:5
-   |
-96 | a { color: a/* ; */ b  ; }
-   |     ^^^^^^^^^^^^^^^^^
-
-error: Declaration
-  --> $DIR/tests/fixture/style-block/input.css:96:5
-   |
-96 | a { color: a/* ; */ b  ; }
-   |     ^^^^^^^^^^^^^^^^^
-
-error: DeclarationName
-  --> $DIR/tests/fixture/style-block/input.css:96:5
-   |
-96 | a { color: a/* ; */ b  ; }
-   |     ^^^^^
-
-error: Ident
-  --> $DIR/tests/fixture/style-block/input.css:96:5
-   |
-96 | a { color: a/* ; */ b  ; }
-   |     ^^^^^
-
-error: ComponentValue
-  --> $DIR/tests/fixture/style-block/input.css:96:12
-   |
-96 | a { color: a/* ; */ b  ; }
-   |            ^
-
-error: Ident
-  --> $DIR/tests/fixture/style-block/input.css:96:12
-   |
-96 | a { color: a/* ; */ b  ; }
-   |            ^
-
-error: ComponentValue
-  --> $DIR/tests/fixture/style-block/input.css:96:21
-   |
-96 | a { color: a/* ; */ b  ; }
-   |                     ^
-
-error: Ident
-  --> $DIR/tests/fixture/style-block/input.css:96:21
-   |
-96 | a { color: a/* ; */ b  ; }
-   |                     ^
-
-error: Rule
-  --> $DIR/tests/fixture/style-block/input.css:98:1
-   |
-98 | a { @unknown "a.css"; }
-   | ^^^^^^^^^^^^^^^^^^^^^^^
-
-error: QualifiedRule
-  --> $DIR/tests/fixture/style-block/input.css:98:1
-   |
-98 | a { @unknown "a.css"; }
-   | ^^^^^^^^^^^^^^^^^^^^^^^
-
-error: SelectorList
-  --> $DIR/tests/fixture/style-block/input.css:98:1
-   |
-98 | a { @unknown "a.css"; }
-   | ^
-
-error: ComplexSelector
-  --> $DIR/tests/fixture/style-block/input.css:98:1
-   |
-98 | a { @unknown "a.css"; }
-   | ^
-
-error: CompoundSelector
-  --> $DIR/tests/fixture/style-block/input.css:98:1
-   |
-98 | a { @unknown "a.css"; }
-   | ^
-
-error: TypeSelector
-  --> $DIR/tests/fixture/style-block/input.css:98:1
-   |
-98 | a { @unknown "a.css"; }
-   | ^
-
-error: TagNameSelector
-  --> $DIR/tests/fixture/style-block/input.css:98:1
-   |
-98 | a { @unknown "a.css"; }
-   | ^
-
-error: WqName
-  --> $DIR/tests/fixture/style-block/input.css:98:1
-   |
-98 | a { @unknown "a.css"; }
-   | ^
-
-error: Ident
-  --> $DIR/tests/fixture/style-block/input.css:98:1
-   |
-98 | a { @unknown "a.css"; }
-   | ^
-
-error: SimpleBlock
-  --> $DIR/tests/fixture/style-block/input.css:98:3
-   |
-98 | a { @unknown "a.css"; }
-   |   ^^^^^^^^^^^^^^^^^^^^^
-
-error: ComponentValue
-  --> $DIR/tests/fixture/style-block/input.css:98:5
-   |
-98 | a { @unknown "a.css"; }
-   |     ^^^^^^^^^^^^^^^^^
-
-error: StyleBlock
-  --> $DIR/tests/fixture/style-block/input.css:98:5
-   |
-98 | a { @unknown "a.css"; }
-   |     ^^^^^^^^^^^^^^^^^
-
-error: AtRule
-  --> $DIR/tests/fixture/style-block/input.css:98:5
-   |
-98 | a { @unknown "a.css"; }
-   |     ^^^^^^^^^^^^^^^^^
-
-error: UnknownAtRule
-  --> $DIR/tests/fixture/style-block/input.css:98:5
-   |
-98 | a { @unknown "a.css"; }
-   |     ^^^^^^^^^^^^^^^^^
-
-error: AtRuleName
-  --> $DIR/tests/fixture/style-block/input.css:98:6
-   |
-98 | a { @unknown "a.css"; }
-   |      ^^^^^^^
-
-error: Ident
-  --> $DIR/tests/fixture/style-block/input.css:98:6
-   |
-98 | a { @unknown "a.css"; }
-   |      ^^^^^^^
-
-error: ComponentValue
-  --> $DIR/tests/fixture/style-block/input.css:98:13
-   |
-98 | a { @unknown "a.css"; }
-   |             ^
-
-error: WhiteSpace { value: Atom(' ' type=inline) }
-  --> $DIR/tests/fixture/style-block/input.css:98:13
-   |
-98 | a { @unknown "a.css"; }
-   |             ^
-
-error: ComponentValue
-  --> $DIR/tests/fixture/style-block/input.css:98:14
-   |
-98 | a { @unknown "a.css"; }
-   |              ^^^^^^^
-
-error: String { value: Atom('a.css' type=inline), raw: Atom('"a.css"' type=inline) }
-  --> $DIR/tests/fixture/style-block/input.css:98:14
-   |
-98 | a { @unknown "a.css"; }
-   |              ^^^^^^^
-
-error: Rule
-   --> $DIR/tests/fixture/style-block/input.css:100:1
-    |
-100 | a { @unknown foo {} }
-    | ^^^^^^^^^^^^^^^^^^^^^
-
-error: QualifiedRule
-   --> $DIR/tests/fixture/style-block/input.css:100:1
-    |
-100 | a { @unknown foo {} }
-    | ^^^^^^^^^^^^^^^^^^^^^
-
-error: SelectorList
-   --> $DIR/tests/fixture/style-block/input.css:100:1
-    |
-100 | a { @unknown foo {} }
-    | ^
-
-error: ComplexSelector
-   --> $DIR/tests/fixture/style-block/input.css:100:1
-    |
-100 | a { @unknown foo {} }
-    | ^
-
-error: CompoundSelector
-   --> $DIR/tests/fixture/style-block/input.css:100:1
-    |
-100 | a { @unknown foo {} }
-    | ^
-
-error: TypeSelector
-   --> $DIR/tests/fixture/style-block/input.css:100:1
-    |
-100 | a { @unknown foo {} }
-    | ^
-
-error: TagNameSelector
-   --> $DIR/tests/fixture/style-block/input.css:100:1
-    |
-100 | a { @unknown foo {} }
-    | ^
-
-error: WqName
-   --> $DIR/tests/fixture/style-block/input.css:100:1
-    |
-100 | a { @unknown foo {} }
-    | ^
-
-error: Ident
-   --> $DIR/tests/fixture/style-block/input.css:100:1
-    |
-100 | a { @unknown foo {} }
-    | ^
-
-error: SimpleBlock
-   --> $DIR/tests/fixture/style-block/input.css:100:3
-    |
-100 | a { @unknown foo {} }
-    |   ^^^^^^^^^^^^^^^^^^^
-
-error: ComponentValue
-   --> $DIR/tests/fixture/style-block/input.css:100:5
-    |
-100 | a { @unknown foo {} }
-    |     ^^^^^^^^^^^^^^^
-
-error: StyleBlock
-   --> $DIR/tests/fixture/style-block/input.css:100:5
-    |
-100 | a { @unknown foo {} }
-    |     ^^^^^^^^^^^^^^^
-
-error: AtRule
-   --> $DIR/tests/fixture/style-block/input.css:100:5
-    |
-100 | a { @unknown foo {} }
-    |     ^^^^^^^^^^^^^^^
-
-error: UnknownAtRule
-   --> $DIR/tests/fixture/style-block/input.css:100:5
-    |
-100 | a { @unknown foo {} }
-    |     ^^^^^^^^^^^^^^^
-
-error: AtRuleName
-   --> $DIR/tests/fixture/style-block/input.css:100:6
-    |
-100 | a { @unknown foo {} }
-    |      ^^^^^^^
-
-error: Ident
-   --> $DIR/tests/fixture/style-block/input.css:100:6
-    |
-100 | a { @unknown foo {} }
-    |      ^^^^^^^
-
-error: ComponentValue
-   --> $DIR/tests/fixture/style-block/input.css:100:13
-    |
-100 | a { @unknown foo {} }
-    |             ^
-
-error: WhiteSpace { value: Atom(' ' type=inline) }
-   --> $DIR/tests/fixture/style-block/input.css:100:13
-    |
-100 | a { @unknown foo {} }
-    |             ^
-
-error: ComponentValue
-   --> $DIR/tests/fixture/style-block/input.css:100:14
-    |
-100 | a { @unknown foo {} }
-    |              ^^^
-
-error: Ident { value: Atom('foo' type=inline), raw: Atom('foo' type=inline) }
-   --> $DIR/tests/fixture/style-block/input.css:100:14
-    |
-100 | a { @unknown foo {} }
-    |              ^^^
-
-error: ComponentValue
-   --> $DIR/tests/fixture/style-block/input.css:100:17
-    |
-100 | a { @unknown foo {} }
-    |                 ^
-
-error: WhiteSpace { value: Atom(' ' type=inline) }
-   --> $DIR/tests/fixture/style-block/input.css:100:17
-    |
-100 | a { @unknown foo {} }
-    |                 ^
-
-error: SimpleBlock
-   --> $DIR/tests/fixture/style-block/input.css:100:18
-    |
-100 | a { @unknown foo {} }
-    |                  ^^
-
-error: Rule
-   --> $DIR/tests/fixture/style-block/input.css:102:1
-    |
-102 | / a/**/
-103 | | {}
-    | |__^
-
-error: QualifiedRule
-   --> $DIR/tests/fixture/style-block/input.css:102:1
-    |
-102 | / a/**/
-103 | | {}
-    | |__^
-
-error: SelectorList
-   --> $DIR/tests/fixture/style-block/input.css:102:1
-    |
-102 | a/**/
-    | ^
-
-error: ComplexSelector
-   --> $DIR/tests/fixture/style-block/input.css:102:1
-    |
-102 | a/**/
-    | ^
-
-error: CompoundSelector
-   --> $DIR/tests/fixture/style-block/input.css:102:1
-    |
-102 | a/**/
-    | ^
-
-error: TypeSelector
-   --> $DIR/tests/fixture/style-block/input.css:102:1
-    |
-102 | a/**/
-    | ^
-
-error: TagNameSelector
-   --> $DIR/tests/fixture/style-block/input.css:102:1
-    |
-102 | a/**/
-    | ^
-
-error: WqName
-   --> $DIR/tests/fixture/style-block/input.css:102:1
-    |
-102 | a/**/
-    | ^
-
-error: Ident
-   --> $DIR/tests/fixture/style-block/input.css:102:1
-    |
-102 | a/**/
-    | ^
-
-error: SimpleBlock
-   --> $DIR/tests/fixture/style-block/input.css:103:1
-    |
-103 | {}
-    | ^^
-
-error: Rule
-   --> $DIR/tests/fixture/style-block/input.css:105:1
-    |
-105 | / :root {
-106 | |     --zero-size: {
-107 | |         width: 0;
-108 | |         height: 0;
-...   |
-114 | | ;
-115 | | }
-    | |_^
-
-error: QualifiedRule
-   --> $DIR/tests/fixture/style-block/input.css:105:1
-    |
-105 | / :root {
-106 | |     --zero-size: {
-107 | |         width: 0;
-108 | |         height: 0;
-...   |
-114 | | ;
-115 | | }
-    | |_^
-
-error: SelectorList
-   --> $DIR/tests/fixture/style-block/input.css:105:1
-    |
-105 | :root {
-    | ^^^^^
-
-error: ComplexSelector
-   --> $DIR/tests/fixture/style-block/input.css:105:1
-    |
-105 | :root {
-    | ^^^^^
-
-error: CompoundSelector
-   --> $DIR/tests/fixture/style-block/input.css:105:1
-    |
-105 | :root {
-    | ^^^^^
-
-error: SubclassSelector
-   --> $DIR/tests/fixture/style-block/input.css:105:1
-    |
-105 | :root {
-    | ^^^^^
-
-error: PseudoClassSelector
-   --> $DIR/tests/fixture/style-block/input.css:105:1
-    |
-105 | :root {
-    | ^^^^^
-
-error: Ident
-   --> $DIR/tests/fixture/style-block/input.css:105:2
-    |
-105 | :root {
-    |  ^^^^
-
-error: SimpleBlock
-   --> $DIR/tests/fixture/style-block/input.css:105:7
-    |
-105 |   :root {
-    |  _______^
-106 | |     --zero-size: {
-107 | |         width: 0;
-108 | |         height: 0;
-...   |
-114 | | ;
-115 | | }
-    | |_^
-
-error: ComponentValue
-   --> $DIR/tests/fixture/style-block/input.css:106:5
-    |
-106 |     --zero-size: {
-    |     ^^^^^^^^^^^^^^
-
-error: StyleBlock
-   --> $DIR/tests/fixture/style-block/input.css:106:5
-    |
-106 |     --zero-size: {
-    |     ^^^^^^^^^^^^^^
-
-error: Declaration
-   --> $DIR/tests/fixture/style-block/input.css:106:5
-    |
-106 |     --zero-size: {
-    |     ^^^^^^^^^^^^^^
-
-error: DeclarationName
-   --> $DIR/tests/fixture/style-block/input.css:106:5
-    |
-106 |     --zero-size: {
-    |     ^^^^^^^^^^^
-
-error: DashedIdent
-   --> $DIR/tests/fixture/style-block/input.css:106:5
-    |
-106 |     --zero-size: {
-    |     ^^^^^^^^^^^
-
-error: ComponentValue
-   --> $DIR/tests/fixture/style-block/input.css:106:18
-    |
-106 |     --zero-size: {
-    |                  ^
-
-error: LBrace
-   --> $DIR/tests/fixture/style-block/input.css:106:18
-    |
-106 |     --zero-size: {
-    |                  ^
-
-error: ComponentValue
-   --> $DIR/tests/fixture/style-block/input.css:106:19
-    |
-106 |       --zero-size: {
-    |  ___________________^
-107 | |         width: 0;
-    | |________^
-
-error: WhiteSpace { value: Atom('
-        ' type=dynamic) }
-   --> $DIR/tests/fixture/style-block/input.css:106:19
-    |
-106 |       --zero-size: {
-    |  ___________________^
-107 | |         width: 0;
-    | |________^
-
-error: ComponentValue
-   --> $DIR/tests/fixture/style-block/input.css:107:9
-    |
-107 |         width: 0;
-    |         ^^^^^
-
-error: Ident { value: Atom('width' type=inline), raw: Atom('width' type=inline) }
-   --> $DIR/tests/fixture/style-block/input.css:107:9
-    |
-107 |         width: 0;
-    |         ^^^^^
-
-error: ComponentValue
-   --> $DIR/tests/fixture/style-block/input.css:107:14
-    |
-107 |         width: 0;
-    |              ^
-
-error: Colon
-   --> $DIR/tests/fixture/style-block/input.css:107:14
-    |
-107 |         width: 0;
-    |              ^
-
-error: ComponentValue
-   --> $DIR/tests/fixture/style-block/input.css:107:15
-    |
-107 |         width: 0;
-    |               ^
-
-error: WhiteSpace { value: Atom(' ' type=inline) }
-   --> $DIR/tests/fixture/style-block/input.css:107:15
-    |
-107 |         width: 0;
-    |               ^
-
-error: ComponentValue
-   --> $DIR/tests/fixture/style-block/input.css:107:16
-    |
-107 |         width: 0;
-    |                ^
-
-error: Number { value: 0.0, raw: Atom('0' type=inline), type_flag: Integer }
-   --> $DIR/tests/fixture/style-block/input.css:107:16
-    |
-107 |         width: 0;
-    |                ^
-
-error: ComponentValue
-   --> $DIR/tests/fixture/style-block/input.css:107:17
-    |
-107 |         width: 0;
-    |                 ^
-
-error: Semi
-   --> $DIR/tests/fixture/style-block/input.css:107:17
-    |
-107 |         width: 0;
-    |                 ^
-
-error: ComponentValue
-   --> $DIR/tests/fixture/style-block/input.css:107:18
-    |
-107 |           width: 0;
-    |  __________________^
-108 | |         height: 0;
-    | |________^
-
-error: WhiteSpace { value: Atom('
-        ' type=dynamic) }
-   --> $DIR/tests/fixture/style-block/input.css:107:18
-    |
-107 |           width: 0;
-    |  __________________^
-108 | |         height: 0;
-    | |________^
-
-error: ComponentValue
-   --> $DIR/tests/fixture/style-block/input.css:108:9
-    |
-108 |         height: 0;
-    |         ^^^^^^
-
-error: Ident { value: Atom('height' type=inline), raw: Atom('height' type=inline) }
-   --> $DIR/tests/fixture/style-block/input.css:108:9
-    |
-108 |         height: 0;
-    |         ^^^^^^
-
-error: ComponentValue
-   --> $DIR/tests/fixture/style-block/input.css:108:15
-    |
-108 |         height: 0;
-    |               ^
-
-error: Colon
-   --> $DIR/tests/fixture/style-block/input.css:108:15
-    |
-108 |         height: 0;
-    |               ^
-
-error: ComponentValue
-   --> $DIR/tests/fixture/style-block/input.css:108:16
-    |
-108 |         height: 0;
-    |                ^
-
-error: WhiteSpace { value: Atom(' ' type=inline) }
-   --> $DIR/tests/fixture/style-block/input.css:108:16
-    |
-108 |         height: 0;
-    |                ^
-
-error: ComponentValue
-   --> $DIR/tests/fixture/style-block/input.css:108:17
-    |
-108 |         height: 0;
-    |                 ^
-
-error: Number { value: 0.0, raw: Atom('0' type=inline), type_flag: Integer }
-   --> $DIR/tests/fixture/style-block/input.css:108:17
-    |
-108 |         height: 0;
-    |                 ^
-
-error: ComponentValue
-   --> $DIR/tests/fixture/style-block/input.css:108:18
-    |
-108 |         height: 0;
-    |                  ^
-
-error: Semi
-   --> $DIR/tests/fixture/style-block/input.css:108:18
-    |
-108 |         height: 0;
-    |                  ^
-
-error: ComponentValue
-   --> $DIR/tests/fixture/style-block/input.css:108:19
-    |
-108 |           height: 0;
-    |  ___________________^
-109 | |     };
-    | |____^
-
-error: WhiteSpace { value: Atom('
-    ' type=inline) }
-   --> $DIR/tests/fixture/style-block/input.css:108:19
-    |
-108 |           height: 0;
-    |  ___________________^
-109 | |     };
-    | |____^
-
-error: ComponentValue
-   --> $DIR/tests/fixture/style-block/input.css:109:5
-    |
-109 |     };
-    |     ^
-
-error: RBrace
-   --> $DIR/tests/fixture/style-block/input.css:109:5
-    |
-109 |     };
-    |     ^
-
-error: ComponentValue
-   --> $DIR/tests/fixture/style-block/input.css:110:5
-    |
-110 |     --small-icon: {
-    |     ^^^^^^^^^^^^^^^
-
-error: StyleBlock
-   --> $DIR/tests/fixture/style-block/input.css:110:5
-    |
-110 |     --small-icon: {
-    |     ^^^^^^^^^^^^^^^
-
-error: Declaration
-   --> $DIR/tests/fixture/style-block/input.css:110:5
-    |
-110 |     --small-icon: {
-    |     ^^^^^^^^^^^^^^^
-
-error: DeclarationName
-   --> $DIR/tests/fixture/style-block/input.css:110:5
-    |
-110 |     --small-icon: {
-    |     ^^^^^^^^^^^^
-
-error: DashedIdent
-   --> $DIR/tests/fixture/style-block/input.css:110:5
-    |
-110 |     --small-icon: {
-    |     ^^^^^^^^^^^^
-
-error: ComponentValue
-   --> $DIR/tests/fixture/style-block/input.css:110:19
-    |
-110 |     --small-icon: {
-    |                   ^
-
-error: LBrace
-   --> $DIR/tests/fixture/style-block/input.css:110:19
-    |
-110 |     --small-icon: {
-    |                   ^
-
-error: ComponentValue
-   --> $DIR/tests/fixture/style-block/input.css:110:20
-    |
-110 |       --small-icon: {
-    |  ____________________^
-111 | |         width: 16px;
-    | |________^
-
-error: WhiteSpace { value: Atom('
-        ' type=dynamic) }
-   --> $DIR/tests/fixture/style-block/input.css:110:20
-    |
-110 |       --small-icon: {
-    |  ____________________^
-111 | |         width: 16px;
-    | |________^
-
-error: ComponentValue
-   --> $DIR/tests/fixture/style-block/input.css:111:9
-    |
-111 |         width: 16px;
-    |         ^^^^^
-
-error: Ident { value: Atom('width' type=inline), raw: Atom('width' type=inline) }
-   --> $DIR/tests/fixture/style-block/input.css:111:9
-    |
-111 |         width: 16px;
-    |         ^^^^^
-
-error: ComponentValue
-   --> $DIR/tests/fixture/style-block/input.css:111:14
-    |
-111 |         width: 16px;
-    |              ^
-
-error: Colon
-   --> $DIR/tests/fixture/style-block/input.css:111:14
-    |
-111 |         width: 16px;
-    |              ^
-
-error: ComponentValue
-   --> $DIR/tests/fixture/style-block/input.css:111:15
-    |
-111 |         width: 16px;
-    |               ^
-
-error: WhiteSpace { value: Atom(' ' type=inline) }
-   --> $DIR/tests/fixture/style-block/input.css:111:15
-    |
-111 |         width: 16px;
-    |               ^
-
-error: ComponentValue
-   --> $DIR/tests/fixture/style-block/input.css:111:16
-    |
-111 |         width: 16px;
-    |                ^^^^
-
-error: Dimension { value: 16.0, raw_value: Atom('16' type=inline), unit: Atom('px' type=inline), raw_unit: Atom('px' type=inline), type_flag: Integer }
-   --> $DIR/tests/fixture/style-block/input.css:111:16
-    |
-111 |         width: 16px;
-    |                ^^^^
-
-error: ComponentValue
-   --> $DIR/tests/fixture/style-block/input.css:111:20
-    |
-111 |         width: 16px;
-    |                    ^
-
-error: Semi
-   --> $DIR/tests/fixture/style-block/input.css:111:20
-    |
-111 |         width: 16px;
-    |                    ^
-
-error: ComponentValue
-   --> $DIR/tests/fixture/style-block/input.css:111:21
-    |
-111 |           width: 16px;
-    |  _____________________^
-112 | |         height: 16px;
-    | |________^
-
-error: WhiteSpace { value: Atom('
-        ' type=dynamic) }
-   --> $DIR/tests/fixture/style-block/input.css:111:21
-    |
-111 |           width: 16px;
-    |  _____________________^
-112 | |         height: 16px;
-    | |________^
-
-error: ComponentValue
-   --> $DIR/tests/fixture/style-block/input.css:112:9
-    |
-112 |         height: 16px;
-    |         ^^^^^^
-
-error: Ident { value: Atom('height' type=inline), raw: Atom('height' type=inline) }
-   --> $DIR/tests/fixture/style-block/input.css:112:9
-    |
-112 |         height: 16px;
-    |         ^^^^^^
-
-error: ComponentValue
-   --> $DIR/tests/fixture/style-block/input.css:112:15
-    |
-112 |         height: 16px;
-    |               ^
-
-error: Colon
-   --> $DIR/tests/fixture/style-block/input.css:112:15
-    |
-112 |         height: 16px;
-    |               ^
-
-error: ComponentValue
-   --> $DIR/tests/fixture/style-block/input.css:112:16
-    |
-112 |         height: 16px;
-    |                ^
-
-error: WhiteSpace { value: Atom(' ' type=inline) }
-   --> $DIR/tests/fixture/style-block/input.css:112:16
-    |
-112 |         height: 16px;
-    |                ^
-
-error: ComponentValue
-   --> $DIR/tests/fixture/style-block/input.css:112:17
-    |
-112 |         height: 16px;
-    |                 ^^^^
-
-error: Dimension { value: 16.0, raw_value: Atom('16' type=inline), unit: Atom('px' type=inline), raw_unit: Atom('px' type=inline), type_flag: Integer }
-   --> $DIR/tests/fixture/style-block/input.css:112:17
-    |
-112 |         height: 16px;
-    |                 ^^^^
-
-error: ComponentValue
-   --> $DIR/tests/fixture/style-block/input.css:112:21
-    |
-112 |         height: 16px;
-    |                     ^
-
-error: Semi
-   --> $DIR/tests/fixture/style-block/input.css:112:21
-    |
-112 |         height: 16px;
-    |                     ^
-
-error: ComponentValue
-   --> $DIR/tests/fixture/style-block/input.css:112:22
-    |
-112 |           height: 16px;
-    |  ______________________^
-113 | |     }
-    | |____^
-
-error: WhiteSpace { value: Atom('
-    ' type=inline) }
-   --> $DIR/tests/fixture/style-block/input.css:112:22
-    |
-112 |           height: 16px;
-    |  ______________________^
-113 | |     }
-    | |____^
-
-error: ComponentValue
-   --> $DIR/tests/fixture/style-block/input.css:113:5
-    |
-113 |     }
-    |     ^
-
-error: RBrace
-   --> $DIR/tests/fixture/style-block/input.css:113:5
-    |
-113 |     }
-    |     ^
-
-error: ComponentValue
-   --> $DIR/tests/fixture/style-block/input.css:113:6
-    |
-113 |       }
-    |  ______^
-114 | | ;
-    | |_
-
-error: WhiteSpace { value: Atom('
-' type=inline) }
-   --> $DIR/tests/fixture/style-block/input.css:113:6
-    |
-113 |       }
-    |  ______^
-114 | | ;
-    | |_
->>>>>>> 96d6f37c
+
+  x Rule
+    ,-[$DIR/tests/fixture/style-block/input.css:79:1]
+ 79 | ,-> a {;;
+ 80 | |       color: black;
+ 81 | |   ; ;
+ 82 | `-> }
+    `----
+
+  x QualifiedRule
+    ,-[$DIR/tests/fixture/style-block/input.css:79:1]
+ 79 | ,-> a {;;
+ 80 | |       color: black;
+ 81 | |   ; ;
+ 82 | `-> }
+    `----
+
+  x SelectorList
+    ,-[$DIR/tests/fixture/style-block/input.css:79:1]
+ 79 | a {;;
+    : ^
+    `----
+
+  x ComplexSelector
+    ,-[$DIR/tests/fixture/style-block/input.css:79:1]
+ 79 | a {;;
+    : ^
+    `----
+
+  x CompoundSelector
+    ,-[$DIR/tests/fixture/style-block/input.css:79:1]
+ 79 | a {;;
+    : ^
+    `----
+
+  x TypeSelector
+    ,-[$DIR/tests/fixture/style-block/input.css:79:1]
+ 79 | a {;;
+    : ^
+    `----
+
+  x TagNameSelector
+    ,-[$DIR/tests/fixture/style-block/input.css:79:1]
+ 79 | a {;;
+    : ^
+    `----
+
+  x WqName
+    ,-[$DIR/tests/fixture/style-block/input.css:79:1]
+ 79 | a {;;
+    : ^
+    `----
+
+  x Ident
+    ,-[$DIR/tests/fixture/style-block/input.css:79:1]
+ 79 | a {;;
+    : ^
+    `----
+
+  x SimpleBlock
+    ,-[$DIR/tests/fixture/style-block/input.css:79:1]
+ 79 | ,-> a {;;
+ 80 | |       color: black;
+ 81 | |   ; ;
+ 82 | `-> }
+    `----
+
+  x ComponentValue
+    ,-[$DIR/tests/fixture/style-block/input.css:80:5]
+ 80 | color: black;
+    : ^^^^^^^^^^^^
+    `----
+
+  x StyleBlock
+    ,-[$DIR/tests/fixture/style-block/input.css:80:5]
+ 80 | color: black;
+    : ^^^^^^^^^^^^
+    `----
+
+  x Declaration
+    ,-[$DIR/tests/fixture/style-block/input.css:80:5]
+ 80 | color: black;
+    : ^^^^^^^^^^^^
+    `----
+
+  x DeclarationName
+    ,-[$DIR/tests/fixture/style-block/input.css:80:5]
+ 80 | color: black;
+    : ^^^^^
+    `----
+
+  x Ident
+    ,-[$DIR/tests/fixture/style-block/input.css:80:5]
+ 80 | color: black;
+    : ^^^^^
+    `----
+
+  x ComponentValue
+    ,-[$DIR/tests/fixture/style-block/input.css:80:5]
+ 80 | color: black;
+    :        ^^^^^
+    `----
+
+  x Ident
+    ,-[$DIR/tests/fixture/style-block/input.css:80:5]
+ 80 | color: black;
+    :        ^^^^^
+    `----
+
+  x Rule
+    ,-[$DIR/tests/fixture/style-block/input.css:84:1]
+ 84 | ,-> a {
+ 85 | |   ;color: pink;
+ 86 | `-> }
+    `----
+
+  x QualifiedRule
+    ,-[$DIR/tests/fixture/style-block/input.css:84:1]
+ 84 | ,-> a {
+ 85 | |   ;color: pink;
+ 86 | `-> }
+    `----
+
+  x SelectorList
+    ,-[$DIR/tests/fixture/style-block/input.css:84:1]
+ 84 | a {
+    : ^
+    `----
+
+  x ComplexSelector
+    ,-[$DIR/tests/fixture/style-block/input.css:84:1]
+ 84 | a {
+    : ^
+    `----
+
+  x CompoundSelector
+    ,-[$DIR/tests/fixture/style-block/input.css:84:1]
+ 84 | a {
+    : ^
+    `----
+
+  x TypeSelector
+    ,-[$DIR/tests/fixture/style-block/input.css:84:1]
+ 84 | a {
+    : ^
+    `----
+
+  x TagNameSelector
+    ,-[$DIR/tests/fixture/style-block/input.css:84:1]
+ 84 | a {
+    : ^
+    `----
+
+  x WqName
+    ,-[$DIR/tests/fixture/style-block/input.css:84:1]
+ 84 | a {
+    : ^
+    `----
+
+  x Ident
+    ,-[$DIR/tests/fixture/style-block/input.css:84:1]
+ 84 | a {
+    : ^
+    `----
+
+  x SimpleBlock
+    ,-[$DIR/tests/fixture/style-block/input.css:84:1]
+ 84 | ,-> a {
+ 85 | |   ;color: pink;
+ 86 | `-> }
+    `----
+
+  x ComponentValue
+    ,-[$DIR/tests/fixture/style-block/input.css:85:1]
+ 85 | ;color: pink;
+    :  ^^^^^^^^^^^
+    `----
+
+  x StyleBlock
+    ,-[$DIR/tests/fixture/style-block/input.css:85:1]
+ 85 | ;color: pink;
+    :  ^^^^^^^^^^^
+    `----
+
+  x Declaration
+    ,-[$DIR/tests/fixture/style-block/input.css:85:1]
+ 85 | ;color: pink;
+    :  ^^^^^^^^^^^
+    `----
+
+  x DeclarationName
+    ,-[$DIR/tests/fixture/style-block/input.css:85:1]
+ 85 | ;color: pink;
+    :  ^^^^^
+    `----
+
+  x Ident
+    ,-[$DIR/tests/fixture/style-block/input.css:85:1]
+ 85 | ;color: pink;
+    :  ^^^^^
+    `----
+
+  x ComponentValue
+    ,-[$DIR/tests/fixture/style-block/input.css:85:1]
+ 85 | ;color: pink;
+    :         ^^^^
+    `----
+
+  x Ident
+    ,-[$DIR/tests/fixture/style-block/input.css:85:1]
+ 85 | ;color: pink;
+    :         ^^^^
+    `----
+
+  x Rule
+    ,-[$DIR/tests/fixture/style-block/input.css:88:1]
+ 88 | a{color:black}
+    : ^^^^^^^^^^^^^^
+    `----
+
+  x QualifiedRule
+    ,-[$DIR/tests/fixture/style-block/input.css:88:1]
+ 88 | a{color:black}
+    : ^^^^^^^^^^^^^^
+    `----
+
+  x SelectorList
+    ,-[$DIR/tests/fixture/style-block/input.css:88:1]
+ 88 | a{color:black}
+    : ^
+    `----
+
+  x ComplexSelector
+    ,-[$DIR/tests/fixture/style-block/input.css:88:1]
+ 88 | a{color:black}
+    : ^
+    `----
+
+  x CompoundSelector
+    ,-[$DIR/tests/fixture/style-block/input.css:88:1]
+ 88 | a{color:black}
+    : ^
+    `----
+
+  x TypeSelector
+    ,-[$DIR/tests/fixture/style-block/input.css:88:1]
+ 88 | a{color:black}
+    : ^
+    `----
+
+  x TagNameSelector
+    ,-[$DIR/tests/fixture/style-block/input.css:88:1]
+ 88 | a{color:black}
+    : ^
+    `----
+
+  x WqName
+    ,-[$DIR/tests/fixture/style-block/input.css:88:1]
+ 88 | a{color:black}
+    : ^
+    `----
+
+  x Ident
+    ,-[$DIR/tests/fixture/style-block/input.css:88:1]
+ 88 | a{color:black}
+    : ^
+    `----
+
+  x SimpleBlock
+    ,-[$DIR/tests/fixture/style-block/input.css:88:1]
+ 88 | a{color:black}
+    :  ^^^^^^^^^^^^^
+    `----
+
+  x ComponentValue
+    ,-[$DIR/tests/fixture/style-block/input.css:88:1]
+ 88 | a{color:black}
+    :   ^^^^^^^^^^^
+    `----
+
+  x StyleBlock
+    ,-[$DIR/tests/fixture/style-block/input.css:88:1]
+ 88 | a{color:black}
+    :   ^^^^^^^^^^^
+    `----
+
+  x Declaration
+    ,-[$DIR/tests/fixture/style-block/input.css:88:1]
+ 88 | a{color:black}
+    :   ^^^^^^^^^^^
+    `----
+
+  x DeclarationName
+    ,-[$DIR/tests/fixture/style-block/input.css:88:1]
+ 88 | a{color:black}
+    :   ^^^^^
+    `----
+
+  x Ident
+    ,-[$DIR/tests/fixture/style-block/input.css:88:1]
+ 88 | a{color:black}
+    :   ^^^^^
+    `----
+
+  x ComponentValue
+    ,-[$DIR/tests/fixture/style-block/input.css:88:1]
+ 88 | a{color:black}
+    :         ^^^^^
+    `----
+
+  x Ident
+    ,-[$DIR/tests/fixture/style-block/input.css:88:1]
+ 88 | a{color:black}
+    :         ^^^^^
+    `----
+
+  x Rule
+    ,-[$DIR/tests/fixture/style-block/input.css:90:1]
+ 90 | ,-> a {
+ 91 | |       width: 10px;
+ 92 | |       @mixin mobile {
+ 93 | |           height: 100px;
+ 94 | |       }
+ 95 | `-> }
+    `----
+
+  x QualifiedRule
+    ,-[$DIR/tests/fixture/style-block/input.css:90:1]
+ 90 | ,-> a {
+ 91 | |       width: 10px;
+ 92 | |       @mixin mobile {
+ 93 | |           height: 100px;
+ 94 | |       }
+ 95 | `-> }
+    `----
+
+  x SelectorList
+    ,-[$DIR/tests/fixture/style-block/input.css:90:1]
+ 90 | a {
+    : ^
+    `----
+
+  x ComplexSelector
+    ,-[$DIR/tests/fixture/style-block/input.css:90:1]
+ 90 | a {
+    : ^
+    `----
+
+  x CompoundSelector
+    ,-[$DIR/tests/fixture/style-block/input.css:90:1]
+ 90 | a {
+    : ^
+    `----
+
+  x TypeSelector
+    ,-[$DIR/tests/fixture/style-block/input.css:90:1]
+ 90 | a {
+    : ^
+    `----
+
+  x TagNameSelector
+    ,-[$DIR/tests/fixture/style-block/input.css:90:1]
+ 90 | a {
+    : ^
+    `----
+
+  x WqName
+    ,-[$DIR/tests/fixture/style-block/input.css:90:1]
+ 90 | a {
+    : ^
+    `----
+
+  x Ident
+    ,-[$DIR/tests/fixture/style-block/input.css:90:1]
+ 90 | a {
+    : ^
+    `----
+
+  x SimpleBlock
+    ,-[$DIR/tests/fixture/style-block/input.css:90:1]
+ 90 | ,-> a {
+ 91 | |       width: 10px;
+ 92 | |       @mixin mobile {
+ 93 | |           height: 100px;
+ 94 | |       }
+ 95 | `-> }
+    `----
+
+  x ComponentValue
+    ,-[$DIR/tests/fixture/style-block/input.css:91:5]
+ 91 | width: 10px;
+    : ^^^^^^^^^^^
+    `----
+
+  x StyleBlock
+    ,-[$DIR/tests/fixture/style-block/input.css:91:5]
+ 91 | width: 10px;
+    : ^^^^^^^^^^^
+    `----
+
+  x Declaration
+    ,-[$DIR/tests/fixture/style-block/input.css:91:5]
+ 91 | width: 10px;
+    : ^^^^^^^^^^^
+    `----
+
+  x DeclarationName
+    ,-[$DIR/tests/fixture/style-block/input.css:91:5]
+ 91 | width: 10px;
+    : ^^^^^
+    `----
+
+  x Ident
+    ,-[$DIR/tests/fixture/style-block/input.css:91:5]
+ 91 | width: 10px;
+    : ^^^^^
+    `----
+
+  x ComponentValue
+    ,-[$DIR/tests/fixture/style-block/input.css:91:5]
+ 91 | width: 10px;
+    :        ^^^^
+    `----
+
+  x Dimension
+    ,-[$DIR/tests/fixture/style-block/input.css:91:5]
+ 91 | width: 10px;
+    :        ^^^^
+    `----
+
+  x Length
+    ,-[$DIR/tests/fixture/style-block/input.css:91:5]
+ 91 | width: 10px;
+    :        ^^^^
+    `----
+
+  x Number
+    ,-[$DIR/tests/fixture/style-block/input.css:91:5]
+ 91 | width: 10px;
+    :        ^^
+    `----
+
+  x Ident
+    ,-[$DIR/tests/fixture/style-block/input.css:91:5]
+ 91 | width: 10px;
+    :          ^^
+    `----
+
+  x ComponentValue
+    ,-[$DIR/tests/fixture/style-block/input.css:92:5]
+ 92 | ,-> @mixin mobile {
+ 93 | |           height: 100px;
+ 94 | `->     }
+    `----
+
+  x StyleBlock
+    ,-[$DIR/tests/fixture/style-block/input.css:92:5]
+ 92 | ,-> @mixin mobile {
+ 93 | |           height: 100px;
+ 94 | `->     }
+    `----
+
+  x AtRule
+    ,-[$DIR/tests/fixture/style-block/input.css:92:5]
+ 92 | ,-> @mixin mobile {
+ 93 | |           height: 100px;
+ 94 | `->     }
+    `----
+
+  x UnknownAtRule
+    ,-[$DIR/tests/fixture/style-block/input.css:92:5]
+ 92 | ,-> @mixin mobile {
+ 93 | |           height: 100px;
+ 94 | `->     }
+    `----
+
+  x AtRuleName
+    ,-[$DIR/tests/fixture/style-block/input.css:92:5]
+ 92 | @mixin mobile {
+    :  ^^^^^
+    `----
+
+  x Ident
+    ,-[$DIR/tests/fixture/style-block/input.css:92:5]
+ 92 | @mixin mobile {
+    :  ^^^^^
+    `----
+
+  x ComponentValue
+    ,-[$DIR/tests/fixture/style-block/input.css:92:5]
+ 92 | @mixin mobile {
+    :       ^
+    `----
+
+  x WhiteSpace { value: Atom(' ' type=inline) }
+    ,-[$DIR/tests/fixture/style-block/input.css:92:5]
+ 92 | @mixin mobile {
+    :       ^
+    `----
+
+  x ComponentValue
+    ,-[$DIR/tests/fixture/style-block/input.css:92:5]
+ 92 | @mixin mobile {
+    :        ^^^^^^
+    `----
+
+  x Ident { value: Atom('mobile' type=inline), raw: Atom('mobile' type=inline) }
+    ,-[$DIR/tests/fixture/style-block/input.css:92:5]
+ 92 | @mixin mobile {
+    :        ^^^^^^
+    `----
+
+  x ComponentValue
+    ,-[$DIR/tests/fixture/style-block/input.css:92:5]
+ 92 | @mixin mobile {
+    :              ^
+    `----
+
+  x WhiteSpace { value: Atom(' ' type=inline) }
+    ,-[$DIR/tests/fixture/style-block/input.css:92:5]
+ 92 | @mixin mobile {
+    :              ^
+    `----
+
+  x SimpleBlock
+    ,-[$DIR/tests/fixture/style-block/input.css:92:5]
+ 92 | ,-> @mixin mobile {
+ 93 | |           height: 100px;
+ 94 | `->     }
+    `----
+
+  x ComponentValue
+    ,-[$DIR/tests/fixture/style-block/input.css:92:5]
+ 92 | ,-> @mixin mobile {
+ 93 | `->         height: 100px;
+    `----
+
+  x WhiteSpace { value: Atom('
+  |         ' type=dynamic) }
+    ,-[$DIR/tests/fixture/style-block/input.css:92:5]
+ 92 | ,-> @mixin mobile {
+ 93 | `->         height: 100px;
+    `----
+
+  x ComponentValue
+    ,-[$DIR/tests/fixture/style-block/input.css:93:9]
+ 93 | height: 100px;
+    : ^^^^^^
+    `----
+
+  x Ident { value: Atom('height' type=inline), raw: Atom('height' type=inline) }
+    ,-[$DIR/tests/fixture/style-block/input.css:93:9]
+ 93 | height: 100px;
+    : ^^^^^^
+    `----
+
+  x ComponentValue
+    ,-[$DIR/tests/fixture/style-block/input.css:93:9]
+ 93 | height: 100px;
+    :       ^
+    `----
+
+  x Colon
+    ,-[$DIR/tests/fixture/style-block/input.css:93:9]
+ 93 | height: 100px;
+    :       ^
+    `----
+
+  x ComponentValue
+    ,-[$DIR/tests/fixture/style-block/input.css:93:9]
+ 93 | height: 100px;
+    :        ^
+    `----
+
+  x WhiteSpace { value: Atom(' ' type=inline) }
+    ,-[$DIR/tests/fixture/style-block/input.css:93:9]
+ 93 | height: 100px;
+    :        ^
+    `----
+
+  x ComponentValue
+    ,-[$DIR/tests/fixture/style-block/input.css:93:9]
+ 93 | height: 100px;
+    :         ^^^^^
+    `----
+
+  x Dimension { value: 100.0, raw_value: Atom('100' type=inline), unit: Atom('px' type=inline), raw_unit: Atom('px' type=inline), type_flag: Integer }
+    ,-[$DIR/tests/fixture/style-block/input.css:93:9]
+ 93 | height: 100px;
+    :         ^^^^^
+    `----
+
+  x ComponentValue
+    ,-[$DIR/tests/fixture/style-block/input.css:93:9]
+ 93 | height: 100px;
+    :              ^
+    `----
+
+  x Semi
+    ,-[$DIR/tests/fixture/style-block/input.css:93:9]
+ 93 | height: 100px;
+    :              ^
+    `----
+
+  x ComponentValue
+    ,-[$DIR/tests/fixture/style-block/input.css:93:9]
+ 93 | ,-> height: 100px;
+ 94 | `->     }
+    `----
+
+  x WhiteSpace { value: Atom('
+  |     ' type=inline) }
+    ,-[$DIR/tests/fixture/style-block/input.css:93:9]
+ 93 | ,-> height: 100px;
+ 94 | `->     }
+    `----
+
+  x Rule
+    ,-[$DIR/tests/fixture/style-block/input.css:97:1]
+ 97 | a { color: a/* ; */ b  ; }
+    : ^^^^^^^^^^^^^^^^^^^^^^^^^^
+    `----
+
+  x QualifiedRule
+    ,-[$DIR/tests/fixture/style-block/input.css:97:1]
+ 97 | a { color: a/* ; */ b  ; }
+    : ^^^^^^^^^^^^^^^^^^^^^^^^^^
+    `----
+
+  x SelectorList
+    ,-[$DIR/tests/fixture/style-block/input.css:97:1]
+ 97 | a { color: a/* ; */ b  ; }
+    : ^
+    `----
+
+  x ComplexSelector
+    ,-[$DIR/tests/fixture/style-block/input.css:97:1]
+ 97 | a { color: a/* ; */ b  ; }
+    : ^
+    `----
+
+  x CompoundSelector
+    ,-[$DIR/tests/fixture/style-block/input.css:97:1]
+ 97 | a { color: a/* ; */ b  ; }
+    : ^
+    `----
+
+  x TypeSelector
+    ,-[$DIR/tests/fixture/style-block/input.css:97:1]
+ 97 | a { color: a/* ; */ b  ; }
+    : ^
+    `----
+
+  x TagNameSelector
+    ,-[$DIR/tests/fixture/style-block/input.css:97:1]
+ 97 | a { color: a/* ; */ b  ; }
+    : ^
+    `----
+
+  x WqName
+    ,-[$DIR/tests/fixture/style-block/input.css:97:1]
+ 97 | a { color: a/* ; */ b  ; }
+    : ^
+    `----
+
+  x Ident
+    ,-[$DIR/tests/fixture/style-block/input.css:97:1]
+ 97 | a { color: a/* ; */ b  ; }
+    : ^
+    `----
+
+  x SimpleBlock
+    ,-[$DIR/tests/fixture/style-block/input.css:97:1]
+ 97 | a { color: a/* ; */ b  ; }
+    :   ^^^^^^^^^^^^^^^^^^^^^^^^
+    `----
+
+  x ComponentValue
+    ,-[$DIR/tests/fixture/style-block/input.css:97:1]
+ 97 | a { color: a/* ; */ b  ; }
+    :     ^^^^^^^^^^^^^^^^^
+    `----
+
+  x StyleBlock
+    ,-[$DIR/tests/fixture/style-block/input.css:97:1]
+ 97 | a { color: a/* ; */ b  ; }
+    :     ^^^^^^^^^^^^^^^^^
+    `----
+
+  x Declaration
+    ,-[$DIR/tests/fixture/style-block/input.css:97:1]
+ 97 | a { color: a/* ; */ b  ; }
+    :     ^^^^^^^^^^^^^^^^^
+    `----
+
+  x DeclarationName
+    ,-[$DIR/tests/fixture/style-block/input.css:97:1]
+ 97 | a { color: a/* ; */ b  ; }
+    :     ^^^^^
+    `----
+
+  x Ident
+    ,-[$DIR/tests/fixture/style-block/input.css:97:1]
+ 97 | a { color: a/* ; */ b  ; }
+    :     ^^^^^
+    `----
+
+  x ComponentValue
+    ,-[$DIR/tests/fixture/style-block/input.css:97:1]
+ 97 | a { color: a/* ; */ b  ; }
+    :            ^
+    `----
+
+  x Ident
+    ,-[$DIR/tests/fixture/style-block/input.css:97:1]
+ 97 | a { color: a/* ; */ b  ; }
+    :            ^
+    `----
+
+  x ComponentValue
+    ,-[$DIR/tests/fixture/style-block/input.css:97:1]
+ 97 | a { color: a/* ; */ b  ; }
+    :                     ^
+    `----
+
+  x Ident
+    ,-[$DIR/tests/fixture/style-block/input.css:97:1]
+ 97 | a { color: a/* ; */ b  ; }
+    :                     ^
+    `----
+
+  x Rule
+    ,-[$DIR/tests/fixture/style-block/input.css:99:1]
+ 99 | a { @unknown "a.css"; }
+    : ^^^^^^^^^^^^^^^^^^^^^^^
+    `----
+
+  x QualifiedRule
+    ,-[$DIR/tests/fixture/style-block/input.css:99:1]
+ 99 | a { @unknown "a.css"; }
+    : ^^^^^^^^^^^^^^^^^^^^^^^
+    `----
+
+  x SelectorList
+    ,-[$DIR/tests/fixture/style-block/input.css:99:1]
+ 99 | a { @unknown "a.css"; }
+    : ^
+    `----
+
+  x ComplexSelector
+    ,-[$DIR/tests/fixture/style-block/input.css:99:1]
+ 99 | a { @unknown "a.css"; }
+    : ^
+    `----
+
+  x CompoundSelector
+    ,-[$DIR/tests/fixture/style-block/input.css:99:1]
+ 99 | a { @unknown "a.css"; }
+    : ^
+    `----
+
+  x TypeSelector
+    ,-[$DIR/tests/fixture/style-block/input.css:99:1]
+ 99 | a { @unknown "a.css"; }
+    : ^
+    `----
+
+  x TagNameSelector
+    ,-[$DIR/tests/fixture/style-block/input.css:99:1]
+ 99 | a { @unknown "a.css"; }
+    : ^
+    `----
+
+  x WqName
+    ,-[$DIR/tests/fixture/style-block/input.css:99:1]
+ 99 | a { @unknown "a.css"; }
+    : ^
+    `----
+
+  x Ident
+    ,-[$DIR/tests/fixture/style-block/input.css:99:1]
+ 99 | a { @unknown "a.css"; }
+    : ^
+    `----
+
+  x SimpleBlock
+    ,-[$DIR/tests/fixture/style-block/input.css:99:1]
+ 99 | a { @unknown "a.css"; }
+    :   ^^^^^^^^^^^^^^^^^^^^^
+    `----
+
+  x ComponentValue
+    ,-[$DIR/tests/fixture/style-block/input.css:99:1]
+ 99 | a { @unknown "a.css"; }
+    :     ^^^^^^^^^^^^^^^^^
+    `----
+
+  x StyleBlock
+    ,-[$DIR/tests/fixture/style-block/input.css:99:1]
+ 99 | a { @unknown "a.css"; }
+    :     ^^^^^^^^^^^^^^^^^
+    `----
+
+  x AtRule
+    ,-[$DIR/tests/fixture/style-block/input.css:99:1]
+ 99 | a { @unknown "a.css"; }
+    :     ^^^^^^^^^^^^^^^^^
+    `----
+
+  x UnknownAtRule
+    ,-[$DIR/tests/fixture/style-block/input.css:99:1]
+ 99 | a { @unknown "a.css"; }
+    :     ^^^^^^^^^^^^^^^^^
+    `----
+
+  x AtRuleName
+    ,-[$DIR/tests/fixture/style-block/input.css:99:1]
+ 99 | a { @unknown "a.css"; }
+    :      ^^^^^^^
+    `----
+
+  x Ident
+    ,-[$DIR/tests/fixture/style-block/input.css:99:1]
+ 99 | a { @unknown "a.css"; }
+    :      ^^^^^^^
+    `----
+
+  x ComponentValue
+    ,-[$DIR/tests/fixture/style-block/input.css:99:1]
+ 99 | a { @unknown "a.css"; }
+    :             ^
+    `----
+
+  x WhiteSpace { value: Atom(' ' type=inline) }
+    ,-[$DIR/tests/fixture/style-block/input.css:99:1]
+ 99 | a { @unknown "a.css"; }
+    :             ^
+    `----
+
+  x ComponentValue
+    ,-[$DIR/tests/fixture/style-block/input.css:99:1]
+ 99 | a { @unknown "a.css"; }
+    :              ^^^^^^^
+    `----
+
+  x String { value: Atom('a.css' type=inline), raw: Atom('"a.css"' type=inline) }
+    ,-[$DIR/tests/fixture/style-block/input.css:99:1]
+ 99 | a { @unknown "a.css"; }
+    :              ^^^^^^^
+    `----
+
+  x Rule
+     ,-[$DIR/tests/fixture/style-block/input.css:101:1]
+ 101 | a { @unknown foo {} }
+     : ^^^^^^^^^^^^^^^^^^^^^
+     `----
+
+  x QualifiedRule
+     ,-[$DIR/tests/fixture/style-block/input.css:101:1]
+ 101 | a { @unknown foo {} }
+     : ^^^^^^^^^^^^^^^^^^^^^
+     `----
+
+  x SelectorList
+     ,-[$DIR/tests/fixture/style-block/input.css:101:1]
+ 101 | a { @unknown foo {} }
+     : ^
+     `----
+
+  x ComplexSelector
+     ,-[$DIR/tests/fixture/style-block/input.css:101:1]
+ 101 | a { @unknown foo {} }
+     : ^
+     `----
+
+  x CompoundSelector
+     ,-[$DIR/tests/fixture/style-block/input.css:101:1]
+ 101 | a { @unknown foo {} }
+     : ^
+     `----
+
+  x TypeSelector
+     ,-[$DIR/tests/fixture/style-block/input.css:101:1]
+ 101 | a { @unknown foo {} }
+     : ^
+     `----
+
+  x TagNameSelector
+     ,-[$DIR/tests/fixture/style-block/input.css:101:1]
+ 101 | a { @unknown foo {} }
+     : ^
+     `----
+
+  x WqName
+     ,-[$DIR/tests/fixture/style-block/input.css:101:1]
+ 101 | a { @unknown foo {} }
+     : ^
+     `----
+
+  x Ident
+     ,-[$DIR/tests/fixture/style-block/input.css:101:1]
+ 101 | a { @unknown foo {} }
+     : ^
+     `----
+
+  x SimpleBlock
+     ,-[$DIR/tests/fixture/style-block/input.css:101:1]
+ 101 | a { @unknown foo {} }
+     :   ^^^^^^^^^^^^^^^^^^^
+     `----
+
+  x ComponentValue
+     ,-[$DIR/tests/fixture/style-block/input.css:101:1]
+ 101 | a { @unknown foo {} }
+     :     ^^^^^^^^^^^^^^^
+     `----
+
+  x StyleBlock
+     ,-[$DIR/tests/fixture/style-block/input.css:101:1]
+ 101 | a { @unknown foo {} }
+     :     ^^^^^^^^^^^^^^^
+     `----
+
+  x AtRule
+     ,-[$DIR/tests/fixture/style-block/input.css:101:1]
+ 101 | a { @unknown foo {} }
+     :     ^^^^^^^^^^^^^^^
+     `----
+
+  x UnknownAtRule
+     ,-[$DIR/tests/fixture/style-block/input.css:101:1]
+ 101 | a { @unknown foo {} }
+     :     ^^^^^^^^^^^^^^^
+     `----
+
+  x AtRuleName
+     ,-[$DIR/tests/fixture/style-block/input.css:101:1]
+ 101 | a { @unknown foo {} }
+     :      ^^^^^^^
+     `----
+
+  x Ident
+     ,-[$DIR/tests/fixture/style-block/input.css:101:1]
+ 101 | a { @unknown foo {} }
+     :      ^^^^^^^
+     `----
+
+  x ComponentValue
+     ,-[$DIR/tests/fixture/style-block/input.css:101:1]
+ 101 | a { @unknown foo {} }
+     :             ^
+     `----
+
+  x WhiteSpace { value: Atom(' ' type=inline) }
+     ,-[$DIR/tests/fixture/style-block/input.css:101:1]
+ 101 | a { @unknown foo {} }
+     :             ^
+     `----
+
+  x ComponentValue
+     ,-[$DIR/tests/fixture/style-block/input.css:101:1]
+ 101 | a { @unknown foo {} }
+     :              ^^^
+     `----
+
+  x Ident { value: Atom('foo' type=inline), raw: Atom('foo' type=inline) }
+     ,-[$DIR/tests/fixture/style-block/input.css:101:1]
+ 101 | a { @unknown foo {} }
+     :              ^^^
+     `----
+
+  x ComponentValue
+     ,-[$DIR/tests/fixture/style-block/input.css:101:1]
+ 101 | a { @unknown foo {} }
+     :                 ^
+     `----
+
+  x WhiteSpace { value: Atom(' ' type=inline) }
+     ,-[$DIR/tests/fixture/style-block/input.css:101:1]
+ 101 | a { @unknown foo {} }
+     :                 ^
+     `----
+
+  x SimpleBlock
+     ,-[$DIR/tests/fixture/style-block/input.css:101:1]
+ 101 | a { @unknown foo {} }
+     :                  ^^
+     `----
+
+  x Rule
+     ,-[$DIR/tests/fixture/style-block/input.css:103:1]
+ 103 | ,-> a/**/
+ 104 | `-> {}
+     `----
+
+  x QualifiedRule
+     ,-[$DIR/tests/fixture/style-block/input.css:103:1]
+ 103 | ,-> a/**/
+ 104 | `-> {}
+     `----
+
+  x SelectorList
+     ,-[$DIR/tests/fixture/style-block/input.css:103:1]
+ 103 | a/**/
+     : ^
+     `----
+
+  x ComplexSelector
+     ,-[$DIR/tests/fixture/style-block/input.css:103:1]
+ 103 | a/**/
+     : ^
+     `----
+
+  x CompoundSelector
+     ,-[$DIR/tests/fixture/style-block/input.css:103:1]
+ 103 | a/**/
+     : ^
+     `----
+
+  x TypeSelector
+     ,-[$DIR/tests/fixture/style-block/input.css:103:1]
+ 103 | a/**/
+     : ^
+     `----
+
+  x TagNameSelector
+     ,-[$DIR/tests/fixture/style-block/input.css:103:1]
+ 103 | a/**/
+     : ^
+     `----
+
+  x WqName
+     ,-[$DIR/tests/fixture/style-block/input.css:103:1]
+ 103 | a/**/
+     : ^
+     `----
+
+  x Ident
+     ,-[$DIR/tests/fixture/style-block/input.css:103:1]
+ 103 | a/**/
+     : ^
+     `----
+
+  x SimpleBlock
+     ,-[$DIR/tests/fixture/style-block/input.css:104:1]
+ 104 | {}
+     : ^^
+     `----
+
+  x Rule
+     ,-[$DIR/tests/fixture/style-block/input.css:106:1]
+ 106 | ,-> :root {
+ 107 | |       --zero-size: {
+ 108 | |           width: 0;
+ 109 | |           height: 0;
+ 110 | |       };
+ 111 | |       --small-icon: {
+ 112 | |           width: 16px;
+ 113 | |           height: 16px;
+ 114 | |       }
+ 115 | |   ;
+ 116 | `-> }
+     `----
+
+  x QualifiedRule
+     ,-[$DIR/tests/fixture/style-block/input.css:106:1]
+ 106 | ,-> :root {
+ 107 | |       --zero-size: {
+ 108 | |           width: 0;
+ 109 | |           height: 0;
+ 110 | |       };
+ 111 | |       --small-icon: {
+ 112 | |           width: 16px;
+ 113 | |           height: 16px;
+ 114 | |       }
+ 115 | |   ;
+ 116 | `-> }
+     `----
+
+  x SelectorList
+     ,-[$DIR/tests/fixture/style-block/input.css:106:1]
+ 106 | :root {
+     : ^^^^^
+     `----
+
+  x ComplexSelector
+     ,-[$DIR/tests/fixture/style-block/input.css:106:1]
+ 106 | :root {
+     : ^^^^^
+     `----
+
+  x CompoundSelector
+     ,-[$DIR/tests/fixture/style-block/input.css:106:1]
+ 106 | :root {
+     : ^^^^^
+     `----
+
+  x SubclassSelector
+     ,-[$DIR/tests/fixture/style-block/input.css:106:1]
+ 106 | :root {
+     : ^^^^^
+     `----
+
+  x PseudoClassSelector
+     ,-[$DIR/tests/fixture/style-block/input.css:106:1]
+ 106 | :root {
+     : ^^^^^
+     `----
+
+  x Ident
+     ,-[$DIR/tests/fixture/style-block/input.css:106:1]
+ 106 | :root {
+     :  ^^^^
+     `----
+
+  x SimpleBlock
+     ,-[$DIR/tests/fixture/style-block/input.css:106:1]
+ 106 | ,-> :root {
+ 107 | |       --zero-size: {
+ 108 | |           width: 0;
+ 109 | |           height: 0;
+ 110 | |       };
+ 111 | |       --small-icon: {
+ 112 | |           width: 16px;
+ 113 | |           height: 16px;
+ 114 | |       }
+ 115 | |   ;
+ 116 | `-> }
+     `----
+
+  x ComponentValue
+     ,-[$DIR/tests/fixture/style-block/input.css:107:5]
+ 107 | --zero-size: {
+     : ^^^^^^^^^^^^^^
+     `----
+
+  x StyleBlock
+     ,-[$DIR/tests/fixture/style-block/input.css:107:5]
+ 107 | --zero-size: {
+     : ^^^^^^^^^^^^^^
+     `----
+
+  x Declaration
+     ,-[$DIR/tests/fixture/style-block/input.css:107:5]
+ 107 | --zero-size: {
+     : ^^^^^^^^^^^^^^
+     `----
+
+  x DeclarationName
+     ,-[$DIR/tests/fixture/style-block/input.css:107:5]
+ 107 | --zero-size: {
+     : ^^^^^^^^^^^
+     `----
+
+  x DashedIdent
+     ,-[$DIR/tests/fixture/style-block/input.css:107:5]
+ 107 | --zero-size: {
+     : ^^^^^^^^^^^
+     `----
+
+  x ComponentValue
+     ,-[$DIR/tests/fixture/style-block/input.css:107:5]
+ 107 | --zero-size: {
+     :              ^
+     `----
+
+  x LBrace
+     ,-[$DIR/tests/fixture/style-block/input.css:107:5]
+ 107 | --zero-size: {
+     :              ^
+     `----
+
+  x ComponentValue
+     ,-[$DIR/tests/fixture/style-block/input.css:107:5]
+ 107 | ,-> --zero-size: {
+ 108 | `->         width: 0;
+     `----
+
+  x WhiteSpace { value: Atom('
+  |         ' type=dynamic) }
+     ,-[$DIR/tests/fixture/style-block/input.css:107:5]
+ 107 | ,-> --zero-size: {
+ 108 | `->         width: 0;
+     `----
+
+  x ComponentValue
+     ,-[$DIR/tests/fixture/style-block/input.css:108:9]
+ 108 | width: 0;
+     : ^^^^^
+     `----
+
+  x Ident { value: Atom('width' type=inline), raw: Atom('width' type=inline) }
+     ,-[$DIR/tests/fixture/style-block/input.css:108:9]
+ 108 | width: 0;
+     : ^^^^^
+     `----
+
+  x ComponentValue
+     ,-[$DIR/tests/fixture/style-block/input.css:108:9]
+ 108 | width: 0;
+     :      ^
+     `----
+
+  x Colon
+     ,-[$DIR/tests/fixture/style-block/input.css:108:9]
+ 108 | width: 0;
+     :      ^
+     `----
+
+  x ComponentValue
+     ,-[$DIR/tests/fixture/style-block/input.css:108:9]
+ 108 | width: 0;
+     :       ^
+     `----
+
+  x WhiteSpace { value: Atom(' ' type=inline) }
+     ,-[$DIR/tests/fixture/style-block/input.css:108:9]
+ 108 | width: 0;
+     :       ^
+     `----
+
+  x ComponentValue
+     ,-[$DIR/tests/fixture/style-block/input.css:108:9]
+ 108 | width: 0;
+     :        ^
+     `----
+
+  x Number { value: 0.0, raw: Atom('0' type=inline), type_flag: Integer }
+     ,-[$DIR/tests/fixture/style-block/input.css:108:9]
+ 108 | width: 0;
+     :        ^
+     `----
+
+  x ComponentValue
+     ,-[$DIR/tests/fixture/style-block/input.css:108:9]
+ 108 | width: 0;
+     :         ^
+     `----
+
+  x Semi
+     ,-[$DIR/tests/fixture/style-block/input.css:108:9]
+ 108 | width: 0;
+     :         ^
+     `----
+
+  x ComponentValue
+     ,-[$DIR/tests/fixture/style-block/input.css:108:9]
+ 108 | ,-> width: 0;
+ 109 | `->         height: 0;
+     `----
+
+  x WhiteSpace { value: Atom('
+  |         ' type=dynamic) }
+     ,-[$DIR/tests/fixture/style-block/input.css:108:9]
+ 108 | ,-> width: 0;
+ 109 | `->         height: 0;
+     `----
+
+  x ComponentValue
+     ,-[$DIR/tests/fixture/style-block/input.css:109:9]
+ 109 | height: 0;
+     : ^^^^^^
+     `----
+
+  x Ident { value: Atom('height' type=inline), raw: Atom('height' type=inline) }
+     ,-[$DIR/tests/fixture/style-block/input.css:109:9]
+ 109 | height: 0;
+     : ^^^^^^
+     `----
+
+  x ComponentValue
+     ,-[$DIR/tests/fixture/style-block/input.css:109:9]
+ 109 | height: 0;
+     :       ^
+     `----
+
+  x Colon
+     ,-[$DIR/tests/fixture/style-block/input.css:109:9]
+ 109 | height: 0;
+     :       ^
+     `----
+
+  x ComponentValue
+     ,-[$DIR/tests/fixture/style-block/input.css:109:9]
+ 109 | height: 0;
+     :        ^
+     `----
+
+  x WhiteSpace { value: Atom(' ' type=inline) }
+     ,-[$DIR/tests/fixture/style-block/input.css:109:9]
+ 109 | height: 0;
+     :        ^
+     `----
+
+  x ComponentValue
+     ,-[$DIR/tests/fixture/style-block/input.css:109:9]
+ 109 | height: 0;
+     :         ^
+     `----
+
+  x Number { value: 0.0, raw: Atom('0' type=inline), type_flag: Integer }
+     ,-[$DIR/tests/fixture/style-block/input.css:109:9]
+ 109 | height: 0;
+     :         ^
+     `----
+
+  x ComponentValue
+     ,-[$DIR/tests/fixture/style-block/input.css:109:9]
+ 109 | height: 0;
+     :          ^
+     `----
+
+  x Semi
+     ,-[$DIR/tests/fixture/style-block/input.css:109:9]
+ 109 | height: 0;
+     :          ^
+     `----
+
+  x ComponentValue
+     ,-[$DIR/tests/fixture/style-block/input.css:109:9]
+ 109 | ,-> height: 0;
+ 110 | `->     };
+     `----
+
+  x WhiteSpace { value: Atom('
+  |     ' type=inline) }
+     ,-[$DIR/tests/fixture/style-block/input.css:109:9]
+ 109 | ,-> height: 0;
+ 110 | `->     };
+     `----
+
+  x ComponentValue
+     ,-[$DIR/tests/fixture/style-block/input.css:110:5]
+ 110 | };
+     : ^
+     `----
+
+  x RBrace
+     ,-[$DIR/tests/fixture/style-block/input.css:110:5]
+ 110 | };
+     : ^
+     `----
+
+  x ComponentValue
+     ,-[$DIR/tests/fixture/style-block/input.css:111:5]
+ 111 | --small-icon: {
+     : ^^^^^^^^^^^^^^^
+     `----
+
+  x StyleBlock
+     ,-[$DIR/tests/fixture/style-block/input.css:111:5]
+ 111 | --small-icon: {
+     : ^^^^^^^^^^^^^^^
+     `----
+
+  x Declaration
+     ,-[$DIR/tests/fixture/style-block/input.css:111:5]
+ 111 | --small-icon: {
+     : ^^^^^^^^^^^^^^^
+     `----
+
+  x DeclarationName
+     ,-[$DIR/tests/fixture/style-block/input.css:111:5]
+ 111 | --small-icon: {
+     : ^^^^^^^^^^^^
+     `----
+
+  x DashedIdent
+     ,-[$DIR/tests/fixture/style-block/input.css:111:5]
+ 111 | --small-icon: {
+     : ^^^^^^^^^^^^
+     `----
+
+  x ComponentValue
+     ,-[$DIR/tests/fixture/style-block/input.css:111:5]
+ 111 | --small-icon: {
+     :               ^
+     `----
+
+  x LBrace
+     ,-[$DIR/tests/fixture/style-block/input.css:111:5]
+ 111 | --small-icon: {
+     :               ^
+     `----
+
+  x ComponentValue
+     ,-[$DIR/tests/fixture/style-block/input.css:111:5]
+ 111 | ,-> --small-icon: {
+ 112 | `->         width: 16px;
+     `----
+
+  x WhiteSpace { value: Atom('
+  |         ' type=dynamic) }
+     ,-[$DIR/tests/fixture/style-block/input.css:111:5]
+ 111 | ,-> --small-icon: {
+ 112 | `->         width: 16px;
+     `----
+
+  x ComponentValue
+     ,-[$DIR/tests/fixture/style-block/input.css:112:9]
+ 112 | width: 16px;
+     : ^^^^^
+     `----
+
+  x Ident { value: Atom('width' type=inline), raw: Atom('width' type=inline) }
+     ,-[$DIR/tests/fixture/style-block/input.css:112:9]
+ 112 | width: 16px;
+     : ^^^^^
+     `----
+
+  x ComponentValue
+     ,-[$DIR/tests/fixture/style-block/input.css:112:9]
+ 112 | width: 16px;
+     :      ^
+     `----
+
+  x Colon
+     ,-[$DIR/tests/fixture/style-block/input.css:112:9]
+ 112 | width: 16px;
+     :      ^
+     `----
+
+  x ComponentValue
+     ,-[$DIR/tests/fixture/style-block/input.css:112:9]
+ 112 | width: 16px;
+     :       ^
+     `----
+
+  x WhiteSpace { value: Atom(' ' type=inline) }
+     ,-[$DIR/tests/fixture/style-block/input.css:112:9]
+ 112 | width: 16px;
+     :       ^
+     `----
+
+  x ComponentValue
+     ,-[$DIR/tests/fixture/style-block/input.css:112:9]
+ 112 | width: 16px;
+     :        ^^^^
+     `----
+
+  x Dimension { value: 16.0, raw_value: Atom('16' type=inline), unit: Atom('px' type=inline), raw_unit: Atom('px' type=inline), type_flag: Integer }
+     ,-[$DIR/tests/fixture/style-block/input.css:112:9]
+ 112 | width: 16px;
+     :        ^^^^
+     `----
+
+  x ComponentValue
+     ,-[$DIR/tests/fixture/style-block/input.css:112:9]
+ 112 | width: 16px;
+     :            ^
+     `----
+
+  x Semi
+     ,-[$DIR/tests/fixture/style-block/input.css:112:9]
+ 112 | width: 16px;
+     :            ^
+     `----
+
+  x ComponentValue
+     ,-[$DIR/tests/fixture/style-block/input.css:112:9]
+ 112 | ,-> width: 16px;
+ 113 | `->         height: 16px;
+     `----
+
+  x WhiteSpace { value: Atom('
+  |         ' type=dynamic) }
+     ,-[$DIR/tests/fixture/style-block/input.css:112:9]
+ 112 | ,-> width: 16px;
+ 113 | `->         height: 16px;
+     `----
+
+  x ComponentValue
+     ,-[$DIR/tests/fixture/style-block/input.css:113:9]
+ 113 | height: 16px;
+     : ^^^^^^
+     `----
+
+  x Ident { value: Atom('height' type=inline), raw: Atom('height' type=inline) }
+     ,-[$DIR/tests/fixture/style-block/input.css:113:9]
+ 113 | height: 16px;
+     : ^^^^^^
+     `----
+
+  x ComponentValue
+     ,-[$DIR/tests/fixture/style-block/input.css:113:9]
+ 113 | height: 16px;
+     :       ^
+     `----
+
+  x Colon
+     ,-[$DIR/tests/fixture/style-block/input.css:113:9]
+ 113 | height: 16px;
+     :       ^
+     `----
+
+  x ComponentValue
+     ,-[$DIR/tests/fixture/style-block/input.css:113:9]
+ 113 | height: 16px;
+     :        ^
+     `----
+
+  x WhiteSpace { value: Atom(' ' type=inline) }
+     ,-[$DIR/tests/fixture/style-block/input.css:113:9]
+ 113 | height: 16px;
+     :        ^
+     `----
+
+  x ComponentValue
+     ,-[$DIR/tests/fixture/style-block/input.css:113:9]
+ 113 | height: 16px;
+     :         ^^^^
+     `----
+
+  x Dimension { value: 16.0, raw_value: Atom('16' type=inline), unit: Atom('px' type=inline), raw_unit: Atom('px' type=inline), type_flag: Integer }
+     ,-[$DIR/tests/fixture/style-block/input.css:113:9]
+ 113 | height: 16px;
+     :         ^^^^
+     `----
+
+  x ComponentValue
+     ,-[$DIR/tests/fixture/style-block/input.css:113:9]
+ 113 | height: 16px;
+     :             ^
+     `----
+
+  x Semi
+     ,-[$DIR/tests/fixture/style-block/input.css:113:9]
+ 113 | height: 16px;
+     :             ^
+     `----
+
+  x ComponentValue
+     ,-[$DIR/tests/fixture/style-block/input.css:113:9]
+ 113 | ,-> height: 16px;
+ 114 | `->     }
+     `----
+
+  x WhiteSpace { value: Atom('
+  |     ' type=inline) }
+     ,-[$DIR/tests/fixture/style-block/input.css:113:9]
+ 113 | ,-> height: 16px;
+ 114 | `->     }
+     `----
+
+  x ComponentValue
+     ,-[$DIR/tests/fixture/style-block/input.css:114:5]
+ 114 | }
+     : ^
+     `----
+
+  x RBrace
+     ,-[$DIR/tests/fixture/style-block/input.css:114:5]
+ 114 | }
+     : ^
+     `----
+
+  x ComponentValue
+     ,-[$DIR/tests/fixture/style-block/input.css:114:5]
+ 114 | }
+     :  ^
+ 115 | ;
+     `----
+
+  x WhiteSpace { value: Atom('
+  | ' type=inline) }
+     ,-[$DIR/tests/fixture/style-block/input.css:114:5]
+ 114 | }
+     :  ^
+ 115 | ;
+     `----
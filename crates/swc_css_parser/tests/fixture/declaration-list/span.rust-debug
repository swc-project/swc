<<<<<<< HEAD

  x Stylesheet
   ,-[$DIR/tests/fixture/declaration-list/input.css:2:1]
 2 | ,-> a {
 3 | |       prop1: value;
 4 | |       prop2: value;
 5 | `-> }
   `----

  x Rule
   ,-[$DIR/tests/fixture/declaration-list/input.css:2:1]
 2 | ,-> a {
 3 | |       prop1: value;
 4 | |       prop2: value;
 5 | `-> }
   `----

  x QualifiedRule
   ,-[$DIR/tests/fixture/declaration-list/input.css:2:1]
 2 | ,-> a {
 3 | |       prop1: value;
 4 | |       prop2: value;
 5 | `-> }
   `----

  x SelectorList
   ,-[$DIR/tests/fixture/declaration-list/input.css:2:1]
 2 | a {
   : ^
   `----

  x ComplexSelector
   ,-[$DIR/tests/fixture/declaration-list/input.css:2:1]
 2 | a {
   : ^
   `----

  x CompoundSelector
   ,-[$DIR/tests/fixture/declaration-list/input.css:2:1]
 2 | a {
   : ^
   `----

  x TypeSelector
   ,-[$DIR/tests/fixture/declaration-list/input.css:2:1]
 2 | a {
   : ^
   `----

  x TagNameSelector
   ,-[$DIR/tests/fixture/declaration-list/input.css:2:1]
 2 | a {
   : ^
   `----

  x WqName
   ,-[$DIR/tests/fixture/declaration-list/input.css:2:1]
 2 | a {
   : ^
   `----

  x Ident
   ,-[$DIR/tests/fixture/declaration-list/input.css:2:1]
 2 | a {
   : ^
   `----

  x SimpleBlock
   ,-[$DIR/tests/fixture/declaration-list/input.css:2:1]
 2 | ,-> a {
 3 | |       prop1: value;
 4 | |       prop2: value;
 5 | `-> }
   `----

  x ComponentValue
   ,-[$DIR/tests/fixture/declaration-list/input.css:3:5]
 3 | prop1: value;
   : ^^^^^^^^^^^^
   `----

  x StyleBlock
   ,-[$DIR/tests/fixture/declaration-list/input.css:3:5]
 3 | prop1: value;
   : ^^^^^^^^^^^^
   `----

  x Declaration
   ,-[$DIR/tests/fixture/declaration-list/input.css:3:5]
 3 | prop1: value;
   : ^^^^^^^^^^^^
   `----

  x DeclarationName
   ,-[$DIR/tests/fixture/declaration-list/input.css:3:5]
 3 | prop1: value;
   : ^^^^^
   `----

  x Ident
   ,-[$DIR/tests/fixture/declaration-list/input.css:3:5]
 3 | prop1: value;
   : ^^^^^
   `----

  x ComponentValue
   ,-[$DIR/tests/fixture/declaration-list/input.css:3:5]
 3 | prop1: value;
   :        ^^^^^
   `----

  x Ident
   ,-[$DIR/tests/fixture/declaration-list/input.css:3:5]
 3 | prop1: value;
   :        ^^^^^
   `----

  x ComponentValue
   ,-[$DIR/tests/fixture/declaration-list/input.css:4:5]
 4 | prop2: value;
   : ^^^^^^^^^^^^
   `----

  x StyleBlock
   ,-[$DIR/tests/fixture/declaration-list/input.css:4:5]
 4 | prop2: value;
   : ^^^^^^^^^^^^
   `----

  x Declaration
   ,-[$DIR/tests/fixture/declaration-list/input.css:4:5]
 4 | prop2: value;
   : ^^^^^^^^^^^^
   `----

  x DeclarationName
   ,-[$DIR/tests/fixture/declaration-list/input.css:4:5]
 4 | prop2: value;
   : ^^^^^
   `----

  x Ident
   ,-[$DIR/tests/fixture/declaration-list/input.css:4:5]
 4 | prop2: value;
   : ^^^^^
   `----

  x ComponentValue
   ,-[$DIR/tests/fixture/declaration-list/input.css:4:5]
 4 | prop2: value;
   :        ^^^^^
   `----

  x Ident
   ,-[$DIR/tests/fixture/declaration-list/input.css:4:5]
 4 | prop2: value;
   :        ^^^^^
   `----
=======
error: Stylesheet
  --> $DIR/tests/fixture/declaration-list/input.css:1:1
   |
1  | / @font-face {
2  | |     prop1: value;
3  | |     prop2: value;
4  | | }
...  |
26 | |     prop1: value;;;prop2: value;
27 | | }
   | |__^

error: Rule
 --> $DIR/tests/fixture/declaration-list/input.css:1:1
  |
1 | / @font-face {
2 | |     prop1: value;
3 | |     prop2: value;
4 | | }
  | |_^

error: AtRule
 --> $DIR/tests/fixture/declaration-list/input.css:1:1
  |
1 | / @font-face {
2 | |     prop1: value;
3 | |     prop2: value;
4 | | }
  | |_^

error: FontFaceRule
 --> $DIR/tests/fixture/declaration-list/input.css:1:1
  |
1 | / @font-face {
2 | |     prop1: value;
3 | |     prop2: value;
4 | | }
  | |_^

error: SimpleBlock
 --> $DIR/tests/fixture/declaration-list/input.css:1:12
  |
1 |   @font-face {
  |  ____________^
2 | |     prop1: value;
3 | |     prop2: value;
4 | | }
  | |_^

error: ComponentValue
 --> $DIR/tests/fixture/declaration-list/input.css:2:5
  |
2 |     prop1: value;
  |     ^^^^^^^^^^^^

error: Declaration
 --> $DIR/tests/fixture/declaration-list/input.css:2:5
  |
2 |     prop1: value;
  |     ^^^^^^^^^^^^

error: DeclarationName
 --> $DIR/tests/fixture/declaration-list/input.css:2:5
  |
2 |     prop1: value;
  |     ^^^^^

error: Ident
 --> $DIR/tests/fixture/declaration-list/input.css:2:5
  |
2 |     prop1: value;
  |     ^^^^^

error: ComponentValue
 --> $DIR/tests/fixture/declaration-list/input.css:2:12
  |
2 |     prop1: value;
  |            ^^^^^

error: Ident
 --> $DIR/tests/fixture/declaration-list/input.css:2:12
  |
2 |     prop1: value;
  |            ^^^^^

error: ComponentValue
 --> $DIR/tests/fixture/declaration-list/input.css:3:5
  |
3 |     prop2: value;
  |     ^^^^^^^^^^^^

error: Declaration
 --> $DIR/tests/fixture/declaration-list/input.css:3:5
  |
3 |     prop2: value;
  |     ^^^^^^^^^^^^

error: DeclarationName
 --> $DIR/tests/fixture/declaration-list/input.css:3:5
  |
3 |     prop2: value;
  |     ^^^^^

error: Ident
 --> $DIR/tests/fixture/declaration-list/input.css:3:5
  |
3 |     prop2: value;
  |     ^^^^^

error: ComponentValue
 --> $DIR/tests/fixture/declaration-list/input.css:3:12
  |
3 |     prop2: value;
  |            ^^^^^

error: Ident
 --> $DIR/tests/fixture/declaration-list/input.css:3:12
  |
3 |     prop2: value;
  |            ^^^^^

error: Rule
  --> $DIR/tests/fixture/declaration-list/input.css:6:1
   |
6  | / @font-face {
7  | |     prop1: value;
8  | |     ;;;;;
9  | |     prop2: value;
10 | | }
   | |_^

error: AtRule
  --> $DIR/tests/fixture/declaration-list/input.css:6:1
   |
6  | / @font-face {
7  | |     prop1: value;
8  | |     ;;;;;
9  | |     prop2: value;
10 | | }
   | |_^

error: FontFaceRule
  --> $DIR/tests/fixture/declaration-list/input.css:6:1
   |
6  | / @font-face {
7  | |     prop1: value;
8  | |     ;;;;;
9  | |     prop2: value;
10 | | }
   | |_^

error: SimpleBlock
  --> $DIR/tests/fixture/declaration-list/input.css:6:12
   |
6  |   @font-face {
   |  ____________^
7  | |     prop1: value;
8  | |     ;;;;;
9  | |     prop2: value;
10 | | }
   | |_^

error: ComponentValue
 --> $DIR/tests/fixture/declaration-list/input.css:7:5
  |
7 |     prop1: value;
  |     ^^^^^^^^^^^^

error: Declaration
 --> $DIR/tests/fixture/declaration-list/input.css:7:5
  |
7 |     prop1: value;
  |     ^^^^^^^^^^^^

error: DeclarationName
 --> $DIR/tests/fixture/declaration-list/input.css:7:5
  |
7 |     prop1: value;
  |     ^^^^^

error: Ident
 --> $DIR/tests/fixture/declaration-list/input.css:7:5
  |
7 |     prop1: value;
  |     ^^^^^

error: ComponentValue
 --> $DIR/tests/fixture/declaration-list/input.css:7:12
  |
7 |     prop1: value;
  |            ^^^^^

error: Ident
 --> $DIR/tests/fixture/declaration-list/input.css:7:12
  |
7 |     prop1: value;
  |            ^^^^^

error: ComponentValue
 --> $DIR/tests/fixture/declaration-list/input.css:9:5
  |
9 |     prop2: value;
  |     ^^^^^^^^^^^^

error: Declaration
 --> $DIR/tests/fixture/declaration-list/input.css:9:5
  |
9 |     prop2: value;
  |     ^^^^^^^^^^^^

error: DeclarationName
 --> $DIR/tests/fixture/declaration-list/input.css:9:5
  |
9 |     prop2: value;
  |     ^^^^^

error: Ident
 --> $DIR/tests/fixture/declaration-list/input.css:9:5
  |
9 |     prop2: value;
  |     ^^^^^

error: ComponentValue
 --> $DIR/tests/fixture/declaration-list/input.css:9:12
  |
9 |     prop2: value;
  |            ^^^^^

error: Ident
 --> $DIR/tests/fixture/declaration-list/input.css:9:12
  |
9 |     prop2: value;
  |            ^^^^^

error: Rule
  --> $DIR/tests/fixture/declaration-list/input.css:13:1
   |
13 | / @font-face {;;
14 | |     prop1: value;;
15 | | }
   | |_^

error: AtRule
  --> $DIR/tests/fixture/declaration-list/input.css:13:1
   |
13 | / @font-face {;;
14 | |     prop1: value;;
15 | | }
   | |_^

error: FontFaceRule
  --> $DIR/tests/fixture/declaration-list/input.css:13:1
   |
13 | / @font-face {;;
14 | |     prop1: value;;
15 | | }
   | |_^

error: SimpleBlock
  --> $DIR/tests/fixture/declaration-list/input.css:13:12
   |
13 |   @font-face {;;
   |  ____________^
14 | |     prop1: value;;
15 | | }
   | |_^

error: ComponentValue
  --> $DIR/tests/fixture/declaration-list/input.css:14:5
   |
14 |     prop1: value;;
   |     ^^^^^^^^^^^^

error: Declaration
  --> $DIR/tests/fixture/declaration-list/input.css:14:5
   |
14 |     prop1: value;;
   |     ^^^^^^^^^^^^

error: DeclarationName
  --> $DIR/tests/fixture/declaration-list/input.css:14:5
   |
14 |     prop1: value;;
   |     ^^^^^

error: Ident
  --> $DIR/tests/fixture/declaration-list/input.css:14:5
   |
14 |     prop1: value;;
   |     ^^^^^

error: ComponentValue
  --> $DIR/tests/fixture/declaration-list/input.css:14:12
   |
14 |     prop1: value;;
   |            ^^^^^

error: Ident
  --> $DIR/tests/fixture/declaration-list/input.css:14:12
   |
14 |     prop1: value;;
   |            ^^^^^

error: Rule
  --> $DIR/tests/fixture/declaration-list/input.css:17:1
   |
17 | / @font-face {
18 | |     prop1: value
19 | | }
   | |_^

error: AtRule
  --> $DIR/tests/fixture/declaration-list/input.css:17:1
   |
17 | / @font-face {
18 | |     prop1: value
19 | | }
   | |_^

error: FontFaceRule
  --> $DIR/tests/fixture/declaration-list/input.css:17:1
   |
17 | / @font-face {
18 | |     prop1: value
19 | | }
   | |_^

error: SimpleBlock
  --> $DIR/tests/fixture/declaration-list/input.css:17:12
   |
17 |   @font-face {
   |  ____________^
18 | |     prop1: value
19 | | }
   | |_^

error: ComponentValue
  --> $DIR/tests/fixture/declaration-list/input.css:18:5
   |
18 |     prop1: value
   |     ^^^^^^^^^^^^

error: Declaration
  --> $DIR/tests/fixture/declaration-list/input.css:18:5
   |
18 |     prop1: value
   |     ^^^^^^^^^^^^

error: DeclarationName
  --> $DIR/tests/fixture/declaration-list/input.css:18:5
   |
18 |     prop1: value
   |     ^^^^^

error: Ident
  --> $DIR/tests/fixture/declaration-list/input.css:18:5
   |
18 |     prop1: value
   |     ^^^^^

error: ComponentValue
  --> $DIR/tests/fixture/declaration-list/input.css:18:12
   |
18 |     prop1: value
   |            ^^^^^

error: Ident
  --> $DIR/tests/fixture/declaration-list/input.css:18:12
   |
18 |     prop1: value
   |            ^^^^^

error: Rule
  --> $DIR/tests/fixture/declaration-list/input.css:21:1
   |
21 | / @font-face {
22 | |     prop1: value;;;prop2: value
23 | | }
   | |_^

error: AtRule
  --> $DIR/tests/fixture/declaration-list/input.css:21:1
   |
21 | / @font-face {
22 | |     prop1: value;;;prop2: value
23 | | }
   | |_^

error: FontFaceRule
  --> $DIR/tests/fixture/declaration-list/input.css:21:1
   |
21 | / @font-face {
22 | |     prop1: value;;;prop2: value
23 | | }
   | |_^

error: SimpleBlock
  --> $DIR/tests/fixture/declaration-list/input.css:21:12
   |
21 |   @font-face {
   |  ____________^
22 | |     prop1: value;;;prop2: value
23 | | }
   | |_^

error: ComponentValue
  --> $DIR/tests/fixture/declaration-list/input.css:22:5
   |
22 |     prop1: value;;;prop2: value
   |     ^^^^^^^^^^^^

error: Declaration
  --> $DIR/tests/fixture/declaration-list/input.css:22:5
   |
22 |     prop1: value;;;prop2: value
   |     ^^^^^^^^^^^^

error: DeclarationName
  --> $DIR/tests/fixture/declaration-list/input.css:22:5
   |
22 |     prop1: value;;;prop2: value
   |     ^^^^^

error: Ident
  --> $DIR/tests/fixture/declaration-list/input.css:22:5
   |
22 |     prop1: value;;;prop2: value
   |     ^^^^^

error: ComponentValue
  --> $DIR/tests/fixture/declaration-list/input.css:22:12
   |
22 |     prop1: value;;;prop2: value
   |            ^^^^^

error: Ident
  --> $DIR/tests/fixture/declaration-list/input.css:22:12
   |
22 |     prop1: value;;;prop2: value
   |            ^^^^^

error: ComponentValue
  --> $DIR/tests/fixture/declaration-list/input.css:22:20
   |
22 |     prop1: value;;;prop2: value
   |                    ^^^^^^^^^^^^

error: Declaration
  --> $DIR/tests/fixture/declaration-list/input.css:22:20
   |
22 |     prop1: value;;;prop2: value
   |                    ^^^^^^^^^^^^

error: DeclarationName
  --> $DIR/tests/fixture/declaration-list/input.css:22:20
   |
22 |     prop1: value;;;prop2: value
   |                    ^^^^^

error: Ident
  --> $DIR/tests/fixture/declaration-list/input.css:22:20
   |
22 |     prop1: value;;;prop2: value
   |                    ^^^^^

error: ComponentValue
  --> $DIR/tests/fixture/declaration-list/input.css:22:27
   |
22 |     prop1: value;;;prop2: value
   |                           ^^^^^

error: Ident
  --> $DIR/tests/fixture/declaration-list/input.css:22:27
   |
22 |     prop1: value;;;prop2: value
   |                           ^^^^^

error: Rule
  --> $DIR/tests/fixture/declaration-list/input.css:25:1
   |
25 | / @font-face {
26 | |     prop1: value;;;prop2: value;
27 | | }
   | |_^

error: AtRule
  --> $DIR/tests/fixture/declaration-list/input.css:25:1
   |
25 | / @font-face {
26 | |     prop1: value;;;prop2: value;
27 | | }
   | |_^

error: FontFaceRule
  --> $DIR/tests/fixture/declaration-list/input.css:25:1
   |
25 | / @font-face {
26 | |     prop1: value;;;prop2: value;
27 | | }
   | |_^

error: SimpleBlock
  --> $DIR/tests/fixture/declaration-list/input.css:25:12
   |
25 |   @font-face {
   |  ____________^
26 | |     prop1: value;;;prop2: value;
27 | | }
   | |_^

error: ComponentValue
  --> $DIR/tests/fixture/declaration-list/input.css:26:5
   |
26 |     prop1: value;;;prop2: value;
   |     ^^^^^^^^^^^^

error: Declaration
  --> $DIR/tests/fixture/declaration-list/input.css:26:5
   |
26 |     prop1: value;;;prop2: value;
   |     ^^^^^^^^^^^^

error: DeclarationName
  --> $DIR/tests/fixture/declaration-list/input.css:26:5
   |
26 |     prop1: value;;;prop2: value;
   |     ^^^^^

error: Ident
  --> $DIR/tests/fixture/declaration-list/input.css:26:5
   |
26 |     prop1: value;;;prop2: value;
   |     ^^^^^

error: ComponentValue
  --> $DIR/tests/fixture/declaration-list/input.css:26:12
   |
26 |     prop1: value;;;prop2: value;
   |            ^^^^^

error: Ident
  --> $DIR/tests/fixture/declaration-list/input.css:26:12
   |
26 |     prop1: value;;;prop2: value;
   |            ^^^^^

error: ComponentValue
  --> $DIR/tests/fixture/declaration-list/input.css:26:20
   |
26 |     prop1: value;;;prop2: value;
   |                    ^^^^^^^^^^^^

error: Declaration
  --> $DIR/tests/fixture/declaration-list/input.css:26:20
   |
26 |     prop1: value;;;prop2: value;
   |                    ^^^^^^^^^^^^

error: DeclarationName
  --> $DIR/tests/fixture/declaration-list/input.css:26:20
   |
26 |     prop1: value;;;prop2: value;
   |                    ^^^^^

error: Ident
  --> $DIR/tests/fixture/declaration-list/input.css:26:20
   |
26 |     prop1: value;;;prop2: value;
   |                    ^^^^^

error: ComponentValue
  --> $DIR/tests/fixture/declaration-list/input.css:26:27
   |
26 |     prop1: value;;;prop2: value;
   |                           ^^^^^

error: Ident
  --> $DIR/tests/fixture/declaration-list/input.css:26:27
   |
26 |     prop1: value;;;prop2: value;
   |                           ^^^^^
>>>>>>> 96d6f37c
<|MERGE_RESOLUTION|>--- conflicted
+++ resolved
@@ -1,74 +1,62 @@
-<<<<<<< HEAD
 
   x Stylesheet
+    ,-[$DIR/tests/fixture/declaration-list/input.css:2:1]
+  2 | ,-> @font-face {
+  3 | |       prop1: value;
+  4 | |       prop2: value;
+  5 | |   }
+  6 | |   
+  7 | |   @font-face {
+  8 | |       prop1: value;
+  9 | |       ;;;;;
+ 10 | |       prop2: value;
+ 11 | |   }
+ 12 | |   
+ 13 | |   
+ 14 | |   @font-face {;;
+ 15 | |       prop1: value;;
+ 16 | |   }
+ 17 | |   
+ 18 | |   @font-face {
+ 19 | |       prop1: value
+ 20 | |   }
+ 21 | |   
+ 22 | |   @font-face {
+ 23 | |       prop1: value;;;prop2: value
+ 24 | |   }
+ 25 | |   
+ 26 | |   @font-face {
+ 27 | |       prop1: value;;;prop2: value;
+ 28 | `-> }
+    `----
+
+  x Rule
    ,-[$DIR/tests/fixture/declaration-list/input.css:2:1]
- 2 | ,-> a {
+ 2 | ,-> @font-face {
  3 | |       prop1: value;
  4 | |       prop2: value;
  5 | `-> }
    `----
 
-  x Rule
+  x AtRule
    ,-[$DIR/tests/fixture/declaration-list/input.css:2:1]
- 2 | ,-> a {
+ 2 | ,-> @font-face {
  3 | |       prop1: value;
  4 | |       prop2: value;
  5 | `-> }
    `----
 
-  x QualifiedRule
+  x FontFaceRule
    ,-[$DIR/tests/fixture/declaration-list/input.css:2:1]
- 2 | ,-> a {
+ 2 | ,-> @font-face {
  3 | |       prop1: value;
  4 | |       prop2: value;
  5 | `-> }
    `----
 
-  x SelectorList
-   ,-[$DIR/tests/fixture/declaration-list/input.css:2:1]
- 2 | a {
-   : ^
-   `----
-
-  x ComplexSelector
-   ,-[$DIR/tests/fixture/declaration-list/input.css:2:1]
- 2 | a {
-   : ^
-   `----
-
-  x CompoundSelector
-   ,-[$DIR/tests/fixture/declaration-list/input.css:2:1]
- 2 | a {
-   : ^
-   `----
-
-  x TypeSelector
-   ,-[$DIR/tests/fixture/declaration-list/input.css:2:1]
- 2 | a {
-   : ^
-   `----
-
-  x TagNameSelector
-   ,-[$DIR/tests/fixture/declaration-list/input.css:2:1]
- 2 | a {
-   : ^
-   `----
-
-  x WqName
-   ,-[$DIR/tests/fixture/declaration-list/input.css:2:1]
- 2 | a {
-   : ^
-   `----
-
-  x Ident
-   ,-[$DIR/tests/fixture/declaration-list/input.css:2:1]
- 2 | a {
-   : ^
-   `----
-
   x SimpleBlock
    ,-[$DIR/tests/fixture/declaration-list/input.css:2:1]
- 2 | ,-> a {
+ 2 | ,-> @font-face {
  3 | |       prop1: value;
  4 | |       prop2: value;
  5 | `-> }
@@ -80,18 +68,12 @@
    : ^^^^^^^^^^^^
    `----
 
-  x StyleBlock
+  x Declaration
    ,-[$DIR/tests/fixture/declaration-list/input.css:3:5]
  3 | prop1: value;
    : ^^^^^^^^^^^^
    `----
 
-  x Declaration
-   ,-[$DIR/tests/fixture/declaration-list/input.css:3:5]
- 3 | prop1: value;
-   : ^^^^^^^^^^^^
-   `----
-
   x DeclarationName
    ,-[$DIR/tests/fixture/declaration-list/input.css:3:5]
  3 | prop1: value;
@@ -122,18 +104,12 @@
    : ^^^^^^^^^^^^
    `----
 
-  x StyleBlock
+  x Declaration
    ,-[$DIR/tests/fixture/declaration-list/input.css:4:5]
  4 | prop2: value;
    : ^^^^^^^^^^^^
    `----
 
-  x Declaration
-   ,-[$DIR/tests/fixture/declaration-list/input.css:4:5]
- 4 | prop2: value;
-   : ^^^^^^^^^^^^
-   `----
-
   x DeclarationName
    ,-[$DIR/tests/fixture/declaration-list/input.css:4:5]
  4 | prop2: value;
@@ -157,586 +133,439 @@
  4 | prop2: value;
    :        ^^^^^
    `----
-=======
-error: Stylesheet
-  --> $DIR/tests/fixture/declaration-list/input.css:1:1
-   |
-1  | / @font-face {
-2  | |     prop1: value;
-3  | |     prop2: value;
-4  | | }
-...  |
-26 | |     prop1: value;;;prop2: value;
-27 | | }
-   | |__^
-
-error: Rule
- --> $DIR/tests/fixture/declaration-list/input.css:1:1
-  |
-1 | / @font-face {
-2 | |     prop1: value;
-3 | |     prop2: value;
-4 | | }
-  | |_^
-
-error: AtRule
- --> $DIR/tests/fixture/declaration-list/input.css:1:1
-  |
-1 | / @font-face {
-2 | |     prop1: value;
-3 | |     prop2: value;
-4 | | }
-  | |_^
-
-error: FontFaceRule
- --> $DIR/tests/fixture/declaration-list/input.css:1:1
-  |
-1 | / @font-face {
-2 | |     prop1: value;
-3 | |     prop2: value;
-4 | | }
-  | |_^
-
-error: SimpleBlock
- --> $DIR/tests/fixture/declaration-list/input.css:1:12
-  |
-1 |   @font-face {
-  |  ____________^
-2 | |     prop1: value;
-3 | |     prop2: value;
-4 | | }
-  | |_^
-
-error: ComponentValue
- --> $DIR/tests/fixture/declaration-list/input.css:2:5
-  |
-2 |     prop1: value;
-  |     ^^^^^^^^^^^^
-
-error: Declaration
- --> $DIR/tests/fixture/declaration-list/input.css:2:5
-  |
-2 |     prop1: value;
-  |     ^^^^^^^^^^^^
-
-error: DeclarationName
- --> $DIR/tests/fixture/declaration-list/input.css:2:5
-  |
-2 |     prop1: value;
-  |     ^^^^^
-
-error: Ident
- --> $DIR/tests/fixture/declaration-list/input.css:2:5
-  |
-2 |     prop1: value;
-  |     ^^^^^
-
-error: ComponentValue
- --> $DIR/tests/fixture/declaration-list/input.css:2:12
-  |
-2 |     prop1: value;
-  |            ^^^^^
-
-error: Ident
- --> $DIR/tests/fixture/declaration-list/input.css:2:12
-  |
-2 |     prop1: value;
-  |            ^^^^^
-
-error: ComponentValue
- --> $DIR/tests/fixture/declaration-list/input.css:3:5
-  |
-3 |     prop2: value;
-  |     ^^^^^^^^^^^^
-
-error: Declaration
- --> $DIR/tests/fixture/declaration-list/input.css:3:5
-  |
-3 |     prop2: value;
-  |     ^^^^^^^^^^^^
-
-error: DeclarationName
- --> $DIR/tests/fixture/declaration-list/input.css:3:5
-  |
-3 |     prop2: value;
-  |     ^^^^^
-
-error: Ident
- --> $DIR/tests/fixture/declaration-list/input.css:3:5
-  |
-3 |     prop2: value;
-  |     ^^^^^
-
-error: ComponentValue
- --> $DIR/tests/fixture/declaration-list/input.css:3:12
-  |
-3 |     prop2: value;
-  |            ^^^^^
-
-error: Ident
- --> $DIR/tests/fixture/declaration-list/input.css:3:12
-  |
-3 |     prop2: value;
-  |            ^^^^^
-
-error: Rule
-  --> $DIR/tests/fixture/declaration-list/input.css:6:1
-   |
-6  | / @font-face {
-7  | |     prop1: value;
-8  | |     ;;;;;
-9  | |     prop2: value;
-10 | | }
-   | |_^
-
-error: AtRule
-  --> $DIR/tests/fixture/declaration-list/input.css:6:1
-   |
-6  | / @font-face {
-7  | |     prop1: value;
-8  | |     ;;;;;
-9  | |     prop2: value;
-10 | | }
-   | |_^
-
-error: FontFaceRule
-  --> $DIR/tests/fixture/declaration-list/input.css:6:1
-   |
-6  | / @font-face {
-7  | |     prop1: value;
-8  | |     ;;;;;
-9  | |     prop2: value;
-10 | | }
-   | |_^
-
-error: SimpleBlock
-  --> $DIR/tests/fixture/declaration-list/input.css:6:12
-   |
-6  |   @font-face {
-   |  ____________^
-7  | |     prop1: value;
-8  | |     ;;;;;
-9  | |     prop2: value;
-10 | | }
-   | |_^
-
-error: ComponentValue
- --> $DIR/tests/fixture/declaration-list/input.css:7:5
-  |
-7 |     prop1: value;
-  |     ^^^^^^^^^^^^
-
-error: Declaration
- --> $DIR/tests/fixture/declaration-list/input.css:7:5
-  |
-7 |     prop1: value;
-  |     ^^^^^^^^^^^^
-
-error: DeclarationName
- --> $DIR/tests/fixture/declaration-list/input.css:7:5
-  |
-7 |     prop1: value;
-  |     ^^^^^
-
-error: Ident
- --> $DIR/tests/fixture/declaration-list/input.css:7:5
-  |
-7 |     prop1: value;
-  |     ^^^^^
-
-error: ComponentValue
- --> $DIR/tests/fixture/declaration-list/input.css:7:12
-  |
-7 |     prop1: value;
-  |            ^^^^^
-
-error: Ident
- --> $DIR/tests/fixture/declaration-list/input.css:7:12
-  |
-7 |     prop1: value;
-  |            ^^^^^
-
-error: ComponentValue
- --> $DIR/tests/fixture/declaration-list/input.css:9:5
-  |
-9 |     prop2: value;
-  |     ^^^^^^^^^^^^
-
-error: Declaration
- --> $DIR/tests/fixture/declaration-list/input.css:9:5
-  |
-9 |     prop2: value;
-  |     ^^^^^^^^^^^^
-
-error: DeclarationName
- --> $DIR/tests/fixture/declaration-list/input.css:9:5
-  |
-9 |     prop2: value;
-  |     ^^^^^
-
-error: Ident
- --> $DIR/tests/fixture/declaration-list/input.css:9:5
-  |
-9 |     prop2: value;
-  |     ^^^^^
-
-error: ComponentValue
- --> $DIR/tests/fixture/declaration-list/input.css:9:12
-  |
-9 |     prop2: value;
-  |            ^^^^^
-
-error: Ident
- --> $DIR/tests/fixture/declaration-list/input.css:9:12
-  |
-9 |     prop2: value;
-  |            ^^^^^
-
-error: Rule
-  --> $DIR/tests/fixture/declaration-list/input.css:13:1
-   |
-13 | / @font-face {;;
-14 | |     prop1: value;;
-15 | | }
-   | |_^
-
-error: AtRule
-  --> $DIR/tests/fixture/declaration-list/input.css:13:1
-   |
-13 | / @font-face {;;
-14 | |     prop1: value;;
-15 | | }
-   | |_^
-
-error: FontFaceRule
-  --> $DIR/tests/fixture/declaration-list/input.css:13:1
-   |
-13 | / @font-face {;;
-14 | |     prop1: value;;
-15 | | }
-   | |_^
-
-error: SimpleBlock
-  --> $DIR/tests/fixture/declaration-list/input.css:13:12
-   |
-13 |   @font-face {;;
-   |  ____________^
-14 | |     prop1: value;;
-15 | | }
-   | |_^
-
-error: ComponentValue
-  --> $DIR/tests/fixture/declaration-list/input.css:14:5
-   |
-14 |     prop1: value;;
-   |     ^^^^^^^^^^^^
-
-error: Declaration
-  --> $DIR/tests/fixture/declaration-list/input.css:14:5
-   |
-14 |     prop1: value;;
-   |     ^^^^^^^^^^^^
-
-error: DeclarationName
-  --> $DIR/tests/fixture/declaration-list/input.css:14:5
-   |
-14 |     prop1: value;;
-   |     ^^^^^
-
-error: Ident
-  --> $DIR/tests/fixture/declaration-list/input.css:14:5
-   |
-14 |     prop1: value;;
-   |     ^^^^^
-
-error: ComponentValue
-  --> $DIR/tests/fixture/declaration-list/input.css:14:12
-   |
-14 |     prop1: value;;
-   |            ^^^^^
-
-error: Ident
-  --> $DIR/tests/fixture/declaration-list/input.css:14:12
-   |
-14 |     prop1: value;;
-   |            ^^^^^
-
-error: Rule
-  --> $DIR/tests/fixture/declaration-list/input.css:17:1
-   |
-17 | / @font-face {
-18 | |     prop1: value
-19 | | }
-   | |_^
-
-error: AtRule
-  --> $DIR/tests/fixture/declaration-list/input.css:17:1
-   |
-17 | / @font-face {
-18 | |     prop1: value
-19 | | }
-   | |_^
-
-error: FontFaceRule
-  --> $DIR/tests/fixture/declaration-list/input.css:17:1
-   |
-17 | / @font-face {
-18 | |     prop1: value
-19 | | }
-   | |_^
-
-error: SimpleBlock
-  --> $DIR/tests/fixture/declaration-list/input.css:17:12
-   |
-17 |   @font-face {
-   |  ____________^
-18 | |     prop1: value
-19 | | }
-   | |_^
-
-error: ComponentValue
-  --> $DIR/tests/fixture/declaration-list/input.css:18:5
-   |
-18 |     prop1: value
-   |     ^^^^^^^^^^^^
-
-error: Declaration
-  --> $DIR/tests/fixture/declaration-list/input.css:18:5
-   |
-18 |     prop1: value
-   |     ^^^^^^^^^^^^
-
-error: DeclarationName
-  --> $DIR/tests/fixture/declaration-list/input.css:18:5
-   |
-18 |     prop1: value
-   |     ^^^^^
-
-error: Ident
-  --> $DIR/tests/fixture/declaration-list/input.css:18:5
-   |
-18 |     prop1: value
-   |     ^^^^^
-
-error: ComponentValue
-  --> $DIR/tests/fixture/declaration-list/input.css:18:12
-   |
-18 |     prop1: value
-   |            ^^^^^
-
-error: Ident
-  --> $DIR/tests/fixture/declaration-list/input.css:18:12
-   |
-18 |     prop1: value
-   |            ^^^^^
-
-error: Rule
-  --> $DIR/tests/fixture/declaration-list/input.css:21:1
-   |
-21 | / @font-face {
-22 | |     prop1: value;;;prop2: value
-23 | | }
-   | |_^
-
-error: AtRule
-  --> $DIR/tests/fixture/declaration-list/input.css:21:1
-   |
-21 | / @font-face {
-22 | |     prop1: value;;;prop2: value
-23 | | }
-   | |_^
-
-error: FontFaceRule
-  --> $DIR/tests/fixture/declaration-list/input.css:21:1
-   |
-21 | / @font-face {
-22 | |     prop1: value;;;prop2: value
-23 | | }
-   | |_^
-
-error: SimpleBlock
-  --> $DIR/tests/fixture/declaration-list/input.css:21:12
-   |
-21 |   @font-face {
-   |  ____________^
-22 | |     prop1: value;;;prop2: value
-23 | | }
-   | |_^
-
-error: ComponentValue
-  --> $DIR/tests/fixture/declaration-list/input.css:22:5
-   |
-22 |     prop1: value;;;prop2: value
-   |     ^^^^^^^^^^^^
-
-error: Declaration
-  --> $DIR/tests/fixture/declaration-list/input.css:22:5
-   |
-22 |     prop1: value;;;prop2: value
-   |     ^^^^^^^^^^^^
-
-error: DeclarationName
-  --> $DIR/tests/fixture/declaration-list/input.css:22:5
-   |
-22 |     prop1: value;;;prop2: value
-   |     ^^^^^
-
-error: Ident
-  --> $DIR/tests/fixture/declaration-list/input.css:22:5
-   |
-22 |     prop1: value;;;prop2: value
-   |     ^^^^^
-
-error: ComponentValue
-  --> $DIR/tests/fixture/declaration-list/input.css:22:12
-   |
-22 |     prop1: value;;;prop2: value
-   |            ^^^^^
-
-error: Ident
-  --> $DIR/tests/fixture/declaration-list/input.css:22:12
-   |
-22 |     prop1: value;;;prop2: value
-   |            ^^^^^
-
-error: ComponentValue
-  --> $DIR/tests/fixture/declaration-list/input.css:22:20
-   |
-22 |     prop1: value;;;prop2: value
-   |                    ^^^^^^^^^^^^
-
-error: Declaration
-  --> $DIR/tests/fixture/declaration-list/input.css:22:20
-   |
-22 |     prop1: value;;;prop2: value
-   |                    ^^^^^^^^^^^^
-
-error: DeclarationName
-  --> $DIR/tests/fixture/declaration-list/input.css:22:20
-   |
-22 |     prop1: value;;;prop2: value
-   |                    ^^^^^
-
-error: Ident
-  --> $DIR/tests/fixture/declaration-list/input.css:22:20
-   |
-22 |     prop1: value;;;prop2: value
-   |                    ^^^^^
-
-error: ComponentValue
-  --> $DIR/tests/fixture/declaration-list/input.css:22:27
-   |
-22 |     prop1: value;;;prop2: value
-   |                           ^^^^^
-
-error: Ident
-  --> $DIR/tests/fixture/declaration-list/input.css:22:27
-   |
-22 |     prop1: value;;;prop2: value
-   |                           ^^^^^
-
-error: Rule
-  --> $DIR/tests/fixture/declaration-list/input.css:25:1
-   |
-25 | / @font-face {
-26 | |     prop1: value;;;prop2: value;
-27 | | }
-   | |_^
-
-error: AtRule
-  --> $DIR/tests/fixture/declaration-list/input.css:25:1
-   |
-25 | / @font-face {
-26 | |     prop1: value;;;prop2: value;
-27 | | }
-   | |_^
-
-error: FontFaceRule
-  --> $DIR/tests/fixture/declaration-list/input.css:25:1
-   |
-25 | / @font-face {
-26 | |     prop1: value;;;prop2: value;
-27 | | }
-   | |_^
-
-error: SimpleBlock
-  --> $DIR/tests/fixture/declaration-list/input.css:25:12
-   |
-25 |   @font-face {
-   |  ____________^
-26 | |     prop1: value;;;prop2: value;
-27 | | }
-   | |_^
-
-error: ComponentValue
-  --> $DIR/tests/fixture/declaration-list/input.css:26:5
-   |
-26 |     prop1: value;;;prop2: value;
-   |     ^^^^^^^^^^^^
-
-error: Declaration
-  --> $DIR/tests/fixture/declaration-list/input.css:26:5
-   |
-26 |     prop1: value;;;prop2: value;
-   |     ^^^^^^^^^^^^
-
-error: DeclarationName
-  --> $DIR/tests/fixture/declaration-list/input.css:26:5
-   |
-26 |     prop1: value;;;prop2: value;
-   |     ^^^^^
-
-error: Ident
-  --> $DIR/tests/fixture/declaration-list/input.css:26:5
-   |
-26 |     prop1: value;;;prop2: value;
-   |     ^^^^^
-
-error: ComponentValue
-  --> $DIR/tests/fixture/declaration-list/input.css:26:12
-   |
-26 |     prop1: value;;;prop2: value;
-   |            ^^^^^
-
-error: Ident
-  --> $DIR/tests/fixture/declaration-list/input.css:26:12
-   |
-26 |     prop1: value;;;prop2: value;
-   |            ^^^^^
-
-error: ComponentValue
-  --> $DIR/tests/fixture/declaration-list/input.css:26:20
-   |
-26 |     prop1: value;;;prop2: value;
-   |                    ^^^^^^^^^^^^
-
-error: Declaration
-  --> $DIR/tests/fixture/declaration-list/input.css:26:20
-   |
-26 |     prop1: value;;;prop2: value;
-   |                    ^^^^^^^^^^^^
-
-error: DeclarationName
-  --> $DIR/tests/fixture/declaration-list/input.css:26:20
-   |
-26 |     prop1: value;;;prop2: value;
-   |                    ^^^^^
-
-error: Ident
-  --> $DIR/tests/fixture/declaration-list/input.css:26:20
-   |
-26 |     prop1: value;;;prop2: value;
-   |                    ^^^^^
-
-error: ComponentValue
-  --> $DIR/tests/fixture/declaration-list/input.css:26:27
-   |
-26 |     prop1: value;;;prop2: value;
-   |                           ^^^^^
-
-error: Ident
-  --> $DIR/tests/fixture/declaration-list/input.css:26:27
-   |
-26 |     prop1: value;;;prop2: value;
-   |                           ^^^^^
->>>>>>> 96d6f37c
+
+  x Rule
+    ,-[$DIR/tests/fixture/declaration-list/input.css:7:1]
+  7 | ,-> @font-face {
+  8 | |       prop1: value;
+  9 | |       ;;;;;
+ 10 | |       prop2: value;
+ 11 | `-> }
+    `----
+
+  x AtRule
+    ,-[$DIR/tests/fixture/declaration-list/input.css:7:1]
+  7 | ,-> @font-face {
+  8 | |       prop1: value;
+  9 | |       ;;;;;
+ 10 | |       prop2: value;
+ 11 | `-> }
+    `----
+
+  x FontFaceRule
+    ,-[$DIR/tests/fixture/declaration-list/input.css:7:1]
+  7 | ,-> @font-face {
+  8 | |       prop1: value;
+  9 | |       ;;;;;
+ 10 | |       prop2: value;
+ 11 | `-> }
+    `----
+
+  x SimpleBlock
+    ,-[$DIR/tests/fixture/declaration-list/input.css:7:1]
+  7 | ,-> @font-face {
+  8 | |       prop1: value;
+  9 | |       ;;;;;
+ 10 | |       prop2: value;
+ 11 | `-> }
+    `----
+
+  x ComponentValue
+   ,-[$DIR/tests/fixture/declaration-list/input.css:8:5]
+ 8 | prop1: value;
+   : ^^^^^^^^^^^^
+   `----
+
+  x Declaration
+   ,-[$DIR/tests/fixture/declaration-list/input.css:8:5]
+ 8 | prop1: value;
+   : ^^^^^^^^^^^^
+   `----
+
+  x DeclarationName
+   ,-[$DIR/tests/fixture/declaration-list/input.css:8:5]
+ 8 | prop1: value;
+   : ^^^^^
+   `----
+
+  x Ident
+   ,-[$DIR/tests/fixture/declaration-list/input.css:8:5]
+ 8 | prop1: value;
+   : ^^^^^
+   `----
+
+  x ComponentValue
+   ,-[$DIR/tests/fixture/declaration-list/input.css:8:5]
+ 8 | prop1: value;
+   :        ^^^^^
+   `----
+
+  x Ident
+   ,-[$DIR/tests/fixture/declaration-list/input.css:8:5]
+ 8 | prop1: value;
+   :        ^^^^^
+   `----
+
+  x ComponentValue
+    ,-[$DIR/tests/fixture/declaration-list/input.css:10:5]
+ 10 | prop2: value;
+    : ^^^^^^^^^^^^
+    `----
+
+  x Declaration
+    ,-[$DIR/tests/fixture/declaration-list/input.css:10:5]
+ 10 | prop2: value;
+    : ^^^^^^^^^^^^
+    `----
+
+  x DeclarationName
+    ,-[$DIR/tests/fixture/declaration-list/input.css:10:5]
+ 10 | prop2: value;
+    : ^^^^^
+    `----
+
+  x Ident
+    ,-[$DIR/tests/fixture/declaration-list/input.css:10:5]
+ 10 | prop2: value;
+    : ^^^^^
+    `----
+
+  x ComponentValue
+    ,-[$DIR/tests/fixture/declaration-list/input.css:10:5]
+ 10 | prop2: value;
+    :        ^^^^^
+    `----
+
+  x Ident
+    ,-[$DIR/tests/fixture/declaration-list/input.css:10:5]
+ 10 | prop2: value;
+    :        ^^^^^
+    `----
+
+  x Rule
+    ,-[$DIR/tests/fixture/declaration-list/input.css:14:1]
+ 14 | ,-> @font-face {;;
+ 15 | |       prop1: value;;
+ 16 | `-> }
+    `----
+
+  x AtRule
+    ,-[$DIR/tests/fixture/declaration-list/input.css:14:1]
+ 14 | ,-> @font-face {;;
+ 15 | |       prop1: value;;
+ 16 | `-> }
+    `----
+
+  x FontFaceRule
+    ,-[$DIR/tests/fixture/declaration-list/input.css:14:1]
+ 14 | ,-> @font-face {;;
+ 15 | |       prop1: value;;
+ 16 | `-> }
+    `----
+
+  x SimpleBlock
+    ,-[$DIR/tests/fixture/declaration-list/input.css:14:1]
+ 14 | ,-> @font-face {;;
+ 15 | |       prop1: value;;
+ 16 | `-> }
+    `----
+
+  x ComponentValue
+    ,-[$DIR/tests/fixture/declaration-list/input.css:15:5]
+ 15 | prop1: value;;
+    : ^^^^^^^^^^^^
+    `----
+
+  x Declaration
+    ,-[$DIR/tests/fixture/declaration-list/input.css:15:5]
+ 15 | prop1: value;;
+    : ^^^^^^^^^^^^
+    `----
+
+  x DeclarationName
+    ,-[$DIR/tests/fixture/declaration-list/input.css:15:5]
+ 15 | prop1: value;;
+    : ^^^^^
+    `----
+
+  x Ident
+    ,-[$DIR/tests/fixture/declaration-list/input.css:15:5]
+ 15 | prop1: value;;
+    : ^^^^^
+    `----
+
+  x ComponentValue
+    ,-[$DIR/tests/fixture/declaration-list/input.css:15:5]
+ 15 | prop1: value;;
+    :        ^^^^^
+    `----
+
+  x Ident
+    ,-[$DIR/tests/fixture/declaration-list/input.css:15:5]
+ 15 | prop1: value;;
+    :        ^^^^^
+    `----
+
+  x Rule
+    ,-[$DIR/tests/fixture/declaration-list/input.css:18:1]
+ 18 | ,-> @font-face {
+ 19 | |       prop1: value
+ 20 | `-> }
+    `----
+
+  x AtRule
+    ,-[$DIR/tests/fixture/declaration-list/input.css:18:1]
+ 18 | ,-> @font-face {
+ 19 | |       prop1: value
+ 20 | `-> }
+    `----
+
+  x FontFaceRule
+    ,-[$DIR/tests/fixture/declaration-list/input.css:18:1]
+ 18 | ,-> @font-face {
+ 19 | |       prop1: value
+ 20 | `-> }
+    `----
+
+  x SimpleBlock
+    ,-[$DIR/tests/fixture/declaration-list/input.css:18:1]
+ 18 | ,-> @font-face {
+ 19 | |       prop1: value
+ 20 | `-> }
+    `----
+
+  x ComponentValue
+    ,-[$DIR/tests/fixture/declaration-list/input.css:19:5]
+ 19 | prop1: value
+    : ^^^^^^^^^^^^
+    `----
+
+  x Declaration
+    ,-[$DIR/tests/fixture/declaration-list/input.css:19:5]
+ 19 | prop1: value
+    : ^^^^^^^^^^^^
+    `----
+
+  x DeclarationName
+    ,-[$DIR/tests/fixture/declaration-list/input.css:19:5]
+ 19 | prop1: value
+    : ^^^^^
+    `----
+
+  x Ident
+    ,-[$DIR/tests/fixture/declaration-list/input.css:19:5]
+ 19 | prop1: value
+    : ^^^^^
+    `----
+
+  x ComponentValue
+    ,-[$DIR/tests/fixture/declaration-list/input.css:19:5]
+ 19 | prop1: value
+    :        ^^^^^
+    `----
+
+  x Ident
+    ,-[$DIR/tests/fixture/declaration-list/input.css:19:5]
+ 19 | prop1: value
+    :        ^^^^^
+    `----
+
+  x Rule
+    ,-[$DIR/tests/fixture/declaration-list/input.css:22:1]
+ 22 | ,-> @font-face {
+ 23 | |       prop1: value;;;prop2: value
+ 24 | `-> }
+    `----
+
+  x AtRule
+    ,-[$DIR/tests/fixture/declaration-list/input.css:22:1]
+ 22 | ,-> @font-face {
+ 23 | |       prop1: value;;;prop2: value
+ 24 | `-> }
+    `----
+
+  x FontFaceRule
+    ,-[$DIR/tests/fixture/declaration-list/input.css:22:1]
+ 22 | ,-> @font-face {
+ 23 | |       prop1: value;;;prop2: value
+ 24 | `-> }
+    `----
+
+  x SimpleBlock
+    ,-[$DIR/tests/fixture/declaration-list/input.css:22:1]
+ 22 | ,-> @font-face {
+ 23 | |       prop1: value;;;prop2: value
+ 24 | `-> }
+    `----
+
+  x ComponentValue
+    ,-[$DIR/tests/fixture/declaration-list/input.css:23:5]
+ 23 | prop1: value;;;prop2: value
+    : ^^^^^^^^^^^^
+    `----
+
+  x Declaration
+    ,-[$DIR/tests/fixture/declaration-list/input.css:23:5]
+ 23 | prop1: value;;;prop2: value
+    : ^^^^^^^^^^^^
+    `----
+
+  x DeclarationName
+    ,-[$DIR/tests/fixture/declaration-list/input.css:23:5]
+ 23 | prop1: value;;;prop2: value
+    : ^^^^^
+    `----
+
+  x Ident
+    ,-[$DIR/tests/fixture/declaration-list/input.css:23:5]
+ 23 | prop1: value;;;prop2: value
+    : ^^^^^
+    `----
+
+  x ComponentValue
+    ,-[$DIR/tests/fixture/declaration-list/input.css:23:5]
+ 23 | prop1: value;;;prop2: value
+    :        ^^^^^
+    `----
+
+  x Ident
+    ,-[$DIR/tests/fixture/declaration-list/input.css:23:5]
+ 23 | prop1: value;;;prop2: value
+    :        ^^^^^
+    `----
+
+  x ComponentValue
+    ,-[$DIR/tests/fixture/declaration-list/input.css:23:5]
+ 23 | prop1: value;;;prop2: value
+    :                ^^^^^^^^^^^^
+    `----
+
+  x Declaration
+    ,-[$DIR/tests/fixture/declaration-list/input.css:23:5]
+ 23 | prop1: value;;;prop2: value
+    :                ^^^^^^^^^^^^
+    `----
+
+  x DeclarationName
+    ,-[$DIR/tests/fixture/declaration-list/input.css:23:5]
+ 23 | prop1: value;;;prop2: value
+    :                ^^^^^
+    `----
+
+  x Ident
+    ,-[$DIR/tests/fixture/declaration-list/input.css:23:5]
+ 23 | prop1: value;;;prop2: value
+    :                ^^^^^
+    `----
+
+  x ComponentValue
+    ,-[$DIR/tests/fixture/declaration-list/input.css:23:5]
+ 23 | prop1: value;;;prop2: value
+    :                       ^^^^^
+    `----
+
+  x Ident
+    ,-[$DIR/tests/fixture/declaration-list/input.css:23:5]
+ 23 | prop1: value;;;prop2: value
+    :                       ^^^^^
+    `----
+
+  x Rule
+    ,-[$DIR/tests/fixture/declaration-list/input.css:26:1]
+ 26 | ,-> @font-face {
+ 27 | |       prop1: value;;;prop2: value;
+ 28 | `-> }
+    `----
+
+  x AtRule
+    ,-[$DIR/tests/fixture/declaration-list/input.css:26:1]
+ 26 | ,-> @font-face {
+ 27 | |       prop1: value;;;prop2: value;
+ 28 | `-> }
+    `----
+
+  x FontFaceRule
+    ,-[$DIR/tests/fixture/declaration-list/input.css:26:1]
+ 26 | ,-> @font-face {
+ 27 | |       prop1: value;;;prop2: value;
+ 28 | `-> }
+    `----
+
+  x SimpleBlock
+    ,-[$DIR/tests/fixture/declaration-list/input.css:26:1]
+ 26 | ,-> @font-face {
+ 27 | |       prop1: value;;;prop2: value;
+ 28 | `-> }
+    `----
+
+  x ComponentValue
+    ,-[$DIR/tests/fixture/declaration-list/input.css:27:5]
+ 27 | prop1: value;;;prop2: value;
+    : ^^^^^^^^^^^^
+    `----
+
+  x Declaration
+    ,-[$DIR/tests/fixture/declaration-list/input.css:27:5]
+ 27 | prop1: value;;;prop2: value;
+    : ^^^^^^^^^^^^
+    `----
+
+  x DeclarationName
+    ,-[$DIR/tests/fixture/declaration-list/input.css:27:5]
+ 27 | prop1: value;;;prop2: value;
+    : ^^^^^
+    `----
+
+  x Ident
+    ,-[$DIR/tests/fixture/declaration-list/input.css:27:5]
+ 27 | prop1: value;;;prop2: value;
+    : ^^^^^
+    `----
+
+  x ComponentValue
+    ,-[$DIR/tests/fixture/declaration-list/input.css:27:5]
+ 27 | prop1: value;;;prop2: value;
+    :        ^^^^^
+    `----
+
+  x Ident
+    ,-[$DIR/tests/fixture/declaration-list/input.css:27:5]
+ 27 | prop1: value;;;prop2: value;
+    :        ^^^^^
+    `----
+
+  x ComponentValue
+    ,-[$DIR/tests/fixture/declaration-list/input.css:27:5]
+ 27 | prop1: value;;;prop2: value;
+    :                ^^^^^^^^^^^^
+    `----
+
+  x Declaration
+    ,-[$DIR/tests/fixture/declaration-list/input.css:27:5]
+ 27 | prop1: value;;;prop2: value;
+    :                ^^^^^^^^^^^^
+    `----
+
+  x DeclarationName
+    ,-[$DIR/tests/fixture/declaration-list/input.css:27:5]
+ 27 | prop1: value;;;prop2: value;
+    :                ^^^^^
+    `----
+
+  x Ident
+    ,-[$DIR/tests/fixture/declaration-list/input.css:27:5]
+ 27 | prop1: value;;;prop2: value;
+    :                ^^^^^
+    `----
+
+  x ComponentValue
+    ,-[$DIR/tests/fixture/declaration-list/input.css:27:5]
+ 27 | prop1: value;;;prop2: value;
+    :                       ^^^^^
+    `----
+
+  x Ident
+    ,-[$DIR/tests/fixture/declaration-list/input.css:27:5]
+ 27 | prop1: value;;;prop2: value;
+    :                       ^^^^^
+    `----
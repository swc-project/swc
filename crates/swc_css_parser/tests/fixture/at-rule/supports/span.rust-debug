--- conflicted
+++ resolved
@@ -1,4 +1,3 @@
-<<<<<<< HEAD
 
   x Stylesheet
      ,-[$DIR/tests/fixture/at-rule/supports/input.css:2:1]
@@ -121,7 +120,24 @@
  118 | |     ) {
  119 | |         color: red
  120 | |       }
- 121 | `-> }
+ 121 | |   }
+ 122 | |   
+ 123 | |   @supports (animation-name: test) {
+ 124 | |       @-custom-keyframe anim {
+ 125 | |           from {
+ 126 | |               color: black;
+ 127 | |           }
+ 128 | |           to {
+ 129 | |               color: white
+ 130 | |           }
+ 131 | |       }
+ 132 | |   }
+ 133 | |   
+ 134 | |   @supports selector(:focus-visible) {
+ 135 | |       a:focus-visible {
+ 136 | |           background: yellow;
+ 137 | |       }
+ 138 | `-> }
      `----
 
   x Rule
@@ -8090,8922 +8106,734 @@
  119 | color: red
      :        ^^^
      `----
-=======
-error: Stylesheet
-   --> $DIR/tests/fixture/at-rule/supports/input.css:1:1
-    |
-1   | / @supports (display: grid) {
-2   | |     div {
-3   | |         display: grid;
-4   | |     }
-...   |
-136 | |     }
-137 | | }
-    | |__^
-
-error: Rule
- --> $DIR/tests/fixture/at-rule/supports/input.css:1:1
-  |
-1 | / @supports (display: grid) {
-2 | |     div {
-3 | |         display: grid;
-4 | |     }
-5 | | }
-  | |_^
-
-error: AtRule
- --> $DIR/tests/fixture/at-rule/supports/input.css:1:1
-  |
-1 | / @supports (display: grid) {
-2 | |     div {
-3 | |         display: grid;
-4 | |     }
-5 | | }
-  | |_^
-
-error: SupportsRule
- --> $DIR/tests/fixture/at-rule/supports/input.css:1:1
-  |
-1 | / @supports (display: grid) {
-2 | |     div {
-3 | |         display: grid;
-4 | |     }
-5 | | }
-  | |_^
-
-error: SupportsCondition
- --> $DIR/tests/fixture/at-rule/supports/input.css:1:11
-  |
-1 | @supports (display: grid) {
-  |           ^^^^^^^^^^^^^^^
-
-error: SupportsConditionType
- --> $DIR/tests/fixture/at-rule/supports/input.css:1:12
-  |
-1 | @supports (display: grid) {
-  |            ^^^^^^^^^^^^^
-
-error: SupportsInParens
- --> $DIR/tests/fixture/at-rule/supports/input.css:1:12
-  |
-1 | @supports (display: grid) {
-  |            ^^^^^^^^^^^^^
-
-error: SupportsFeature
- --> $DIR/tests/fixture/at-rule/supports/input.css:1:12
-  |
-1 | @supports (display: grid) {
-  |            ^^^^^^^^^^^^^
-
-error: Declaration
- --> $DIR/tests/fixture/at-rule/supports/input.css:1:12
-  |
-1 | @supports (display: grid) {
-  |            ^^^^^^^^^^^^^
-
-error: DeclarationName
- --> $DIR/tests/fixture/at-rule/supports/input.css:1:12
-  |
-1 | @supports (display: grid) {
-  |            ^^^^^^^
-
-error: Ident
- --> $DIR/tests/fixture/at-rule/supports/input.css:1:12
-  |
-1 | @supports (display: grid) {
-  |            ^^^^^^^
-
-error: ComponentValue
- --> $DIR/tests/fixture/at-rule/supports/input.css:1:21
-  |
-1 | @supports (display: grid) {
-  |                     ^^^^
-
-error: Ident
- --> $DIR/tests/fixture/at-rule/supports/input.css:1:21
-  |
-1 | @supports (display: grid) {
-  |                     ^^^^
-
-error: SimpleBlock
- --> $DIR/tests/fixture/at-rule/supports/input.css:1:27
-  |
-1 |   @supports (display: grid) {
-  |  ___________________________^
-2 | |     div {
-3 | |         display: grid;
-4 | |     }
-5 | | }
-  | |_^
-
-error: ComponentValue
- --> $DIR/tests/fixture/at-rule/supports/input.css:2:5
-  |
-2 | /     div {
-3 | |         display: grid;
-4 | |     }
-  | |_____^
-
-error: Rule
- --> $DIR/tests/fixture/at-rule/supports/input.css:2:5
-  |
-2 | /     div {
-3 | |         display: grid;
-4 | |     }
-  | |_____^
-
-error: QualifiedRule
- --> $DIR/tests/fixture/at-rule/supports/input.css:2:5
-  |
-2 | /     div {
-3 | |         display: grid;
-4 | |     }
-  | |_____^
-
-error: SelectorList
- --> $DIR/tests/fixture/at-rule/supports/input.css:2:5
-  |
-2 |     div {
-  |     ^^^
-
-error: ComplexSelector
- --> $DIR/tests/fixture/at-rule/supports/input.css:2:5
-  |
-2 |     div {
-  |     ^^^
-
-error: CompoundSelector
- --> $DIR/tests/fixture/at-rule/supports/input.css:2:5
-  |
-2 |     div {
-  |     ^^^
-
-error: TypeSelector
- --> $DIR/tests/fixture/at-rule/supports/input.css:2:5
-  |
-2 |     div {
-  |     ^^^
-
-error: TagNameSelector
- --> $DIR/tests/fixture/at-rule/supports/input.css:2:5
-  |
-2 |     div {
-  |     ^^^
-
-error: WqName
- --> $DIR/tests/fixture/at-rule/supports/input.css:2:5
-  |
-2 |     div {
-  |     ^^^
-
-error: Ident
- --> $DIR/tests/fixture/at-rule/supports/input.css:2:5
-  |
-2 |     div {
-  |     ^^^
-
-error: SimpleBlock
- --> $DIR/tests/fixture/at-rule/supports/input.css:2:9
-  |
-2 |       div {
-  |  _________^
-3 | |         display: grid;
-4 | |     }
-  | |_____^
-
-error: ComponentValue
- --> $DIR/tests/fixture/at-rule/supports/input.css:3:9
-  |
-3 |         display: grid;
-  |         ^^^^^^^^^^^^^
-
-error: StyleBlock
- --> $DIR/tests/fixture/at-rule/supports/input.css:3:9
-  |
-3 |         display: grid;
-  |         ^^^^^^^^^^^^^
-
-error: Declaration
- --> $DIR/tests/fixture/at-rule/supports/input.css:3:9
-  |
-3 |         display: grid;
-  |         ^^^^^^^^^^^^^
-
-error: DeclarationName
- --> $DIR/tests/fixture/at-rule/supports/input.css:3:9
-  |
-3 |         display: grid;
-  |         ^^^^^^^
-
-error: Ident
- --> $DIR/tests/fixture/at-rule/supports/input.css:3:9
-  |
-3 |         display: grid;
-  |         ^^^^^^^
-
-error: ComponentValue
- --> $DIR/tests/fixture/at-rule/supports/input.css:3:18
-  |
-3 |         display: grid;
-  |                  ^^^^
-
-error: Ident
- --> $DIR/tests/fixture/at-rule/supports/input.css:3:18
-  |
-3 |         display: grid;
-  |                  ^^^^
-
-error: Rule
-  --> $DIR/tests/fixture/at-rule/supports/input.css:7:1
-   |
-7  | / @supports (display: flex) {
-8  | |     body {
-9  | |         color: blue;
-10 | |     }
-...  |
-16 | |     }
-17 | | }
-   | |_^
-
-error: AtRule
-  --> $DIR/tests/fixture/at-rule/supports/input.css:7:1
-   |
-7  | / @supports (display: flex) {
-8  | |     body {
-9  | |         color: blue;
-10 | |     }
-...  |
-16 | |     }
-17 | | }
-   | |_^
-
-error: SupportsRule
-  --> $DIR/tests/fixture/at-rule/supports/input.css:7:1
-   |
-7  | / @supports (display: flex) {
-8  | |     body {
-9  | |         color: blue;
-10 | |     }
-...  |
-16 | |     }
-17 | | }
-   | |_^
-
-error: SupportsCondition
- --> $DIR/tests/fixture/at-rule/supports/input.css:7:11
-  |
-7 | @supports (display: flex) {
-  |           ^^^^^^^^^^^^^^^
-
-error: SupportsConditionType
- --> $DIR/tests/fixture/at-rule/supports/input.css:7:12
-  |
-7 | @supports (display: flex) {
-  |            ^^^^^^^^^^^^^
-
-error: SupportsInParens
- --> $DIR/tests/fixture/at-rule/supports/input.css:7:12
-  |
-7 | @supports (display: flex) {
-  |            ^^^^^^^^^^^^^
-
-error: SupportsFeature
- --> $DIR/tests/fixture/at-rule/supports/input.css:7:12
-  |
-7 | @supports (display: flex) {
-  |            ^^^^^^^^^^^^^
-
-error: Declaration
- --> $DIR/tests/fixture/at-rule/supports/input.css:7:12
-  |
-7 | @supports (display: flex) {
-  |            ^^^^^^^^^^^^^
-
-error: DeclarationName
- --> $DIR/tests/fixture/at-rule/supports/input.css:7:12
-  |
-7 | @supports (display: flex) {
-  |            ^^^^^^^
-
-error: Ident
- --> $DIR/tests/fixture/at-rule/supports/input.css:7:12
-  |
-7 | @supports (display: flex) {
-  |            ^^^^^^^
-
-error: ComponentValue
- --> $DIR/tests/fixture/at-rule/supports/input.css:7:21
-  |
-7 | @supports (display: flex) {
-  |                     ^^^^
-
-error: Ident
- --> $DIR/tests/fixture/at-rule/supports/input.css:7:21
-  |
-7 | @supports (display: flex) {
-  |                     ^^^^
-
-error: SimpleBlock
-  --> $DIR/tests/fixture/at-rule/supports/input.css:7:27
-   |
-7  |   @supports (display: flex) {
-   |  ___________________________^
-8  | |     body {
-9  | |         color: blue;
-10 | |     }
-...  |
-16 | |     }
-17 | | }
-   | |_^
-
-error: ComponentValue
-  --> $DIR/tests/fixture/at-rule/supports/input.css:8:5
-   |
-8  | /     body {
-9  | |         color: blue;
-10 | |     }
-   | |_____^
-
-error: Rule
-  --> $DIR/tests/fixture/at-rule/supports/input.css:8:5
-   |
-8  | /     body {
-9  | |         color: blue;
-10 | |     }
-   | |_____^
-
-error: QualifiedRule
-  --> $DIR/tests/fixture/at-rule/supports/input.css:8:5
-   |
-8  | /     body {
-9  | |         color: blue;
-10 | |     }
-   | |_____^
-
-error: SelectorList
- --> $DIR/tests/fixture/at-rule/supports/input.css:8:5
-  |
-8 |     body {
-  |     ^^^^
-
-error: ComplexSelector
- --> $DIR/tests/fixture/at-rule/supports/input.css:8:5
-  |
-8 |     body {
-  |     ^^^^
-
-error: CompoundSelector
- --> $DIR/tests/fixture/at-rule/supports/input.css:8:5
-  |
-8 |     body {
-  |     ^^^^
-
-error: TypeSelector
- --> $DIR/tests/fixture/at-rule/supports/input.css:8:5
-  |
-8 |     body {
-  |     ^^^^
-
-error: TagNameSelector
- --> $DIR/tests/fixture/at-rule/supports/input.css:8:5
-  |
-8 |     body {
-  |     ^^^^
-
-error: WqName
- --> $DIR/tests/fixture/at-rule/supports/input.css:8:5
-  |
-8 |     body {
-  |     ^^^^
-
-error: Ident
- --> $DIR/tests/fixture/at-rule/supports/input.css:8:5
-  |
-8 |     body {
-  |     ^^^^
-
-error: SimpleBlock
-  --> $DIR/tests/fixture/at-rule/supports/input.css:8:10
-   |
-8  |       body {
-   |  __________^
-9  | |         color: blue;
-10 | |     }
-   | |_____^
-
-error: ComponentValue
- --> $DIR/tests/fixture/at-rule/supports/input.css:9:9
-  |
-9 |         color: blue;
-  |         ^^^^^^^^^^^
-
-error: StyleBlock
- --> $DIR/tests/fixture/at-rule/supports/input.css:9:9
-  |
-9 |         color: blue;
-  |         ^^^^^^^^^^^
-
-error: Declaration
- --> $DIR/tests/fixture/at-rule/supports/input.css:9:9
-  |
-9 |         color: blue;
-  |         ^^^^^^^^^^^
-
-error: DeclarationName
- --> $DIR/tests/fixture/at-rule/supports/input.css:9:9
-  |
-9 |         color: blue;
-  |         ^^^^^
-
-error: Ident
- --> $DIR/tests/fixture/at-rule/supports/input.css:9:9
-  |
-9 |         color: blue;
-  |         ^^^^^
-
-error: ComponentValue
- --> $DIR/tests/fixture/at-rule/supports/input.css:9:16
-  |
-9 |         color: blue;
-  |                ^^^^
-
-error: Ident
- --> $DIR/tests/fixture/at-rule/supports/input.css:9:16
-  |
-9 |         color: blue;
-  |                ^^^^
-
-error: ComponentValue
-  --> $DIR/tests/fixture/at-rule/supports/input.css:12:5
-   |
-12 | /     @media screen and (min-width: 900px) {
-13 | |         article {
-14 | |             display: flex;
-15 | |         }
-16 | |     }
-   | |_____^
-
-error: Rule
-  --> $DIR/tests/fixture/at-rule/supports/input.css:12:5
-   |
-12 | /     @media screen and (min-width: 900px) {
-13 | |         article {
-14 | |             display: flex;
-15 | |         }
-16 | |     }
-   | |_____^
-
-error: AtRule
-  --> $DIR/tests/fixture/at-rule/supports/input.css:12:5
-   |
-12 | /     @media screen and (min-width: 900px) {
-13 | |         article {
-14 | |             display: flex;
-15 | |         }
-16 | |     }
-   | |_____^
-
-error: MediaRule
-  --> $DIR/tests/fixture/at-rule/supports/input.css:12:5
-   |
-12 | /     @media screen and (min-width: 900px) {
-13 | |         article {
-14 | |             display: flex;
-15 | |         }
-16 | |     }
-   | |_____^
-
-error: MediaQueryList
-  --> $DIR/tests/fixture/at-rule/supports/input.css:12:12
-   |
-12 |     @media screen and (min-width: 900px) {
-   |            ^^^^^^^^^^^^^^^^^^^^^^^^^^^^^
-
-error: MediaQuery
-  --> $DIR/tests/fixture/at-rule/supports/input.css:12:12
-   |
-12 |     @media screen and (min-width: 900px) {
-   |            ^^^^^^^^^^^^^^^^^^^^^^^^^^^^^
-
-error: Ident
-  --> $DIR/tests/fixture/at-rule/supports/input.css:12:12
-   |
-12 |     @media screen and (min-width: 900px) {
-   |            ^^^^^^
-
-error: Ident
-  --> $DIR/tests/fixture/at-rule/supports/input.css:12:19
-   |
-12 |     @media screen and (min-width: 900px) {
-   |                   ^^^
-
-error: MediaConditionWithoutOr
-  --> $DIR/tests/fixture/at-rule/supports/input.css:12:23
-   |
-12 |     @media screen and (min-width: 900px) {
-   |                       ^^^^^^^^^^^^^^^^^^
-
-error: MediaConditionWithoutOrType
-  --> $DIR/tests/fixture/at-rule/supports/input.css:12:23
-   |
-12 |     @media screen and (min-width: 900px) {
-   |                       ^^^^^^^^^^^^^^^^^^
-
-error: MediaInParens
-  --> $DIR/tests/fixture/at-rule/supports/input.css:12:23
-   |
-12 |     @media screen and (min-width: 900px) {
-   |                       ^^^^^^^^^^^^^^^^^^
-
-error: MediaFeature
-  --> $DIR/tests/fixture/at-rule/supports/input.css:12:23
-   |
-12 |     @media screen and (min-width: 900px) {
-   |                       ^^^^^^^^^^^^^^^^^^
-
-error: MediaFeaturePlain
-  --> $DIR/tests/fixture/at-rule/supports/input.css:12:23
-   |
-12 |     @media screen and (min-width: 900px) {
-   |                       ^^^^^^^^^^^^^^^^^^
-
-error: MediaFeatureName
-  --> $DIR/tests/fixture/at-rule/supports/input.css:12:24
-   |
-12 |     @media screen and (min-width: 900px) {
-   |                        ^^^^^^^^^
-
-error: Ident
-  --> $DIR/tests/fixture/at-rule/supports/input.css:12:24
-   |
-12 |     @media screen and (min-width: 900px) {
-   |                        ^^^^^^^^^
-
-error: MediaFeatureValue
-  --> $DIR/tests/fixture/at-rule/supports/input.css:12:35
-   |
-12 |     @media screen and (min-width: 900px) {
-   |                                   ^^^^^
-
-error: Dimension
-  --> $DIR/tests/fixture/at-rule/supports/input.css:12:35
-   |
-12 |     @media screen and (min-width: 900px) {
-   |                                   ^^^^^
-
-error: Length
-  --> $DIR/tests/fixture/at-rule/supports/input.css:12:35
-   |
-12 |     @media screen and (min-width: 900px) {
-   |                                   ^^^^^
-
-error: Number
-  --> $DIR/tests/fixture/at-rule/supports/input.css:12:35
-   |
-12 |     @media screen and (min-width: 900px) {
-   |                                   ^^^
-
-error: Ident
-  --> $DIR/tests/fixture/at-rule/supports/input.css:12:38
-   |
-12 |     @media screen and (min-width: 900px) {
-   |                                      ^^
-
-error: SimpleBlock
-  --> $DIR/tests/fixture/at-rule/supports/input.css:12:42
-   |
-12 |       @media screen and (min-width: 900px) {
-   |  __________________________________________^
-13 | |         article {
-14 | |             display: flex;
-15 | |         }
-16 | |     }
-   | |_____^
-
-error: ComponentValue
-  --> $DIR/tests/fixture/at-rule/supports/input.css:13:9
-   |
-13 | /         article {
-14 | |             display: flex;
-15 | |         }
-   | |_________^
-
-error: Rule
-  --> $DIR/tests/fixture/at-rule/supports/input.css:13:9
-   |
-13 | /         article {
-14 | |             display: flex;
-15 | |         }
-   | |_________^
-
-error: QualifiedRule
-  --> $DIR/tests/fixture/at-rule/supports/input.css:13:9
-   |
-13 | /         article {
-14 | |             display: flex;
-15 | |         }
-   | |_________^
-
-error: SelectorList
-  --> $DIR/tests/fixture/at-rule/supports/input.css:13:9
-   |
-13 |         article {
-   |         ^^^^^^^
-
-error: ComplexSelector
-  --> $DIR/tests/fixture/at-rule/supports/input.css:13:9
-   |
-13 |         article {
-   |         ^^^^^^^
-
-error: CompoundSelector
-  --> $DIR/tests/fixture/at-rule/supports/input.css:13:9
-   |
-13 |         article {
-   |         ^^^^^^^
-
-error: TypeSelector
-  --> $DIR/tests/fixture/at-rule/supports/input.css:13:9
-   |
-13 |         article {
-   |         ^^^^^^^
-
-error: TagNameSelector
-  --> $DIR/tests/fixture/at-rule/supports/input.css:13:9
-   |
-13 |         article {
-   |         ^^^^^^^
-
-error: WqName
-  --> $DIR/tests/fixture/at-rule/supports/input.css:13:9
-   |
-13 |         article {
-   |         ^^^^^^^
-
-error: Ident
-  --> $DIR/tests/fixture/at-rule/supports/input.css:13:9
-   |
-13 |         article {
-   |         ^^^^^^^
-
-error: SimpleBlock
-  --> $DIR/tests/fixture/at-rule/supports/input.css:13:17
-   |
-13 |           article {
-   |  _________________^
-14 | |             display: flex;
-15 | |         }
-   | |_________^
-
-error: ComponentValue
-  --> $DIR/tests/fixture/at-rule/supports/input.css:14:13
-   |
-14 |             display: flex;
-   |             ^^^^^^^^^^^^^
-
-error: StyleBlock
-  --> $DIR/tests/fixture/at-rule/supports/input.css:14:13
-   |
-14 |             display: flex;
-   |             ^^^^^^^^^^^^^
-
-error: Declaration
-  --> $DIR/tests/fixture/at-rule/supports/input.css:14:13
-   |
-14 |             display: flex;
-   |             ^^^^^^^^^^^^^
-
-error: DeclarationName
-  --> $DIR/tests/fixture/at-rule/supports/input.css:14:13
-   |
-14 |             display: flex;
-   |             ^^^^^^^
-
-error: Ident
-  --> $DIR/tests/fixture/at-rule/supports/input.css:14:13
-   |
-14 |             display: flex;
-   |             ^^^^^^^
-
-error: ComponentValue
-  --> $DIR/tests/fixture/at-rule/supports/input.css:14:22
-   |
-14 |             display: flex;
-   |                      ^^^^
-
-error: Ident
-  --> $DIR/tests/fixture/at-rule/supports/input.css:14:22
-   |
-14 |             display: flex;
-   |                      ^^^^
-
-error: Rule
-  --> $DIR/tests/fixture/at-rule/supports/input.css:18:1
-   |
-18 | @supports   (   display   :   flex   )   {}
-   | ^^^^^^^^^^^^^^^^^^^^^^^^^^^^^^^^^^^^^^^^^^^
-
-error: AtRule
-  --> $DIR/tests/fixture/at-rule/supports/input.css:18:1
-   |
-18 | @supports   (   display   :   flex   )   {}
-   | ^^^^^^^^^^^^^^^^^^^^^^^^^^^^^^^^^^^^^^^^^^^
-
-error: SupportsRule
-  --> $DIR/tests/fixture/at-rule/supports/input.css:18:1
-   |
-18 | @supports   (   display   :   flex   )   {}
-   | ^^^^^^^^^^^^^^^^^^^^^^^^^^^^^^^^^^^^^^^^^^^
-
-error: SupportsCondition
-  --> $DIR/tests/fixture/at-rule/supports/input.css:18:13
-   |
-18 | @supports   (   display   :   flex   )   {}
-   |             ^^^^^^^^^^^^^^^^^^^^^^^^^^
-
-error: SupportsConditionType
-  --> $DIR/tests/fixture/at-rule/supports/input.css:18:17
-   |
-18 | @supports   (   display   :   flex   )   {}
-   |                 ^^^^^^^^^^^^^^^^^^
-
-error: SupportsInParens
-  --> $DIR/tests/fixture/at-rule/supports/input.css:18:17
-   |
-18 | @supports   (   display   :   flex   )   {}
-   |                 ^^^^^^^^^^^^^^^^^^
-
-error: SupportsFeature
-  --> $DIR/tests/fixture/at-rule/supports/input.css:18:17
-   |
-18 | @supports   (   display   :   flex   )   {}
-   |                 ^^^^^^^^^^^^^^^^^^
-
-error: Declaration
-  --> $DIR/tests/fixture/at-rule/supports/input.css:18:17
-   |
-18 | @supports   (   display   :   flex   )   {}
-   |                 ^^^^^^^^^^^^^^^^^^
-
-error: DeclarationName
-  --> $DIR/tests/fixture/at-rule/supports/input.css:18:17
-   |
-18 | @supports   (   display   :   flex   )   {}
-   |                 ^^^^^^^
-
-error: Ident
-  --> $DIR/tests/fixture/at-rule/supports/input.css:18:17
-   |
-18 | @supports   (   display   :   flex   )   {}
-   |                 ^^^^^^^
-
-error: ComponentValue
-  --> $DIR/tests/fixture/at-rule/supports/input.css:18:31
-   |
-18 | @supports   (   display   :   flex   )   {}
-   |                               ^^^^
-
-error: Ident
-  --> $DIR/tests/fixture/at-rule/supports/input.css:18:31
-   |
-18 | @supports   (   display   :   flex   )   {}
-   |                               ^^^^
-
-error: SimpleBlock
-  --> $DIR/tests/fixture/at-rule/supports/input.css:18:42
-   |
-18 | @supports   (   display   :   flex   )   {}
-   |                                          ^^
-
-error: Rule
-  --> $DIR/tests/fixture/at-rule/supports/input.css:19:1
-   |
-19 | @supports not (display: flex) {}
-   | ^^^^^^^^^^^^^^^^^^^^^^^^^^^^^^^^
-
-error: AtRule
-  --> $DIR/tests/fixture/at-rule/supports/input.css:19:1
-   |
-19 | @supports not (display: flex) {}
-   | ^^^^^^^^^^^^^^^^^^^^^^^^^^^^^^^^
-
-error: SupportsRule
-  --> $DIR/tests/fixture/at-rule/supports/input.css:19:1
-   |
-19 | @supports not (display: flex) {}
-   | ^^^^^^^^^^^^^^^^^^^^^^^^^^^^^^^^
-
-error: SupportsCondition
-  --> $DIR/tests/fixture/at-rule/supports/input.css:19:11
-   |
-19 | @supports not (display: flex) {}
-   |           ^^^^^^^^^^^^^^^^^^^
-
-error: SupportsConditionType
-  --> $DIR/tests/fixture/at-rule/supports/input.css:19:11
-   |
-19 | @supports not (display: flex) {}
-   |           ^^^^^^^^^^^^^^^^^^^
-
-error: SupportsNot
-  --> $DIR/tests/fixture/at-rule/supports/input.css:19:11
-   |
-19 | @supports not (display: flex) {}
-   |           ^^^^^^^^^^^^^^^^^^^
-
-error: Ident
-  --> $DIR/tests/fixture/at-rule/supports/input.css:19:11
-   |
-19 | @supports not (display: flex) {}
-   |           ^^^
-
-error: SupportsInParens
-  --> $DIR/tests/fixture/at-rule/supports/input.css:19:16
-   |
-19 | @supports not (display: flex) {}
-   |                ^^^^^^^^^^^^^
-
-error: SupportsFeature
-  --> $DIR/tests/fixture/at-rule/supports/input.css:19:16
-   |
-19 | @supports not (display: flex) {}
-   |                ^^^^^^^^^^^^^
-
-error: Declaration
-  --> $DIR/tests/fixture/at-rule/supports/input.css:19:16
-   |
-19 | @supports not (display: flex) {}
-   |                ^^^^^^^^^^^^^
-
-error: DeclarationName
-  --> $DIR/tests/fixture/at-rule/supports/input.css:19:16
-   |
-19 | @supports not (display: flex) {}
-   |                ^^^^^^^
-
-error: Ident
-  --> $DIR/tests/fixture/at-rule/supports/input.css:19:16
-   |
-19 | @supports not (display: flex) {}
-   |                ^^^^^^^
-
-error: ComponentValue
-  --> $DIR/tests/fixture/at-rule/supports/input.css:19:25
-   |
-19 | @supports not (display: flex) {}
-   |                         ^^^^
-
-error: Ident
-  --> $DIR/tests/fixture/at-rule/supports/input.css:19:25
-   |
-19 | @supports not (display: flex) {}
-   |                         ^^^^
-
-error: SimpleBlock
-  --> $DIR/tests/fixture/at-rule/supports/input.css:19:31
-   |
-19 | @supports not (display: flex) {}
-   |                               ^^
-
-error: Rule
-  --> $DIR/tests/fixture/at-rule/supports/input.css:20:1
-   |
-20 | @SUPPORTS not (display: flex) {}
-   | ^^^^^^^^^^^^^^^^^^^^^^^^^^^^^^^^
-
-error: AtRule
-  --> $DIR/tests/fixture/at-rule/supports/input.css:20:1
-   |
-20 | @SUPPORTS not (display: flex) {}
-   | ^^^^^^^^^^^^^^^^^^^^^^^^^^^^^^^^
-
-error: SupportsRule
-  --> $DIR/tests/fixture/at-rule/supports/input.css:20:1
-   |
-20 | @SUPPORTS not (display: flex) {}
-   | ^^^^^^^^^^^^^^^^^^^^^^^^^^^^^^^^
-
-error: SupportsCondition
-  --> $DIR/tests/fixture/at-rule/supports/input.css:20:11
-   |
-20 | @SUPPORTS not (display: flex) {}
-   |           ^^^^^^^^^^^^^^^^^^^
-
-error: SupportsConditionType
-  --> $DIR/tests/fixture/at-rule/supports/input.css:20:11
-   |
-20 | @SUPPORTS not (display: flex) {}
-   |           ^^^^^^^^^^^^^^^^^^^
-
-error: SupportsNot
-  --> $DIR/tests/fixture/at-rule/supports/input.css:20:11
-   |
-20 | @SUPPORTS not (display: flex) {}
-   |           ^^^^^^^^^^^^^^^^^^^
-
-error: Ident
-  --> $DIR/tests/fixture/at-rule/supports/input.css:20:11
-   |
-20 | @SUPPORTS not (display: flex) {}
-   |           ^^^
-
-error: SupportsInParens
-  --> $DIR/tests/fixture/at-rule/supports/input.css:20:16
-   |
-20 | @SUPPORTS not (display: flex) {}
-   |                ^^^^^^^^^^^^^
-
-error: SupportsFeature
-  --> $DIR/tests/fixture/at-rule/supports/input.css:20:16
-   |
-20 | @SUPPORTS not (display: flex) {}
-   |                ^^^^^^^^^^^^^
-
-error: Declaration
-  --> $DIR/tests/fixture/at-rule/supports/input.css:20:16
-   |
-20 | @SUPPORTS not (display: flex) {}
-   |                ^^^^^^^^^^^^^
-
-error: DeclarationName
-  --> $DIR/tests/fixture/at-rule/supports/input.css:20:16
-   |
-20 | @SUPPORTS not (display: flex) {}
-   |                ^^^^^^^
-
-error: Ident
-  --> $DIR/tests/fixture/at-rule/supports/input.css:20:16
-   |
-20 | @SUPPORTS not (display: flex) {}
-   |                ^^^^^^^
-
-error: ComponentValue
-  --> $DIR/tests/fixture/at-rule/supports/input.css:20:25
-   |
-20 | @SUPPORTS not (display: flex) {}
-   |                         ^^^^
-
-error: Ident
-  --> $DIR/tests/fixture/at-rule/supports/input.css:20:25
-   |
-20 | @SUPPORTS not (display: flex) {}
-   |                         ^^^^
-
-error: SimpleBlock
-  --> $DIR/tests/fixture/at-rule/supports/input.css:20:31
-   |
-20 | @SUPPORTS not (display: flex) {}
-   |                               ^^
-
-error: Rule
-  --> $DIR/tests/fixture/at-rule/supports/input.css:21:1
-   |
-21 | @supports (box-shadow: 0 0 2px black inset ) or (-moz-box-shadow: 0 0 2px black inset ) or (-webkit-box-shadow: 0 0 2px black inset ) or (-o-box-shadow: 0 0 2px black inset ) {}
-   | ^^^^^^^^^^^^^^^^^^^^^^^^^^^^^^^^^^^^^^^^^^^^^^^^^^^^^^^^^^^^^^^^^^^^^^^^^^^^^^^^^^^^^^^^^^^^^^^^^^^^^^^^^^^^^^^^^^^^^^^^^^^^^^^^^^^^^^^^^^^^^^^^^^^^^^^^^^^^^^^^^^^^^^^^^^^^^^^^^
-
-error: AtRule
-  --> $DIR/tests/fixture/at-rule/supports/input.css:21:1
-   |
-21 | @supports (box-shadow: 0 0 2px black inset ) or (-moz-box-shadow: 0 0 2px black inset ) or (-webkit-box-shadow: 0 0 2px black inset ) or (-o-box-shadow: 0 0 2px black inset ) {}
-   | ^^^^^^^^^^^^^^^^^^^^^^^^^^^^^^^^^^^^^^^^^^^^^^^^^^^^^^^^^^^^^^^^^^^^^^^^^^^^^^^^^^^^^^^^^^^^^^^^^^^^^^^^^^^^^^^^^^^^^^^^^^^^^^^^^^^^^^^^^^^^^^^^^^^^^^^^^^^^^^^^^^^^^^^^^^^^^^^^^
-
-error: SupportsRule
-  --> $DIR/tests/fixture/at-rule/supports/input.css:21:1
-   |
-21 | @supports (box-shadow: 0 0 2px black inset ) or (-moz-box-shadow: 0 0 2px black inset ) or (-webkit-box-shadow: 0 0 2px black inset ) or (-o-box-shadow: 0 0 2px black inset ) {}
-   | ^^^^^^^^^^^^^^^^^^^^^^^^^^^^^^^^^^^^^^^^^^^^^^^^^^^^^^^^^^^^^^^^^^^^^^^^^^^^^^^^^^^^^^^^^^^^^^^^^^^^^^^^^^^^^^^^^^^^^^^^^^^^^^^^^^^^^^^^^^^^^^^^^^^^^^^^^^^^^^^^^^^^^^^^^^^^^^^^^
-
-error: SupportsCondition
-  --> $DIR/tests/fixture/at-rule/supports/input.css:21:11
-   |
-21 | @supports (box-shadow: 0 0 2px black inset ) or (-moz-box-shadow: 0 0 2px black inset ) or (-webkit-box-shadow: 0 0 2px black inset ) or (-o-box-shadow: 0 0 2px black inset ) {}
-   |           ^^^^^^^^^^^^^^^^^^^^^^^^^^^^^^^^^^^^^^^^^^^^^^^^^^^^^^^^^^^^^^^^^^^^^^^^^^^^^^^^^^^^^^^^^^^^^^^^^^^^^^^^^^^^^^^^^^^^^^^^^^^^^^^^^^^^^^^^^^^^^^^^^^^^^^^^^^^^^^^^^^^^
-
-error: SupportsConditionType
-  --> $DIR/tests/fixture/at-rule/supports/input.css:21:12
-   |
-21 | @supports (box-shadow: 0 0 2px black inset ) or (-moz-box-shadow: 0 0 2px black inset ) or (-webkit-box-shadow: 0 0 2px black inset ) or (-o-box-shadow: 0 0 2px black inset ) {}
-   |            ^^^^^^^^^^^^^^^^^^^^^^^^^^^^^^^
-
-error: SupportsInParens
-  --> $DIR/tests/fixture/at-rule/supports/input.css:21:12
-   |
-21 | @supports (box-shadow: 0 0 2px black inset ) or (-moz-box-shadow: 0 0 2px black inset ) or (-webkit-box-shadow: 0 0 2px black inset ) or (-o-box-shadow: 0 0 2px black inset ) {}
-   |            ^^^^^^^^^^^^^^^^^^^^^^^^^^^^^^^
-
-error: SupportsFeature
-  --> $DIR/tests/fixture/at-rule/supports/input.css:21:12
-   |
-21 | @supports (box-shadow: 0 0 2px black inset ) or (-moz-box-shadow: 0 0 2px black inset ) or (-webkit-box-shadow: 0 0 2px black inset ) or (-o-box-shadow: 0 0 2px black inset ) {}
-   |            ^^^^^^^^^^^^^^^^^^^^^^^^^^^^^^^
-
-error: Declaration
-  --> $DIR/tests/fixture/at-rule/supports/input.css:21:12
-   |
-21 | @supports (box-shadow: 0 0 2px black inset ) or (-moz-box-shadow: 0 0 2px black inset ) or (-webkit-box-shadow: 0 0 2px black inset ) or (-o-box-shadow: 0 0 2px black inset ) {}
-   |            ^^^^^^^^^^^^^^^^^^^^^^^^^^^^^^^
-
-error: DeclarationName
-  --> $DIR/tests/fixture/at-rule/supports/input.css:21:12
-   |
-21 | @supports (box-shadow: 0 0 2px black inset ) or (-moz-box-shadow: 0 0 2px black inset ) or (-webkit-box-shadow: 0 0 2px black inset ) or (-o-box-shadow: 0 0 2px black inset ) {}
-   |            ^^^^^^^^^^
-
-error: Ident
-  --> $DIR/tests/fixture/at-rule/supports/input.css:21:12
-   |
-21 | @supports (box-shadow: 0 0 2px black inset ) or (-moz-box-shadow: 0 0 2px black inset ) or (-webkit-box-shadow: 0 0 2px black inset ) or (-o-box-shadow: 0 0 2px black inset ) {}
-   |            ^^^^^^^^^^
-
-error: ComponentValue
-  --> $DIR/tests/fixture/at-rule/supports/input.css:21:24
-   |
-21 | @supports (box-shadow: 0 0 2px black inset ) or (-moz-box-shadow: 0 0 2px black inset ) or (-webkit-box-shadow: 0 0 2px black inset ) or (-o-box-shadow: 0 0 2px black inset ) {}
-   |                        ^
-
-error: Integer
-  --> $DIR/tests/fixture/at-rule/supports/input.css:21:24
-   |
-21 | @supports (box-shadow: 0 0 2px black inset ) or (-moz-box-shadow: 0 0 2px black inset ) or (-webkit-box-shadow: 0 0 2px black inset ) or (-o-box-shadow: 0 0 2px black inset ) {}
-   |                        ^
-
-error: ComponentValue
-  --> $DIR/tests/fixture/at-rule/supports/input.css:21:26
-   |
-21 | @supports (box-shadow: 0 0 2px black inset ) or (-moz-box-shadow: 0 0 2px black inset ) or (-webkit-box-shadow: 0 0 2px black inset ) or (-o-box-shadow: 0 0 2px black inset ) {}
-   |                          ^
-
-error: Integer
-  --> $DIR/tests/fixture/at-rule/supports/input.css:21:26
-   |
-21 | @supports (box-shadow: 0 0 2px black inset ) or (-moz-box-shadow: 0 0 2px black inset ) or (-webkit-box-shadow: 0 0 2px black inset ) or (-o-box-shadow: 0 0 2px black inset ) {}
-   |                          ^
-
-error: ComponentValue
-  --> $DIR/tests/fixture/at-rule/supports/input.css:21:28
-   |
-21 | @supports (box-shadow: 0 0 2px black inset ) or (-moz-box-shadow: 0 0 2px black inset ) or (-webkit-box-shadow: 0 0 2px black inset ) or (-o-box-shadow: 0 0 2px black inset ) {}
-   |                            ^^^
-
-error: Dimension
-  --> $DIR/tests/fixture/at-rule/supports/input.css:21:28
-   |
-21 | @supports (box-shadow: 0 0 2px black inset ) or (-moz-box-shadow: 0 0 2px black inset ) or (-webkit-box-shadow: 0 0 2px black inset ) or (-o-box-shadow: 0 0 2px black inset ) {}
-   |                            ^^^
-
-error: Length
-  --> $DIR/tests/fixture/at-rule/supports/input.css:21:28
-   |
-21 | @supports (box-shadow: 0 0 2px black inset ) or (-moz-box-shadow: 0 0 2px black inset ) or (-webkit-box-shadow: 0 0 2px black inset ) or (-o-box-shadow: 0 0 2px black inset ) {}
-   |                            ^^^
-
-error: Number
-  --> $DIR/tests/fixture/at-rule/supports/input.css:21:28
-   |
-21 | @supports (box-shadow: 0 0 2px black inset ) or (-moz-box-shadow: 0 0 2px black inset ) or (-webkit-box-shadow: 0 0 2px black inset ) or (-o-box-shadow: 0 0 2px black inset ) {}
-   |                            ^
-
-error: Ident
-  --> $DIR/tests/fixture/at-rule/supports/input.css:21:29
-   |
-21 | @supports (box-shadow: 0 0 2px black inset ) or (-moz-box-shadow: 0 0 2px black inset ) or (-webkit-box-shadow: 0 0 2px black inset ) or (-o-box-shadow: 0 0 2px black inset ) {}
-   |                             ^^
-
-error: ComponentValue
-  --> $DIR/tests/fixture/at-rule/supports/input.css:21:32
-   |
-21 | @supports (box-shadow: 0 0 2px black inset ) or (-moz-box-shadow: 0 0 2px black inset ) or (-webkit-box-shadow: 0 0 2px black inset ) or (-o-box-shadow: 0 0 2px black inset ) {}
-   |                                ^^^^^
-
-error: Ident
-  --> $DIR/tests/fixture/at-rule/supports/input.css:21:32
-   |
-21 | @supports (box-shadow: 0 0 2px black inset ) or (-moz-box-shadow: 0 0 2px black inset ) or (-webkit-box-shadow: 0 0 2px black inset ) or (-o-box-shadow: 0 0 2px black inset ) {}
-   |                                ^^^^^
-
-error: ComponentValue
-  --> $DIR/tests/fixture/at-rule/supports/input.css:21:38
-   |
-21 | @supports (box-shadow: 0 0 2px black inset ) or (-moz-box-shadow: 0 0 2px black inset ) or (-webkit-box-shadow: 0 0 2px black inset ) or (-o-box-shadow: 0 0 2px black inset ) {}
-   |                                      ^^^^^
-
-error: Ident
-  --> $DIR/tests/fixture/at-rule/supports/input.css:21:38
-   |
-21 | @supports (box-shadow: 0 0 2px black inset ) or (-moz-box-shadow: 0 0 2px black inset ) or (-webkit-box-shadow: 0 0 2px black inset ) or (-o-box-shadow: 0 0 2px black inset ) {}
-   |                                      ^^^^^
-
-error: SupportsConditionType
-  --> $DIR/tests/fixture/at-rule/supports/input.css:21:46
-   |
-21 | @supports (box-shadow: 0 0 2px black inset ) or (-moz-box-shadow: 0 0 2px black inset ) or (-webkit-box-shadow: 0 0 2px black inset ) or (-o-box-shadow: 0 0 2px black inset ) {}
-   |                                              ^^^^^^^^^^^^^^^^^^^^^^^^^^^^^^^^^^^^^^^^^^
-
-error: SupportsOr
-  --> $DIR/tests/fixture/at-rule/supports/input.css:21:46
-   |
-21 | @supports (box-shadow: 0 0 2px black inset ) or (-moz-box-shadow: 0 0 2px black inset ) or (-webkit-box-shadow: 0 0 2px black inset ) or (-o-box-shadow: 0 0 2px black inset ) {}
-   |                                              ^^^^^^^^^^^^^^^^^^^^^^^^^^^^^^^^^^^^^^^^^^
-
-error: Ident
-  --> $DIR/tests/fixture/at-rule/supports/input.css:21:46
-   |
-21 | @supports (box-shadow: 0 0 2px black inset ) or (-moz-box-shadow: 0 0 2px black inset ) or (-webkit-box-shadow: 0 0 2px black inset ) or (-o-box-shadow: 0 0 2px black inset ) {}
-   |                                              ^^
-
-error: SupportsInParens
-  --> $DIR/tests/fixture/at-rule/supports/input.css:21:50
-   |
-21 | @supports (box-shadow: 0 0 2px black inset ) or (-moz-box-shadow: 0 0 2px black inset ) or (-webkit-box-shadow: 0 0 2px black inset ) or (-o-box-shadow: 0 0 2px black inset ) {}
-   |                                                  ^^^^^^^^^^^^^^^^^^^^^^^^^^^^^^^^^^^^
-
-error: SupportsFeature
-  --> $DIR/tests/fixture/at-rule/supports/input.css:21:50
-   |
-21 | @supports (box-shadow: 0 0 2px black inset ) or (-moz-box-shadow: 0 0 2px black inset ) or (-webkit-box-shadow: 0 0 2px black inset ) or (-o-box-shadow: 0 0 2px black inset ) {}
-   |                                                  ^^^^^^^^^^^^^^^^^^^^^^^^^^^^^^^^^^^^
-
-error: Declaration
-  --> $DIR/tests/fixture/at-rule/supports/input.css:21:50
-   |
-21 | @supports (box-shadow: 0 0 2px black inset ) or (-moz-box-shadow: 0 0 2px black inset ) or (-webkit-box-shadow: 0 0 2px black inset ) or (-o-box-shadow: 0 0 2px black inset ) {}
-   |                                                  ^^^^^^^^^^^^^^^^^^^^^^^^^^^^^^^^^^^^
-
-error: DeclarationName
-  --> $DIR/tests/fixture/at-rule/supports/input.css:21:50
-   |
-21 | @supports (box-shadow: 0 0 2px black inset ) or (-moz-box-shadow: 0 0 2px black inset ) or (-webkit-box-shadow: 0 0 2px black inset ) or (-o-box-shadow: 0 0 2px black inset ) {}
-   |                                                  ^^^^^^^^^^^^^^^
-
-error: Ident
-  --> $DIR/tests/fixture/at-rule/supports/input.css:21:50
-   |
-21 | @supports (box-shadow: 0 0 2px black inset ) or (-moz-box-shadow: 0 0 2px black inset ) or (-webkit-box-shadow: 0 0 2px black inset ) or (-o-box-shadow: 0 0 2px black inset ) {}
-   |                                                  ^^^^^^^^^^^^^^^
-
-error: ComponentValue
-  --> $DIR/tests/fixture/at-rule/supports/input.css:21:67
-   |
-21 | @supports (box-shadow: 0 0 2px black inset ) or (-moz-box-shadow: 0 0 2px black inset ) or (-webkit-box-shadow: 0 0 2px black inset ) or (-o-box-shadow: 0 0 2px black inset ) {}
-   |                                                                   ^
-
-error: Integer
-  --> $DIR/tests/fixture/at-rule/supports/input.css:21:67
-   |
-21 | @supports (box-shadow: 0 0 2px black inset ) or (-moz-box-shadow: 0 0 2px black inset ) or (-webkit-box-shadow: 0 0 2px black inset ) or (-o-box-shadow: 0 0 2px black inset ) {}
-   |                                                                   ^
-
-error: ComponentValue
-  --> $DIR/tests/fixture/at-rule/supports/input.css:21:69
-   |
-21 | @supports (box-shadow: 0 0 2px black inset ) or (-moz-box-shadow: 0 0 2px black inset ) or (-webkit-box-shadow: 0 0 2px black inset ) or (-o-box-shadow: 0 0 2px black inset ) {}
-   |                                                                     ^
-
-error: Integer
-  --> $DIR/tests/fixture/at-rule/supports/input.css:21:69
-   |
-21 | @supports (box-shadow: 0 0 2px black inset ) or (-moz-box-shadow: 0 0 2px black inset ) or (-webkit-box-shadow: 0 0 2px black inset ) or (-o-box-shadow: 0 0 2px black inset ) {}
-   |                                                                     ^
-
-error: ComponentValue
-  --> $DIR/tests/fixture/at-rule/supports/input.css:21:71
-   |
-21 | @supports (box-shadow: 0 0 2px black inset ) or (-moz-box-shadow: 0 0 2px black inset ) or (-webkit-box-shadow: 0 0 2px black inset ) or (-o-box-shadow: 0 0 2px black inset ) {}
-   |                                                                       ^^^
-
-error: Dimension
-  --> $DIR/tests/fixture/at-rule/supports/input.css:21:71
-   |
-21 | @supports (box-shadow: 0 0 2px black inset ) or (-moz-box-shadow: 0 0 2px black inset ) or (-webkit-box-shadow: 0 0 2px black inset ) or (-o-box-shadow: 0 0 2px black inset ) {}
-   |                                                                       ^^^
-
-error: Length
-  --> $DIR/tests/fixture/at-rule/supports/input.css:21:71
-   |
-21 | @supports (box-shadow: 0 0 2px black inset ) or (-moz-box-shadow: 0 0 2px black inset ) or (-webkit-box-shadow: 0 0 2px black inset ) or (-o-box-shadow: 0 0 2px black inset ) {}
-   |                                                                       ^^^
-
-error: Number
-  --> $DIR/tests/fixture/at-rule/supports/input.css:21:71
-   |
-21 | @supports (box-shadow: 0 0 2px black inset ) or (-moz-box-shadow: 0 0 2px black inset ) or (-webkit-box-shadow: 0 0 2px black inset ) or (-o-box-shadow: 0 0 2px black inset ) {}
-   |                                                                       ^
-
-error: Ident
-  --> $DIR/tests/fixture/at-rule/supports/input.css:21:72
-   |
-21 | @supports (box-shadow: 0 0 2px black inset ) or (-moz-box-shadow: 0 0 2px black inset ) or (-webkit-box-shadow: 0 0 2px black inset ) or (-o-box-shadow: 0 0 2px black inset ) {}
-   |                                                                        ^^
-
-error: ComponentValue
-  --> $DIR/tests/fixture/at-rule/supports/input.css:21:75
-   |
-21 | @supports (box-shadow: 0 0 2px black inset ) or (-moz-box-shadow: 0 0 2px black inset ) or (-webkit-box-shadow: 0 0 2px black inset ) or (-o-box-shadow: 0 0 2px black inset ) {}
-   |                                                                           ^^^^^
-
-error: Ident
-  --> $DIR/tests/fixture/at-rule/supports/input.css:21:75
-   |
-21 | @supports (box-shadow: 0 0 2px black inset ) or (-moz-box-shadow: 0 0 2px black inset ) or (-webkit-box-shadow: 0 0 2px black inset ) or (-o-box-shadow: 0 0 2px black inset ) {}
-   |                                                                           ^^^^^
-
-error: ComponentValue
-  --> $DIR/tests/fixture/at-rule/supports/input.css:21:81
-   |
-21 | @supports (box-shadow: 0 0 2px black inset ) or (-moz-box-shadow: 0 0 2px black inset ) or (-webkit-box-shadow: 0 0 2px black inset ) or (-o-box-shadow: 0 0 2px black inset ) {}
-   |                                                                                 ^^^^^
-
-error: Ident
-  --> $DIR/tests/fixture/at-rule/supports/input.css:21:81
-   |
-21 | @supports (box-shadow: 0 0 2px black inset ) or (-moz-box-shadow: 0 0 2px black inset ) or (-webkit-box-shadow: 0 0 2px black inset ) or (-o-box-shadow: 0 0 2px black inset ) {}
-   |                                                                                 ^^^^^
-
-error: SupportsConditionType
-  --> $DIR/tests/fixture/at-rule/supports/input.css:21:89
-   |
-21 | @supports (box-shadow: 0 0 2px black inset ) or (-moz-box-shadow: 0 0 2px black inset ) or (-webkit-box-shadow: 0 0 2px black inset ) or (-o-box-shadow: 0 0 2px black inset ) {}
-   |                                                                                         ^^^^^^^^^^^^^^^^^^^^^^^^^^^^^^^^^^^^^^^^^^^^^
-
-error: SupportsOr
-  --> $DIR/tests/fixture/at-rule/supports/input.css:21:89
-   |
-21 | @supports (box-shadow: 0 0 2px black inset ) or (-moz-box-shadow: 0 0 2px black inset ) or (-webkit-box-shadow: 0 0 2px black inset ) or (-o-box-shadow: 0 0 2px black inset ) {}
-   |                                                                                         ^^^^^^^^^^^^^^^^^^^^^^^^^^^^^^^^^^^^^^^^^^^^^
-
-error: Ident
-  --> $DIR/tests/fixture/at-rule/supports/input.css:21:89
-   |
-21 | @supports (box-shadow: 0 0 2px black inset ) or (-moz-box-shadow: 0 0 2px black inset ) or (-webkit-box-shadow: 0 0 2px black inset ) or (-o-box-shadow: 0 0 2px black inset ) {}
-   |                                                                                         ^^
-
-error: SupportsInParens
-  --> $DIR/tests/fixture/at-rule/supports/input.css:21:93
-   |
-21 | @supports (box-shadow: 0 0 2px black inset ) or (-moz-box-shadow: 0 0 2px black inset ) or (-webkit-box-shadow: 0 0 2px black inset ) or (-o-box-shadow: 0 0 2px black inset ) {}
-   |                                                                                             ^^^^^^^^^^^^^^^^^^^^^^^^^^^^^^^^^^^^^^^
-
-error: SupportsFeature
-  --> $DIR/tests/fixture/at-rule/supports/input.css:21:93
-   |
-21 | @supports (box-shadow: 0 0 2px black inset ) or (-moz-box-shadow: 0 0 2px black inset ) or (-webkit-box-shadow: 0 0 2px black inset ) or (-o-box-shadow: 0 0 2px black inset ) {}
-   |                                                                                             ^^^^^^^^^^^^^^^^^^^^^^^^^^^^^^^^^^^^^^^
-
-error: Declaration
-  --> $DIR/tests/fixture/at-rule/supports/input.css:21:93
-   |
-21 | @supports (box-shadow: 0 0 2px black inset ) or (-moz-box-shadow: 0 0 2px black inset ) or (-webkit-box-shadow: 0 0 2px black inset ) or (-o-box-shadow: 0 0 2px black inset ) {}
-   |                                                                                             ^^^^^^^^^^^^^^^^^^^^^^^^^^^^^^^^^^^^^^^
-
-error: DeclarationName
-  --> $DIR/tests/fixture/at-rule/supports/input.css:21:93
-   |
-21 | @supports (box-shadow: 0 0 2px black inset ) or (-moz-box-shadow: 0 0 2px black inset ) or (-webkit-box-shadow: 0 0 2px black inset ) or (-o-box-shadow: 0 0 2px black inset ) {}
-   |                                                                                             ^^^^^^^^^^^^^^^^^^
-
-error: Ident
-  --> $DIR/tests/fixture/at-rule/supports/input.css:21:93
-   |
-21 | @supports (box-shadow: 0 0 2px black inset ) or (-moz-box-shadow: 0 0 2px black inset ) or (-webkit-box-shadow: 0 0 2px black inset ) or (-o-box-shadow: 0 0 2px black inset ) {}
-   |                                                                                             ^^^^^^^^^^^^^^^^^^
-
-error: ComponentValue
-  --> $DIR/tests/fixture/at-rule/supports/input.css:21:113
-   |
-21 | @supports (box-shadow: 0 0 2px black inset ) or (-moz-box-shadow: 0 0 2px black inset ) or (-webkit-box-shadow: 0 0 2px black inset ) or (-o-box-shadow: 0 0 2px black inset ) {}
-   |                                                                                                                 ^
-
-error: Integer
-  --> $DIR/tests/fixture/at-rule/supports/input.css:21:113
-   |
-21 | @supports (box-shadow: 0 0 2px black inset ) or (-moz-box-shadow: 0 0 2px black inset ) or (-webkit-box-shadow: 0 0 2px black inset ) or (-o-box-shadow: 0 0 2px black inset ) {}
-   |                                                                                                                 ^
-
-error: ComponentValue
-  --> $DIR/tests/fixture/at-rule/supports/input.css:21:115
-   |
-21 | @supports (box-shadow: 0 0 2px black inset ) or (-moz-box-shadow: 0 0 2px black inset ) or (-webkit-box-shadow: 0 0 2px black inset ) or (-o-box-shadow: 0 0 2px black inset ) {}
-   |                                                                                                                   ^
-
-error: Integer
-  --> $DIR/tests/fixture/at-rule/supports/input.css:21:115
-   |
-21 | @supports (box-shadow: 0 0 2px black inset ) or (-moz-box-shadow: 0 0 2px black inset ) or (-webkit-box-shadow: 0 0 2px black inset ) or (-o-box-shadow: 0 0 2px black inset ) {}
-   |                                                                                                                   ^
-
-error: ComponentValue
-  --> $DIR/tests/fixture/at-rule/supports/input.css:21:117
-   |
-21 | @supports (box-shadow: 0 0 2px black inset ) or (-moz-box-shadow: 0 0 2px black inset ) or (-webkit-box-shadow: 0 0 2px black inset ) or (-o-box-shadow: 0 0 2px black inset ) {}
-   |                                                                                                                     ^^^
-
-error: Dimension
-  --> $DIR/tests/fixture/at-rule/supports/input.css:21:117
-   |
-21 | @supports (box-shadow: 0 0 2px black inset ) or (-moz-box-shadow: 0 0 2px black inset ) or (-webkit-box-shadow: 0 0 2px black inset ) or (-o-box-shadow: 0 0 2px black inset ) {}
-   |                                                                                                                     ^^^
-
-error: Length
-  --> $DIR/tests/fixture/at-rule/supports/input.css:21:117
-   |
-21 | @supports (box-shadow: 0 0 2px black inset ) or (-moz-box-shadow: 0 0 2px black inset ) or (-webkit-box-shadow: 0 0 2px black inset ) or (-o-box-shadow: 0 0 2px black inset ) {}
-   |                                                                                                                     ^^^
-
-error: Number
-  --> $DIR/tests/fixture/at-rule/supports/input.css:21:117
-   |
-21 | @supports (box-shadow: 0 0 2px black inset ) or (-moz-box-shadow: 0 0 2px black inset ) or (-webkit-box-shadow: 0 0 2px black inset ) or (-o-box-shadow: 0 0 2px black inset ) {}
-   |                                                                                                                     ^
-
-error: Ident
-  --> $DIR/tests/fixture/at-rule/supports/input.css:21:118
-   |
-21 | @supports (box-shadow: 0 0 2px black inset ) or (-moz-box-shadow: 0 0 2px black inset ) or (-webkit-box-shadow: 0 0 2px black inset ) or (-o-box-shadow: 0 0 2px black inset ) {}
-   |                                                                                                                      ^^
-
-error: ComponentValue
-  --> $DIR/tests/fixture/at-rule/supports/input.css:21:121
-   |
-21 | @supports (box-shadow: 0 0 2px black inset ) or (-moz-box-shadow: 0 0 2px black inset ) or (-webkit-box-shadow: 0 0 2px black inset ) or (-o-box-shadow: 0 0 2px black inset ) {}
-   |                                                                                                                         ^^^^^
-
-error: Ident
-  --> $DIR/tests/fixture/at-rule/supports/input.css:21:121
-   |
-21 | @supports (box-shadow: 0 0 2px black inset ) or (-moz-box-shadow: 0 0 2px black inset ) or (-webkit-box-shadow: 0 0 2px black inset ) or (-o-box-shadow: 0 0 2px black inset ) {}
-   |                                                                                                                         ^^^^^
-
-error: ComponentValue
-  --> $DIR/tests/fixture/at-rule/supports/input.css:21:127
-   |
-21 | @supports (box-shadow: 0 0 2px black inset ) or (-moz-box-shadow: 0 0 2px black inset ) or (-webkit-box-shadow: 0 0 2px black inset ) or (-o-box-shadow: 0 0 2px black inset ) {}
-   |                                                                                                                               ^^^^^
-
-error: Ident
-  --> $DIR/tests/fixture/at-rule/supports/input.css:21:127
-   |
-21 | @supports (box-shadow: 0 0 2px black inset ) or (-moz-box-shadow: 0 0 2px black inset ) or (-webkit-box-shadow: 0 0 2px black inset ) or (-o-box-shadow: 0 0 2px black inset ) {}
-   |                                                                                                                               ^^^^^
-
-error: SupportsConditionType
-  --> $DIR/tests/fixture/at-rule/supports/input.css:21:135
-   |
-21 | @supports (box-shadow: 0 0 2px black inset ) or (-moz-box-shadow: 0 0 2px black inset ) or (-webkit-box-shadow: 0 0 2px black inset ) or (-o-box-shadow: 0 0 2px black inset ) {}
-   |                                                                                                                                       ^^^^^^^^^^^^^^^^^^^^^^^^^^^^^^^^^^^^^^^^
-
-error: SupportsOr
-  --> $DIR/tests/fixture/at-rule/supports/input.css:21:135
-   |
-21 | @supports (box-shadow: 0 0 2px black inset ) or (-moz-box-shadow: 0 0 2px black inset ) or (-webkit-box-shadow: 0 0 2px black inset ) or (-o-box-shadow: 0 0 2px black inset ) {}
-   |                                                                                                                                       ^^^^^^^^^^^^^^^^^^^^^^^^^^^^^^^^^^^^^^^^
-
-error: Ident
-  --> $DIR/tests/fixture/at-rule/supports/input.css:21:135
-   |
-21 | @supports (box-shadow: 0 0 2px black inset ) or (-moz-box-shadow: 0 0 2px black inset ) or (-webkit-box-shadow: 0 0 2px black inset ) or (-o-box-shadow: 0 0 2px black inset ) {}
-   |                                                                                                                                       ^^
-
-error: SupportsInParens
-  --> $DIR/tests/fixture/at-rule/supports/input.css:21:139
-   |
-21 | @supports (box-shadow: 0 0 2px black inset ) or (-moz-box-shadow: 0 0 2px black inset ) or (-webkit-box-shadow: 0 0 2px black inset ) or (-o-box-shadow: 0 0 2px black inset ) {}
-   |                                                                                                                                           ^^^^^^^^^^^^^^^^^^^^^^^^^^^^^^^^^^
-
-error: SupportsFeature
-  --> $DIR/tests/fixture/at-rule/supports/input.css:21:139
-   |
-21 | @supports (box-shadow: 0 0 2px black inset ) or (-moz-box-shadow: 0 0 2px black inset ) or (-webkit-box-shadow: 0 0 2px black inset ) or (-o-box-shadow: 0 0 2px black inset ) {}
-   |                                                                                                                                           ^^^^^^^^^^^^^^^^^^^^^^^^^^^^^^^^^^
-
-error: Declaration
-  --> $DIR/tests/fixture/at-rule/supports/input.css:21:139
-   |
-21 | @supports (box-shadow: 0 0 2px black inset ) or (-moz-box-shadow: 0 0 2px black inset ) or (-webkit-box-shadow: 0 0 2px black inset ) or (-o-box-shadow: 0 0 2px black inset ) {}
-   |                                                                                                                                           ^^^^^^^^^^^^^^^^^^^^^^^^^^^^^^^^^^
-
-error: DeclarationName
-  --> $DIR/tests/fixture/at-rule/supports/input.css:21:139
-   |
-21 | @supports (box-shadow: 0 0 2px black inset ) or (-moz-box-shadow: 0 0 2px black inset ) or (-webkit-box-shadow: 0 0 2px black inset ) or (-o-box-shadow: 0 0 2px black inset ) {}
-   |                                                                                                                                           ^^^^^^^^^^^^^
-
-error: Ident
-  --> $DIR/tests/fixture/at-rule/supports/input.css:21:139
-   |
-21 | @supports (box-shadow: 0 0 2px black inset ) or (-moz-box-shadow: 0 0 2px black inset ) or (-webkit-box-shadow: 0 0 2px black inset ) or (-o-box-shadow: 0 0 2px black inset ) {}
-   |                                                                                                                                           ^^^^^^^^^^^^^
-
-error: ComponentValue
-  --> $DIR/tests/fixture/at-rule/supports/input.css:21:154
-   |
-21 | @supports (box-shadow: 0 0 2px black inset ) or (-moz-box-shadow: 0 0 2px black inset ) or (-webkit-box-shadow: 0 0 2px black inset ) or (-o-box-shadow: 0 0 2px black inset ) {}
-   |                                                                                                                                                          ^
-
-error: Integer
-  --> $DIR/tests/fixture/at-rule/supports/input.css:21:154
-   |
-21 | @supports (box-shadow: 0 0 2px black inset ) or (-moz-box-shadow: 0 0 2px black inset ) or (-webkit-box-shadow: 0 0 2px black inset ) or (-o-box-shadow: 0 0 2px black inset ) {}
-   |                                                                                                                                                          ^
-
-error: ComponentValue
-  --> $DIR/tests/fixture/at-rule/supports/input.css:21:156
-   |
-21 | @supports (box-shadow: 0 0 2px black inset ) or (-moz-box-shadow: 0 0 2px black inset ) or (-webkit-box-shadow: 0 0 2px black inset ) or (-o-box-shadow: 0 0 2px black inset ) {}
-   |                                                                                                                                                            ^
-
-error: Integer
-  --> $DIR/tests/fixture/at-rule/supports/input.css:21:156
-   |
-21 | @supports (box-shadow: 0 0 2px black inset ) or (-moz-box-shadow: 0 0 2px black inset ) or (-webkit-box-shadow: 0 0 2px black inset ) or (-o-box-shadow: 0 0 2px black inset ) {}
-   |                                                                                                                                                            ^
-
-error: ComponentValue
-  --> $DIR/tests/fixture/at-rule/supports/input.css:21:158
-   |
-21 | @supports (box-shadow: 0 0 2px black inset ) or (-moz-box-shadow: 0 0 2px black inset ) or (-webkit-box-shadow: 0 0 2px black inset ) or (-o-box-shadow: 0 0 2px black inset ) {}
-   |                                                                                                                                                              ^^^
-
-error: Dimension
-  --> $DIR/tests/fixture/at-rule/supports/input.css:21:158
-   |
-21 | @supports (box-shadow: 0 0 2px black inset ) or (-moz-box-shadow: 0 0 2px black inset ) or (-webkit-box-shadow: 0 0 2px black inset ) or (-o-box-shadow: 0 0 2px black inset ) {}
-   |                                                                                                                                                              ^^^
-
-error: Length
-  --> $DIR/tests/fixture/at-rule/supports/input.css:21:158
-   |
-21 | @supports (box-shadow: 0 0 2px black inset ) or (-moz-box-shadow: 0 0 2px black inset ) or (-webkit-box-shadow: 0 0 2px black inset ) or (-o-box-shadow: 0 0 2px black inset ) {}
-   |                                                                                                                                                              ^^^
-
-error: Number
-  --> $DIR/tests/fixture/at-rule/supports/input.css:21:158
-   |
-21 | @supports (box-shadow: 0 0 2px black inset ) or (-moz-box-shadow: 0 0 2px black inset ) or (-webkit-box-shadow: 0 0 2px black inset ) or (-o-box-shadow: 0 0 2px black inset ) {}
-   |                                                                                                                                                              ^
-
-error: Ident
-  --> $DIR/tests/fixture/at-rule/supports/input.css:21:159
-   |
-21 | @supports (box-shadow: 0 0 2px black inset ) or (-moz-box-shadow: 0 0 2px black inset ) or (-webkit-box-shadow: 0 0 2px black inset ) or (-o-box-shadow: 0 0 2px black inset ) {}
-   |                                                                                                                                                               ^^
-
-error: ComponentValue
-  --> $DIR/tests/fixture/at-rule/supports/input.css:21:162
-   |
-21 | @supports (box-shadow: 0 0 2px black inset ) or (-moz-box-shadow: 0 0 2px black inset ) or (-webkit-box-shadow: 0 0 2px black inset ) or (-o-box-shadow: 0 0 2px black inset ) {}
-   |                                                                                                                                                                  ^^^^^
-
-error: Ident
-  --> $DIR/tests/fixture/at-rule/supports/input.css:21:162
-   |
-21 | @supports (box-shadow: 0 0 2px black inset ) or (-moz-box-shadow: 0 0 2px black inset ) or (-webkit-box-shadow: 0 0 2px black inset ) or (-o-box-shadow: 0 0 2px black inset ) {}
-   |                                                                                                                                                                  ^^^^^
-
-error: ComponentValue
-  --> $DIR/tests/fixture/at-rule/supports/input.css:21:168
-   |
-21 | @supports (box-shadow: 0 0 2px black inset ) or (-moz-box-shadow: 0 0 2px black inset ) or (-webkit-box-shadow: 0 0 2px black inset ) or (-o-box-shadow: 0 0 2px black inset ) {}
-   |                                                                                                                                                                        ^^^^^
-
-error: Ident
-  --> $DIR/tests/fixture/at-rule/supports/input.css:21:168
-   |
-21 | @supports (box-shadow: 0 0 2px black inset ) or (-moz-box-shadow: 0 0 2px black inset ) or (-webkit-box-shadow: 0 0 2px black inset ) or (-o-box-shadow: 0 0 2px black inset ) {}
-   |                                                                                                                                                                        ^^^^^
-
-error: SimpleBlock
-  --> $DIR/tests/fixture/at-rule/supports/input.css:21:176
-   |
-21 | @supports (box-shadow: 0 0 2px black inset ) or (-moz-box-shadow: 0 0 2px black inset ) or (-webkit-box-shadow: 0 0 2px black inset ) or (-o-box-shadow: 0 0 2px black inset ) {}
-   |                                                                                                                                                                                ^^
-
-error: Rule
-  --> $DIR/tests/fixture/at-rule/supports/input.css:22:1
-   |
-22 | / @supports ( box-shadow: 0 0 2px black inset ) or
-23 | |   ( -moz-box-shadow: 0 0 2px black inset ) or
-24 | |   ( -webkit-box-shadow: 0 0 2px black inset ) or
-25 | |   ( -o-box-shadow: 0 0 2px black inset ) {
-26 | |     
-27 | | }
-   | |_^
-
-error: AtRule
-  --> $DIR/tests/fixture/at-rule/supports/input.css:22:1
-   |
-22 | / @supports ( box-shadow: 0 0 2px black inset ) or
-23 | |   ( -moz-box-shadow: 0 0 2px black inset ) or
-24 | |   ( -webkit-box-shadow: 0 0 2px black inset ) or
-25 | |   ( -o-box-shadow: 0 0 2px black inset ) {
-26 | |     
-27 | | }
-   | |_^
-
-error: SupportsRule
-  --> $DIR/tests/fixture/at-rule/supports/input.css:22:1
-   |
-22 | / @supports ( box-shadow: 0 0 2px black inset ) or
-23 | |   ( -moz-box-shadow: 0 0 2px black inset ) or
-24 | |   ( -webkit-box-shadow: 0 0 2px black inset ) or
-25 | |   ( -o-box-shadow: 0 0 2px black inset ) {
-26 | |     
-27 | | }
-   | |_^
-
-error: SupportsCondition
-  --> $DIR/tests/fixture/at-rule/supports/input.css:22:11
-   |
-22 |   @supports ( box-shadow: 0 0 2px black inset ) or
-   |  ___________^
-23 | |   ( -moz-box-shadow: 0 0 2px black inset ) or
-24 | |   ( -webkit-box-shadow: 0 0 2px black inset ) or
-25 | |   ( -o-box-shadow: 0 0 2px black inset ) {
-   | |________________________________________^
-
-error: SupportsConditionType
-  --> $DIR/tests/fixture/at-rule/supports/input.css:22:13
-   |
-22 | @supports ( box-shadow: 0 0 2px black inset ) or
-   |             ^^^^^^^^^^^^^^^^^^^^^^^^^^^^^^^
-
-error: SupportsInParens
-  --> $DIR/tests/fixture/at-rule/supports/input.css:22:13
-   |
-22 | @supports ( box-shadow: 0 0 2px black inset ) or
-   |             ^^^^^^^^^^^^^^^^^^^^^^^^^^^^^^^
-
-error: SupportsFeature
-  --> $DIR/tests/fixture/at-rule/supports/input.css:22:13
-   |
-22 | @supports ( box-shadow: 0 0 2px black inset ) or
-   |             ^^^^^^^^^^^^^^^^^^^^^^^^^^^^^^^
-
-error: Declaration
-  --> $DIR/tests/fixture/at-rule/supports/input.css:22:13
-   |
-22 | @supports ( box-shadow: 0 0 2px black inset ) or
-   |             ^^^^^^^^^^^^^^^^^^^^^^^^^^^^^^^
-
-error: DeclarationName
-  --> $DIR/tests/fixture/at-rule/supports/input.css:22:13
-   |
-22 | @supports ( box-shadow: 0 0 2px black inset ) or
-   |             ^^^^^^^^^^
-
-error: Ident
-  --> $DIR/tests/fixture/at-rule/supports/input.css:22:13
-   |
-22 | @supports ( box-shadow: 0 0 2px black inset ) or
-   |             ^^^^^^^^^^
-
-error: ComponentValue
-  --> $DIR/tests/fixture/at-rule/supports/input.css:22:25
-   |
-22 | @supports ( box-shadow: 0 0 2px black inset ) or
-   |                         ^
-
-error: Integer
-  --> $DIR/tests/fixture/at-rule/supports/input.css:22:25
-   |
-22 | @supports ( box-shadow: 0 0 2px black inset ) or
-   |                         ^
-
-error: ComponentValue
-  --> $DIR/tests/fixture/at-rule/supports/input.css:22:27
-   |
-22 | @supports ( box-shadow: 0 0 2px black inset ) or
-   |                           ^
-
-error: Integer
-  --> $DIR/tests/fixture/at-rule/supports/input.css:22:27
-   |
-22 | @supports ( box-shadow: 0 0 2px black inset ) or
-   |                           ^
-
-error: ComponentValue
-  --> $DIR/tests/fixture/at-rule/supports/input.css:22:29
-   |
-22 | @supports ( box-shadow: 0 0 2px black inset ) or
-   |                             ^^^
-
-error: Dimension
-  --> $DIR/tests/fixture/at-rule/supports/input.css:22:29
-   |
-22 | @supports ( box-shadow: 0 0 2px black inset ) or
-   |                             ^^^
-
-error: Length
-  --> $DIR/tests/fixture/at-rule/supports/input.css:22:29
-   |
-22 | @supports ( box-shadow: 0 0 2px black inset ) or
-   |                             ^^^
-
-error: Number
-  --> $DIR/tests/fixture/at-rule/supports/input.css:22:29
-   |
-22 | @supports ( box-shadow: 0 0 2px black inset ) or
-   |                             ^
-
-error: Ident
-  --> $DIR/tests/fixture/at-rule/supports/input.css:22:30
-   |
-22 | @supports ( box-shadow: 0 0 2px black inset ) or
-   |                              ^^
-
-error: ComponentValue
-  --> $DIR/tests/fixture/at-rule/supports/input.css:22:33
-   |
-22 | @supports ( box-shadow: 0 0 2px black inset ) or
-   |                                 ^^^^^
-
-error: Ident
-  --> $DIR/tests/fixture/at-rule/supports/input.css:22:33
-   |
-22 | @supports ( box-shadow: 0 0 2px black inset ) or
-   |                                 ^^^^^
-
-error: ComponentValue
-  --> $DIR/tests/fixture/at-rule/supports/input.css:22:39
-   |
-22 | @supports ( box-shadow: 0 0 2px black inset ) or
-   |                                       ^^^^^
-
-error: Ident
-  --> $DIR/tests/fixture/at-rule/supports/input.css:22:39
-   |
-22 | @supports ( box-shadow: 0 0 2px black inset ) or
-   |                                       ^^^^^
-
-error: SupportsConditionType
-  --> $DIR/tests/fixture/at-rule/supports/input.css:22:47
-   |
-22 |   @supports ( box-shadow: 0 0 2px black inset ) or
-   |  _______________________________________________^
-23 | |   ( -moz-box-shadow: 0 0 2px black inset ) or
-   | |__________________________________________^
-
-error: SupportsOr
-  --> $DIR/tests/fixture/at-rule/supports/input.css:22:47
-   |
-22 |   @supports ( box-shadow: 0 0 2px black inset ) or
-   |  _______________________________________________^
-23 | |   ( -moz-box-shadow: 0 0 2px black inset ) or
-   | |__________________________________________^
-
-error: Ident
-  --> $DIR/tests/fixture/at-rule/supports/input.css:22:47
-   |
-22 | @supports ( box-shadow: 0 0 2px black inset ) or
-   |                                               ^^
-
-error: SupportsInParens
-  --> $DIR/tests/fixture/at-rule/supports/input.css:23:5
-   |
-23 |   ( -moz-box-shadow: 0 0 2px black inset ) or
-   |     ^^^^^^^^^^^^^^^^^^^^^^^^^^^^^^^^^^^^
-
-error: SupportsFeature
-  --> $DIR/tests/fixture/at-rule/supports/input.css:23:5
-   |
-23 |   ( -moz-box-shadow: 0 0 2px black inset ) or
-   |     ^^^^^^^^^^^^^^^^^^^^^^^^^^^^^^^^^^^^
-
-error: Declaration
-  --> $DIR/tests/fixture/at-rule/supports/input.css:23:5
-   |
-23 |   ( -moz-box-shadow: 0 0 2px black inset ) or
-   |     ^^^^^^^^^^^^^^^^^^^^^^^^^^^^^^^^^^^^
-
-error: DeclarationName
-  --> $DIR/tests/fixture/at-rule/supports/input.css:23:5
-   |
-23 |   ( -moz-box-shadow: 0 0 2px black inset ) or
-   |     ^^^^^^^^^^^^^^^
-
-error: Ident
-  --> $DIR/tests/fixture/at-rule/supports/input.css:23:5
-   |
-23 |   ( -moz-box-shadow: 0 0 2px black inset ) or
-   |     ^^^^^^^^^^^^^^^
-
-error: ComponentValue
-  --> $DIR/tests/fixture/at-rule/supports/input.css:23:22
-   |
-23 |   ( -moz-box-shadow: 0 0 2px black inset ) or
-   |                      ^
-
-error: Integer
-  --> $DIR/tests/fixture/at-rule/supports/input.css:23:22
-   |
-23 |   ( -moz-box-shadow: 0 0 2px black inset ) or
-   |                      ^
-
-error: ComponentValue
-  --> $DIR/tests/fixture/at-rule/supports/input.css:23:24
-   |
-23 |   ( -moz-box-shadow: 0 0 2px black inset ) or
-   |                        ^
-
-error: Integer
-  --> $DIR/tests/fixture/at-rule/supports/input.css:23:24
-   |
-23 |   ( -moz-box-shadow: 0 0 2px black inset ) or
-   |                        ^
-
-error: ComponentValue
-  --> $DIR/tests/fixture/at-rule/supports/input.css:23:26
-   |
-23 |   ( -moz-box-shadow: 0 0 2px black inset ) or
-   |                          ^^^
-
-error: Dimension
-  --> $DIR/tests/fixture/at-rule/supports/input.css:23:26
-   |
-23 |   ( -moz-box-shadow: 0 0 2px black inset ) or
-   |                          ^^^
-
-error: Length
-  --> $DIR/tests/fixture/at-rule/supports/input.css:23:26
-   |
-23 |   ( -moz-box-shadow: 0 0 2px black inset ) or
-   |                          ^^^
-
-error: Number
-  --> $DIR/tests/fixture/at-rule/supports/input.css:23:26
-   |
-23 |   ( -moz-box-shadow: 0 0 2px black inset ) or
-   |                          ^
-
-error: Ident
-  --> $DIR/tests/fixture/at-rule/supports/input.css:23:27
-   |
-23 |   ( -moz-box-shadow: 0 0 2px black inset ) or
-   |                           ^^
-
-error: ComponentValue
-  --> $DIR/tests/fixture/at-rule/supports/input.css:23:30
-   |
-23 |   ( -moz-box-shadow: 0 0 2px black inset ) or
-   |                              ^^^^^
-
-error: Ident
-  --> $DIR/tests/fixture/at-rule/supports/input.css:23:30
-   |
-23 |   ( -moz-box-shadow: 0 0 2px black inset ) or
-   |                              ^^^^^
-
-error: ComponentValue
-  --> $DIR/tests/fixture/at-rule/supports/input.css:23:36
-   |
-23 |   ( -moz-box-shadow: 0 0 2px black inset ) or
-   |                                    ^^^^^
-
-error: Ident
-  --> $DIR/tests/fixture/at-rule/supports/input.css:23:36
-   |
-23 |   ( -moz-box-shadow: 0 0 2px black inset ) or
-   |                                    ^^^^^
-
-error: SupportsConditionType
-  --> $DIR/tests/fixture/at-rule/supports/input.css:23:44
-   |
-23 |     ( -moz-box-shadow: 0 0 2px black inset ) or
-   |  ____________________________________________^
-24 | |   ( -webkit-box-shadow: 0 0 2px black inset ) or
-   | |_____________________________________________^
-
-error: SupportsOr
-  --> $DIR/tests/fixture/at-rule/supports/input.css:23:44
-   |
-23 |     ( -moz-box-shadow: 0 0 2px black inset ) or
-   |  ____________________________________________^
-24 | |   ( -webkit-box-shadow: 0 0 2px black inset ) or
-   | |_____________________________________________^
-
-error: Ident
-  --> $DIR/tests/fixture/at-rule/supports/input.css:23:44
-   |
-23 |   ( -moz-box-shadow: 0 0 2px black inset ) or
-   |                                            ^^
-
-error: SupportsInParens
-  --> $DIR/tests/fixture/at-rule/supports/input.css:24:5
-   |
-24 |   ( -webkit-box-shadow: 0 0 2px black inset ) or
-   |     ^^^^^^^^^^^^^^^^^^^^^^^^^^^^^^^^^^^^^^^
-
-error: SupportsFeature
-  --> $DIR/tests/fixture/at-rule/supports/input.css:24:5
-   |
-24 |   ( -webkit-box-shadow: 0 0 2px black inset ) or
-   |     ^^^^^^^^^^^^^^^^^^^^^^^^^^^^^^^^^^^^^^^
-
-error: Declaration
-  --> $DIR/tests/fixture/at-rule/supports/input.css:24:5
-   |
-24 |   ( -webkit-box-shadow: 0 0 2px black inset ) or
-   |     ^^^^^^^^^^^^^^^^^^^^^^^^^^^^^^^^^^^^^^^
-
-error: DeclarationName
-  --> $DIR/tests/fixture/at-rule/supports/input.css:24:5
-   |
-24 |   ( -webkit-box-shadow: 0 0 2px black inset ) or
-   |     ^^^^^^^^^^^^^^^^^^
-
-error: Ident
-  --> $DIR/tests/fixture/at-rule/supports/input.css:24:5
-   |
-24 |   ( -webkit-box-shadow: 0 0 2px black inset ) or
-   |     ^^^^^^^^^^^^^^^^^^
-
-error: ComponentValue
-  --> $DIR/tests/fixture/at-rule/supports/input.css:24:25
-   |
-24 |   ( -webkit-box-shadow: 0 0 2px black inset ) or
-   |                         ^
-
-error: Integer
-  --> $DIR/tests/fixture/at-rule/supports/input.css:24:25
-   |
-24 |   ( -webkit-box-shadow: 0 0 2px black inset ) or
-   |                         ^
-
-error: ComponentValue
-  --> $DIR/tests/fixture/at-rule/supports/input.css:24:27
-   |
-24 |   ( -webkit-box-shadow: 0 0 2px black inset ) or
-   |                           ^
-
-error: Integer
-  --> $DIR/tests/fixture/at-rule/supports/input.css:24:27
-   |
-24 |   ( -webkit-box-shadow: 0 0 2px black inset ) or
-   |                           ^
-
-error: ComponentValue
-  --> $DIR/tests/fixture/at-rule/supports/input.css:24:29
-   |
-24 |   ( -webkit-box-shadow: 0 0 2px black inset ) or
-   |                             ^^^
-
-error: Dimension
-  --> $DIR/tests/fixture/at-rule/supports/input.css:24:29
-   |
-24 |   ( -webkit-box-shadow: 0 0 2px black inset ) or
-   |                             ^^^
-
-error: Length
-  --> $DIR/tests/fixture/at-rule/supports/input.css:24:29
-   |
-24 |   ( -webkit-box-shadow: 0 0 2px black inset ) or
-   |                             ^^^
-
-error: Number
-  --> $DIR/tests/fixture/at-rule/supports/input.css:24:29
-   |
-24 |   ( -webkit-box-shadow: 0 0 2px black inset ) or
-   |                             ^
-
-error: Ident
-  --> $DIR/tests/fixture/at-rule/supports/input.css:24:30
-   |
-24 |   ( -webkit-box-shadow: 0 0 2px black inset ) or
-   |                              ^^
-
-error: ComponentValue
-  --> $DIR/tests/fixture/at-rule/supports/input.css:24:33
-   |
-24 |   ( -webkit-box-shadow: 0 0 2px black inset ) or
-   |                                 ^^^^^
-
-error: Ident
-  --> $DIR/tests/fixture/at-rule/supports/input.css:24:33
-   |
-24 |   ( -webkit-box-shadow: 0 0 2px black inset ) or
-   |                                 ^^^^^
-
-error: ComponentValue
-  --> $DIR/tests/fixture/at-rule/supports/input.css:24:39
-   |
-24 |   ( -webkit-box-shadow: 0 0 2px black inset ) or
-   |                                       ^^^^^
-
-error: Ident
-  --> $DIR/tests/fixture/at-rule/supports/input.css:24:39
-   |
-24 |   ( -webkit-box-shadow: 0 0 2px black inset ) or
-   |                                       ^^^^^
-
-error: SupportsConditionType
-  --> $DIR/tests/fixture/at-rule/supports/input.css:24:47
-   |
-24 |     ( -webkit-box-shadow: 0 0 2px black inset ) or
-   |  _______________________________________________^
-25 | |   ( -o-box-shadow: 0 0 2px black inset ) {
-   | |________________________________________^
-
-error: SupportsOr
-  --> $DIR/tests/fixture/at-rule/supports/input.css:24:47
-   |
-24 |     ( -webkit-box-shadow: 0 0 2px black inset ) or
-   |  _______________________________________________^
-25 | |   ( -o-box-shadow: 0 0 2px black inset ) {
-   | |________________________________________^
-
-error: Ident
-  --> $DIR/tests/fixture/at-rule/supports/input.css:24:47
-   |
-24 |   ( -webkit-box-shadow: 0 0 2px black inset ) or
-   |                                               ^^
-
-error: SupportsInParens
-  --> $DIR/tests/fixture/at-rule/supports/input.css:25:5
-   |
-25 |   ( -o-box-shadow: 0 0 2px black inset ) {
-   |     ^^^^^^^^^^^^^^^^^^^^^^^^^^^^^^^^^^
-
-error: SupportsFeature
-  --> $DIR/tests/fixture/at-rule/supports/input.css:25:5
-   |
-25 |   ( -o-box-shadow: 0 0 2px black inset ) {
-   |     ^^^^^^^^^^^^^^^^^^^^^^^^^^^^^^^^^^
-
-error: Declaration
-  --> $DIR/tests/fixture/at-rule/supports/input.css:25:5
-   |
-25 |   ( -o-box-shadow: 0 0 2px black inset ) {
-   |     ^^^^^^^^^^^^^^^^^^^^^^^^^^^^^^^^^^
-
-error: DeclarationName
-  --> $DIR/tests/fixture/at-rule/supports/input.css:25:5
-   |
-25 |   ( -o-box-shadow: 0 0 2px black inset ) {
-   |     ^^^^^^^^^^^^^
-
-error: Ident
-  --> $DIR/tests/fixture/at-rule/supports/input.css:25:5
-   |
-25 |   ( -o-box-shadow: 0 0 2px black inset ) {
-   |     ^^^^^^^^^^^^^
-
-error: ComponentValue
-  --> $DIR/tests/fixture/at-rule/supports/input.css:25:20
-   |
-25 |   ( -o-box-shadow: 0 0 2px black inset ) {
-   |                    ^
-
-error: Integer
-  --> $DIR/tests/fixture/at-rule/supports/input.css:25:20
-   |
-25 |   ( -o-box-shadow: 0 0 2px black inset ) {
-   |                    ^
-
-error: ComponentValue
-  --> $DIR/tests/fixture/at-rule/supports/input.css:25:22
-   |
-25 |   ( -o-box-shadow: 0 0 2px black inset ) {
-   |                      ^
-
-error: Integer
-  --> $DIR/tests/fixture/at-rule/supports/input.css:25:22
-   |
-25 |   ( -o-box-shadow: 0 0 2px black inset ) {
-   |                      ^
-
-error: ComponentValue
-  --> $DIR/tests/fixture/at-rule/supports/input.css:25:24
-   |
-25 |   ( -o-box-shadow: 0 0 2px black inset ) {
-   |                        ^^^
-
-error: Dimension
-  --> $DIR/tests/fixture/at-rule/supports/input.css:25:24
-   |
-25 |   ( -o-box-shadow: 0 0 2px black inset ) {
-   |                        ^^^
-
-error: Length
-  --> $DIR/tests/fixture/at-rule/supports/input.css:25:24
-   |
-25 |   ( -o-box-shadow: 0 0 2px black inset ) {
-   |                        ^^^
-
-error: Number
-  --> $DIR/tests/fixture/at-rule/supports/input.css:25:24
-   |
-25 |   ( -o-box-shadow: 0 0 2px black inset ) {
-   |                        ^
-
-error: Ident
-  --> $DIR/tests/fixture/at-rule/supports/input.css:25:25
-   |
-25 |   ( -o-box-shadow: 0 0 2px black inset ) {
-   |                         ^^
-
-error: ComponentValue
-  --> $DIR/tests/fixture/at-rule/supports/input.css:25:28
-   |
-25 |   ( -o-box-shadow: 0 0 2px black inset ) {
-   |                            ^^^^^
-
-error: Ident
-  --> $DIR/tests/fixture/at-rule/supports/input.css:25:28
-   |
-25 |   ( -o-box-shadow: 0 0 2px black inset ) {
-   |                            ^^^^^
-
-error: ComponentValue
-  --> $DIR/tests/fixture/at-rule/supports/input.css:25:34
-   |
-25 |   ( -o-box-shadow: 0 0 2px black inset ) {
-   |                                  ^^^^^
-
-error: Ident
-  --> $DIR/tests/fixture/at-rule/supports/input.css:25:34
-   |
-25 |   ( -o-box-shadow: 0 0 2px black inset ) {
-   |                                  ^^^^^
-
-error: SimpleBlock
-  --> $DIR/tests/fixture/at-rule/supports/input.css:25:42
-   |
-25 |     ( -o-box-shadow: 0 0 2px black inset ) {
-   |  __________________________________________^
-26 | |     
-27 | | }
-   | |_^
-
-error: Rule
-  --> $DIR/tests/fixture/at-rule/supports/input.css:28:1
-   |
-28 | @supports ((transition-property: color) or (animation-name: foo)) and (transform: rotate(10deg)) {}
-   | ^^^^^^^^^^^^^^^^^^^^^^^^^^^^^^^^^^^^^^^^^^^^^^^^^^^^^^^^^^^^^^^^^^^^^^^^^^^^^^^^^^^^^^^^^^^^^^^^^^^
-
-error: AtRule
-  --> $DIR/tests/fixture/at-rule/supports/input.css:28:1
-   |
-28 | @supports ((transition-property: color) or (animation-name: foo)) and (transform: rotate(10deg)) {}
-   | ^^^^^^^^^^^^^^^^^^^^^^^^^^^^^^^^^^^^^^^^^^^^^^^^^^^^^^^^^^^^^^^^^^^^^^^^^^^^^^^^^^^^^^^^^^^^^^^^^^^
-
-error: SupportsRule
-  --> $DIR/tests/fixture/at-rule/supports/input.css:28:1
-   |
-28 | @supports ((transition-property: color) or (animation-name: foo)) and (transform: rotate(10deg)) {}
-   | ^^^^^^^^^^^^^^^^^^^^^^^^^^^^^^^^^^^^^^^^^^^^^^^^^^^^^^^^^^^^^^^^^^^^^^^^^^^^^^^^^^^^^^^^^^^^^^^^^^^
-
-error: SupportsCondition
-  --> $DIR/tests/fixture/at-rule/supports/input.css:28:11
-   |
-28 | @supports ((transition-property: color) or (animation-name: foo)) and (transform: rotate(10deg)) {}
-   |           ^^^^^^^^^^^^^^^^^^^^^^^^^^^^^^^^^^^^^^^^^^^^^^^^^^^^^^^^^^^^^^^^^^^^^^^^^^^^^^^^^^^^^^
-
-error: SupportsConditionType
-  --> $DIR/tests/fixture/at-rule/supports/input.css:28:12
-   |
-28 | @supports ((transition-property: color) or (animation-name: foo)) and (transform: rotate(10deg)) {}
-   |            ^^^^^^^^^^^^^^^^^^^^^^^^^^^^^^^^^^^^^^^^^^^^^^^^^^^^^
-
-error: SupportsInParens
-  --> $DIR/tests/fixture/at-rule/supports/input.css:28:12
-   |
-28 | @supports ((transition-property: color) or (animation-name: foo)) and (transform: rotate(10deg)) {}
-   |            ^^^^^^^^^^^^^^^^^^^^^^^^^^^^^^^^^^^^^^^^^^^^^^^^^^^^^
-
-error: SupportsCondition
-  --> $DIR/tests/fixture/at-rule/supports/input.css:28:12
-   |
-28 | @supports ((transition-property: color) or (animation-name: foo)) and (transform: rotate(10deg)) {}
-   |            ^^^^^^^^^^^^^^^^^^^^^^^^^^^^^^^^^^^^^^^^^^^^^^^^^^^^^
-
-error: SupportsConditionType
-  --> $DIR/tests/fixture/at-rule/supports/input.css:28:13
-   |
-28 | @supports ((transition-property: color) or (animation-name: foo)) and (transform: rotate(10deg)) {}
-   |             ^^^^^^^^^^^^^^^^^^^^^^^^^^
-
-error: SupportsInParens
-  --> $DIR/tests/fixture/at-rule/supports/input.css:28:13
-   |
-28 | @supports ((transition-property: color) or (animation-name: foo)) and (transform: rotate(10deg)) {}
-   |             ^^^^^^^^^^^^^^^^^^^^^^^^^^
-
-error: SupportsFeature
-  --> $DIR/tests/fixture/at-rule/supports/input.css:28:13
-   |
-28 | @supports ((transition-property: color) or (animation-name: foo)) and (transform: rotate(10deg)) {}
-   |             ^^^^^^^^^^^^^^^^^^^^^^^^^^
-
-error: Declaration
-  --> $DIR/tests/fixture/at-rule/supports/input.css:28:13
-   |
-28 | @supports ((transition-property: color) or (animation-name: foo)) and (transform: rotate(10deg)) {}
-   |             ^^^^^^^^^^^^^^^^^^^^^^^^^^
-
-error: DeclarationName
-  --> $DIR/tests/fixture/at-rule/supports/input.css:28:13
-   |
-28 | @supports ((transition-property: color) or (animation-name: foo)) and (transform: rotate(10deg)) {}
-   |             ^^^^^^^^^^^^^^^^^^^
-
-error: Ident
-  --> $DIR/tests/fixture/at-rule/supports/input.css:28:13
-   |
-28 | @supports ((transition-property: color) or (animation-name: foo)) and (transform: rotate(10deg)) {}
-   |             ^^^^^^^^^^^^^^^^^^^
-
-error: ComponentValue
-  --> $DIR/tests/fixture/at-rule/supports/input.css:28:34
-   |
-28 | @supports ((transition-property: color) or (animation-name: foo)) and (transform: rotate(10deg)) {}
-   |                                  ^^^^^
-
-error: Ident
-  --> $DIR/tests/fixture/at-rule/supports/input.css:28:34
-   |
-28 | @supports ((transition-property: color) or (animation-name: foo)) and (transform: rotate(10deg)) {}
-   |                                  ^^^^^
-
-error: SupportsConditionType
-  --> $DIR/tests/fixture/at-rule/supports/input.css:28:41
-   |
-28 | @supports ((transition-property: color) or (animation-name: foo)) and (transform: rotate(10deg)) {}
-   |                                         ^^^^^^^^^^^^^^^^^^^^^^^^
-
-error: SupportsOr
-  --> $DIR/tests/fixture/at-rule/supports/input.css:28:41
-   |
-28 | @supports ((transition-property: color) or (animation-name: foo)) and (transform: rotate(10deg)) {}
-   |                                         ^^^^^^^^^^^^^^^^^^^^^^^^
-
-error: Ident
-  --> $DIR/tests/fixture/at-rule/supports/input.css:28:41
-   |
-28 | @supports ((transition-property: color) or (animation-name: foo)) and (transform: rotate(10deg)) {}
-   |                                         ^^
-
-error: SupportsInParens
-  --> $DIR/tests/fixture/at-rule/supports/input.css:28:45
-   |
-28 | @supports ((transition-property: color) or (animation-name: foo)) and (transform: rotate(10deg)) {}
-   |                                             ^^^^^^^^^^^^^^^^^^^
-
-error: SupportsFeature
-  --> $DIR/tests/fixture/at-rule/supports/input.css:28:45
-   |
-28 | @supports ((transition-property: color) or (animation-name: foo)) and (transform: rotate(10deg)) {}
-   |                                             ^^^^^^^^^^^^^^^^^^^
-
-error: Declaration
-  --> $DIR/tests/fixture/at-rule/supports/input.css:28:45
-   |
-28 | @supports ((transition-property: color) or (animation-name: foo)) and (transform: rotate(10deg)) {}
-   |                                             ^^^^^^^^^^^^^^^^^^^
-
-error: DeclarationName
-  --> $DIR/tests/fixture/at-rule/supports/input.css:28:45
-   |
-28 | @supports ((transition-property: color) or (animation-name: foo)) and (transform: rotate(10deg)) {}
-   |                                             ^^^^^^^^^^^^^^
-
-error: Ident
-  --> $DIR/tests/fixture/at-rule/supports/input.css:28:45
-   |
-28 | @supports ((transition-property: color) or (animation-name: foo)) and (transform: rotate(10deg)) {}
-   |                                             ^^^^^^^^^^^^^^
-
-error: ComponentValue
-  --> $DIR/tests/fixture/at-rule/supports/input.css:28:61
-   |
-28 | @supports ((transition-property: color) or (animation-name: foo)) and (transform: rotate(10deg)) {}
-   |                                                             ^^^
-
-error: Ident
-  --> $DIR/tests/fixture/at-rule/supports/input.css:28:61
-   |
-28 | @supports ((transition-property: color) or (animation-name: foo)) and (transform: rotate(10deg)) {}
-   |                                                             ^^^
-
-error: SupportsConditionType
-  --> $DIR/tests/fixture/at-rule/supports/input.css:28:67
-   |
-28 | @supports ((transition-property: color) or (animation-name: foo)) and (transform: rotate(10deg)) {}
-   |                                                                   ^^^^^^^^^^^^^^^^^^^^^^^^^^^^^^
-
-error: SupportsAnd
-  --> $DIR/tests/fixture/at-rule/supports/input.css:28:67
-   |
-28 | @supports ((transition-property: color) or (animation-name: foo)) and (transform: rotate(10deg)) {}
-   |                                                                   ^^^^^^^^^^^^^^^^^^^^^^^^^^^^^^
-
-error: Ident
-  --> $DIR/tests/fixture/at-rule/supports/input.css:28:67
-   |
-28 | @supports ((transition-property: color) or (animation-name: foo)) and (transform: rotate(10deg)) {}
-   |                                                                   ^^^
-
-error: SupportsInParens
-  --> $DIR/tests/fixture/at-rule/supports/input.css:28:72
-   |
-28 | @supports ((transition-property: color) or (animation-name: foo)) and (transform: rotate(10deg)) {}
-   |                                                                        ^^^^^^^^^^^^^^^^^^^^^^^^
-
-error: SupportsFeature
-  --> $DIR/tests/fixture/at-rule/supports/input.css:28:72
-   |
-28 | @supports ((transition-property: color) or (animation-name: foo)) and (transform: rotate(10deg)) {}
-   |                                                                        ^^^^^^^^^^^^^^^^^^^^^^^^
-
-error: Declaration
-  --> $DIR/tests/fixture/at-rule/supports/input.css:28:72
-   |
-28 | @supports ((transition-property: color) or (animation-name: foo)) and (transform: rotate(10deg)) {}
-   |                                                                        ^^^^^^^^^^^^^^^^^^^^^^^^
-
-error: DeclarationName
-  --> $DIR/tests/fixture/at-rule/supports/input.css:28:72
-   |
-28 | @supports ((transition-property: color) or (animation-name: foo)) and (transform: rotate(10deg)) {}
-   |                                                                        ^^^^^^^^^
-
-error: Ident
-  --> $DIR/tests/fixture/at-rule/supports/input.css:28:72
-   |
-28 | @supports ((transition-property: color) or (animation-name: foo)) and (transform: rotate(10deg)) {}
-   |                                                                        ^^^^^^^^^
-
-error: ComponentValue
-  --> $DIR/tests/fixture/at-rule/supports/input.css:28:83
-   |
-28 | @supports ((transition-property: color) or (animation-name: foo)) and (transform: rotate(10deg)) {}
-   |                                                                                   ^^^^^^^^^^^^^
-
-error: Function
-  --> $DIR/tests/fixture/at-rule/supports/input.css:28:83
-   |
-28 | @supports ((transition-property: color) or (animation-name: foo)) and (transform: rotate(10deg)) {}
-   |                                                                                   ^^^^^^^^^^^^^
-
-error: Ident
-  --> $DIR/tests/fixture/at-rule/supports/input.css:28:83
-   |
-28 | @supports ((transition-property: color) or (animation-name: foo)) and (transform: rotate(10deg)) {}
-   |                                                                                   ^^^^^^
-
-error: ComponentValue
-  --> $DIR/tests/fixture/at-rule/supports/input.css:28:90
-   |
-28 | @supports ((transition-property: color) or (animation-name: foo)) and (transform: rotate(10deg)) {}
-   |                                                                                          ^^^^^
-
-error: Dimension
-  --> $DIR/tests/fixture/at-rule/supports/input.css:28:90
-   |
-28 | @supports ((transition-property: color) or (animation-name: foo)) and (transform: rotate(10deg)) {}
-   |                                                                                          ^^^^^
-
-error: Angle
-  --> $DIR/tests/fixture/at-rule/supports/input.css:28:90
-   |
-28 | @supports ((transition-property: color) or (animation-name: foo)) and (transform: rotate(10deg)) {}
-   |                                                                                          ^^^^^
-
-error: Number
-  --> $DIR/tests/fixture/at-rule/supports/input.css:28:90
-   |
-28 | @supports ((transition-property: color) or (animation-name: foo)) and (transform: rotate(10deg)) {}
-   |                                                                                          ^^
-
-error: Ident
-  --> $DIR/tests/fixture/at-rule/supports/input.css:28:92
-   |
-28 | @supports ((transition-property: color) or (animation-name: foo)) and (transform: rotate(10deg)) {}
-   |                                                                                            ^^^
-
-error: SimpleBlock
-  --> $DIR/tests/fixture/at-rule/supports/input.css:28:98
-   |
-28 | @supports ((transition-property: color) or (animation-name: foo)) and (transform: rotate(10deg)) {}
-   |                                                                                                  ^^
-
-error: Rule
-  --> $DIR/tests/fixture/at-rule/supports/input.css:29:1
-   |
-29 | @supports (transition-property: color) or ((animation-name: foo) and (transform: rotate(10deg))) {}
-   | ^^^^^^^^^^^^^^^^^^^^^^^^^^^^^^^^^^^^^^^^^^^^^^^^^^^^^^^^^^^^^^^^^^^^^^^^^^^^^^^^^^^^^^^^^^^^^^^^^^^
-
-error: AtRule
-  --> $DIR/tests/fixture/at-rule/supports/input.css:29:1
-   |
-29 | @supports (transition-property: color) or ((animation-name: foo) and (transform: rotate(10deg))) {}
-   | ^^^^^^^^^^^^^^^^^^^^^^^^^^^^^^^^^^^^^^^^^^^^^^^^^^^^^^^^^^^^^^^^^^^^^^^^^^^^^^^^^^^^^^^^^^^^^^^^^^^
-
-error: SupportsRule
-  --> $DIR/tests/fixture/at-rule/supports/input.css:29:1
-   |
-29 | @supports (transition-property: color) or ((animation-name: foo) and (transform: rotate(10deg))) {}
-   | ^^^^^^^^^^^^^^^^^^^^^^^^^^^^^^^^^^^^^^^^^^^^^^^^^^^^^^^^^^^^^^^^^^^^^^^^^^^^^^^^^^^^^^^^^^^^^^^^^^^
-
-error: SupportsCondition
-  --> $DIR/tests/fixture/at-rule/supports/input.css:29:11
-   |
-29 | @supports (transition-property: color) or ((animation-name: foo) and (transform: rotate(10deg))) {}
-   |           ^^^^^^^^^^^^^^^^^^^^^^^^^^^^^^^^^^^^^^^^^^^^^^^^^^^^^^^^^^^^^^^^^^^^^^^^^^^^^^^^^^^^^^
-
-error: SupportsConditionType
-  --> $DIR/tests/fixture/at-rule/supports/input.css:29:12
-   |
-29 | @supports (transition-property: color) or ((animation-name: foo) and (transform: rotate(10deg))) {}
-   |            ^^^^^^^^^^^^^^^^^^^^^^^^^^
-
-error: SupportsInParens
-  --> $DIR/tests/fixture/at-rule/supports/input.css:29:12
-   |
-29 | @supports (transition-property: color) or ((animation-name: foo) and (transform: rotate(10deg))) {}
-   |            ^^^^^^^^^^^^^^^^^^^^^^^^^^
-
-error: SupportsFeature
-  --> $DIR/tests/fixture/at-rule/supports/input.css:29:12
-   |
-29 | @supports (transition-property: color) or ((animation-name: foo) and (transform: rotate(10deg))) {}
-   |            ^^^^^^^^^^^^^^^^^^^^^^^^^^
-
-error: Declaration
-  --> $DIR/tests/fixture/at-rule/supports/input.css:29:12
-   |
-29 | @supports (transition-property: color) or ((animation-name: foo) and (transform: rotate(10deg))) {}
-   |            ^^^^^^^^^^^^^^^^^^^^^^^^^^
-
-error: DeclarationName
-  --> $DIR/tests/fixture/at-rule/supports/input.css:29:12
-   |
-29 | @supports (transition-property: color) or ((animation-name: foo) and (transform: rotate(10deg))) {}
-   |            ^^^^^^^^^^^^^^^^^^^
-
-error: Ident
-  --> $DIR/tests/fixture/at-rule/supports/input.css:29:12
-   |
-29 | @supports (transition-property: color) or ((animation-name: foo) and (transform: rotate(10deg))) {}
-   |            ^^^^^^^^^^^^^^^^^^^
-
-error: ComponentValue
-  --> $DIR/tests/fixture/at-rule/supports/input.css:29:33
-   |
-29 | @supports (transition-property: color) or ((animation-name: foo) and (transform: rotate(10deg))) {}
-   |                                 ^^^^^
-
-error: Ident
-  --> $DIR/tests/fixture/at-rule/supports/input.css:29:33
-   |
-29 | @supports (transition-property: color) or ((animation-name: foo) and (transform: rotate(10deg))) {}
-   |                                 ^^^^^
-
-error: SupportsConditionType
-  --> $DIR/tests/fixture/at-rule/supports/input.css:29:40
-   |
-29 | @supports (transition-property: color) or ((animation-name: foo) and (transform: rotate(10deg))) {}
-   |                                        ^^^^^^^^^^^^^^^^^^^^^^^^^^^^^^^^^^^^^^^^^^^^^^^^^^^^^^^^^
-
-error: SupportsOr
-  --> $DIR/tests/fixture/at-rule/supports/input.css:29:40
-   |
-29 | @supports (transition-property: color) or ((animation-name: foo) and (transform: rotate(10deg))) {}
-   |                                        ^^^^^^^^^^^^^^^^^^^^^^^^^^^^^^^^^^^^^^^^^^^^^^^^^^^^^^^^^
-
-error: Ident
-  --> $DIR/tests/fixture/at-rule/supports/input.css:29:40
-   |
-29 | @supports (transition-property: color) or ((animation-name: foo) and (transform: rotate(10deg))) {}
-   |                                        ^^
-
-error: SupportsInParens
-  --> $DIR/tests/fixture/at-rule/supports/input.css:29:44
-   |
-29 | @supports (transition-property: color) or ((animation-name: foo) and (transform: rotate(10deg))) {}
-   |                                            ^^^^^^^^^^^^^^^^^^^^^^^^^^^^^^^^^^^^^^^^^^^^^^^^^^^^
-
-error: SupportsCondition
-  --> $DIR/tests/fixture/at-rule/supports/input.css:29:44
-   |
-29 | @supports (transition-property: color) or ((animation-name: foo) and (transform: rotate(10deg))) {}
-   |                                            ^^^^^^^^^^^^^^^^^^^^^^^^^^^^^^^^^^^^^^^^^^^^^^^^^^^^
-
-error: SupportsConditionType
-  --> $DIR/tests/fixture/at-rule/supports/input.css:29:45
-   |
-29 | @supports (transition-property: color) or ((animation-name: foo) and (transform: rotate(10deg))) {}
-   |                                             ^^^^^^^^^^^^^^^^^^^
-
-error: SupportsInParens
-  --> $DIR/tests/fixture/at-rule/supports/input.css:29:45
-   |
-29 | @supports (transition-property: color) or ((animation-name: foo) and (transform: rotate(10deg))) {}
-   |                                             ^^^^^^^^^^^^^^^^^^^
-
-error: SupportsFeature
-  --> $DIR/tests/fixture/at-rule/supports/input.css:29:45
-   |
-29 | @supports (transition-property: color) or ((animation-name: foo) and (transform: rotate(10deg))) {}
-   |                                             ^^^^^^^^^^^^^^^^^^^
-
-error: Declaration
-  --> $DIR/tests/fixture/at-rule/supports/input.css:29:45
-   |
-29 | @supports (transition-property: color) or ((animation-name: foo) and (transform: rotate(10deg))) {}
-   |                                             ^^^^^^^^^^^^^^^^^^^
-
-error: DeclarationName
-  --> $DIR/tests/fixture/at-rule/supports/input.css:29:45
-   |
-29 | @supports (transition-property: color) or ((animation-name: foo) and (transform: rotate(10deg))) {}
-   |                                             ^^^^^^^^^^^^^^
-
-error: Ident
-  --> $DIR/tests/fixture/at-rule/supports/input.css:29:45
-   |
-29 | @supports (transition-property: color) or ((animation-name: foo) and (transform: rotate(10deg))) {}
-   |                                             ^^^^^^^^^^^^^^
-
-error: ComponentValue
-  --> $DIR/tests/fixture/at-rule/supports/input.css:29:61
-   |
-29 | @supports (transition-property: color) or ((animation-name: foo) and (transform: rotate(10deg))) {}
-   |                                                             ^^^
-
-error: Ident
-  --> $DIR/tests/fixture/at-rule/supports/input.css:29:61
-   |
-29 | @supports (transition-property: color) or ((animation-name: foo) and (transform: rotate(10deg))) {}
-   |                                                             ^^^
-
-error: SupportsConditionType
-  --> $DIR/tests/fixture/at-rule/supports/input.css:29:66
-   |
-29 | @supports (transition-property: color) or ((animation-name: foo) and (transform: rotate(10deg))) {}
-   |                                                                  ^^^^^^^^^^^^^^^^^^^^^^^^^^^^^^
-
-error: SupportsAnd
-  --> $DIR/tests/fixture/at-rule/supports/input.css:29:66
-   |
-29 | @supports (transition-property: color) or ((animation-name: foo) and (transform: rotate(10deg))) {}
-   |                                                                  ^^^^^^^^^^^^^^^^^^^^^^^^^^^^^^
-
-error: Ident
-  --> $DIR/tests/fixture/at-rule/supports/input.css:29:66
-   |
-29 | @supports (transition-property: color) or ((animation-name: foo) and (transform: rotate(10deg))) {}
-   |                                                                  ^^^
-
-error: SupportsInParens
-  --> $DIR/tests/fixture/at-rule/supports/input.css:29:71
-   |
-29 | @supports (transition-property: color) or ((animation-name: foo) and (transform: rotate(10deg))) {}
-   |                                                                       ^^^^^^^^^^^^^^^^^^^^^^^^
-
-error: SupportsFeature
-  --> $DIR/tests/fixture/at-rule/supports/input.css:29:71
-   |
-29 | @supports (transition-property: color) or ((animation-name: foo) and (transform: rotate(10deg))) {}
-   |                                                                       ^^^^^^^^^^^^^^^^^^^^^^^^
-
-error: Declaration
-  --> $DIR/tests/fixture/at-rule/supports/input.css:29:71
-   |
-29 | @supports (transition-property: color) or ((animation-name: foo) and (transform: rotate(10deg))) {}
-   |                                                                       ^^^^^^^^^^^^^^^^^^^^^^^^
-
-error: DeclarationName
-  --> $DIR/tests/fixture/at-rule/supports/input.css:29:71
-   |
-29 | @supports (transition-property: color) or ((animation-name: foo) and (transform: rotate(10deg))) {}
-   |                                                                       ^^^^^^^^^
-
-error: Ident
-  --> $DIR/tests/fixture/at-rule/supports/input.css:29:71
-   |
-29 | @supports (transition-property: color) or ((animation-name: foo) and (transform: rotate(10deg))) {}
-   |                                                                       ^^^^^^^^^
-
-error: ComponentValue
-  --> $DIR/tests/fixture/at-rule/supports/input.css:29:82
-   |
-29 | @supports (transition-property: color) or ((animation-name: foo) and (transform: rotate(10deg))) {}
-   |                                                                                  ^^^^^^^^^^^^^
-
-error: Function
-  --> $DIR/tests/fixture/at-rule/supports/input.css:29:82
-   |
-29 | @supports (transition-property: color) or ((animation-name: foo) and (transform: rotate(10deg))) {}
-   |                                                                                  ^^^^^^^^^^^^^
-
-error: Ident
-  --> $DIR/tests/fixture/at-rule/supports/input.css:29:82
-   |
-29 | @supports (transition-property: color) or ((animation-name: foo) and (transform: rotate(10deg))) {}
-   |                                                                                  ^^^^^^
-
-error: ComponentValue
-  --> $DIR/tests/fixture/at-rule/supports/input.css:29:89
-   |
-29 | @supports (transition-property: color) or ((animation-name: foo) and (transform: rotate(10deg))) {}
-   |                                                                                         ^^^^^
-
-error: Dimension
-  --> $DIR/tests/fixture/at-rule/supports/input.css:29:89
-   |
-29 | @supports (transition-property: color) or ((animation-name: foo) and (transform: rotate(10deg))) {}
-   |                                                                                         ^^^^^
-
-error: Angle
-  --> $DIR/tests/fixture/at-rule/supports/input.css:29:89
-   |
-29 | @supports (transition-property: color) or ((animation-name: foo) and (transform: rotate(10deg))) {}
-   |                                                                                         ^^^^^
-
-error: Number
-  --> $DIR/tests/fixture/at-rule/supports/input.css:29:89
-   |
-29 | @supports (transition-property: color) or ((animation-name: foo) and (transform: rotate(10deg))) {}
-   |                                                                                         ^^
-
-error: Ident
-  --> $DIR/tests/fixture/at-rule/supports/input.css:29:91
-   |
-29 | @supports (transition-property: color) or ((animation-name: foo) and (transform: rotate(10deg))) {}
-   |                                                                                           ^^^
-
-error: SimpleBlock
-  --> $DIR/tests/fixture/at-rule/supports/input.css:29:98
-   |
-29 | @supports (transition-property: color) or ((animation-name: foo) and (transform: rotate(10deg))) {}
-   |                                                                                                  ^^
-
-error: Rule
-  --> $DIR/tests/fixture/at-rule/supports/input.css:30:1
-   |
-30 | @supports   (   transition-property   :   color   )   or   (   (   animation-name   :   foo   )   and   (   transform   :    rotate(10deg)   )   )   {}
-   | ^^^^^^^^^^^^^^^^^^^^^^^^^^^^^^^^^^^^^^^^^^^^^^^^^^^^^^^^^^^^^^^^^^^^^^^^^^^^^^^^^^^^^^^^^^^^^^^^^^^^^^^^^^^^^^^^^^^^^^^^^^^^^^^^^^^^^^^^^^^^^^^^^^^^^^^
-
-error: AtRule
-  --> $DIR/tests/fixture/at-rule/supports/input.css:30:1
-   |
-30 | @supports   (   transition-property   :   color   )   or   (   (   animation-name   :   foo   )   and   (   transform   :    rotate(10deg)   )   )   {}
-   | ^^^^^^^^^^^^^^^^^^^^^^^^^^^^^^^^^^^^^^^^^^^^^^^^^^^^^^^^^^^^^^^^^^^^^^^^^^^^^^^^^^^^^^^^^^^^^^^^^^^^^^^^^^^^^^^^^^^^^^^^^^^^^^^^^^^^^^^^^^^^^^^^^^^^^^^
-
-error: SupportsRule
-  --> $DIR/tests/fixture/at-rule/supports/input.css:30:1
-   |
-30 | @supports   (   transition-property   :   color   )   or   (   (   animation-name   :   foo   )   and   (   transform   :    rotate(10deg)   )   )   {}
-   | ^^^^^^^^^^^^^^^^^^^^^^^^^^^^^^^^^^^^^^^^^^^^^^^^^^^^^^^^^^^^^^^^^^^^^^^^^^^^^^^^^^^^^^^^^^^^^^^^^^^^^^^^^^^^^^^^^^^^^^^^^^^^^^^^^^^^^^^^^^^^^^^^^^^^^^^
-
-error: SupportsCondition
-  --> $DIR/tests/fixture/at-rule/supports/input.css:30:13
-   |
-30 | @supports   (   transition-property   :   color   )   or   (   (   animation-name   :   foo   )   and   (   transform   :    rotate(10deg)   )   )   {}
-   |             ^^^^^^^^^^^^^^^^^^^^^^^^^^^^^^^^^^^^^^^^^^^^^^^^^^^^^^^^^^^^^^^^^^^^^^^^^^^^^^^^^^^^^^^^^^^^^^^^^^^^^^^^^^^^^^^^^^^^^^^^^^^^^^^^^^^^^^
-
-error: SupportsConditionType
-  --> $DIR/tests/fixture/at-rule/supports/input.css:30:17
-   |
-30 | @supports   (   transition-property   :   color   )   or   (   (   animation-name   :   foo   )   and   (   transform   :    rotate(10deg)   )   )   {}
-   |                 ^^^^^^^^^^^^^^^^^^^^^^^^^^^^^^^
-
-error: SupportsInParens
-  --> $DIR/tests/fixture/at-rule/supports/input.css:30:17
-   |
-30 | @supports   (   transition-property   :   color   )   or   (   (   animation-name   :   foo   )   and   (   transform   :    rotate(10deg)   )   )   {}
-   |                 ^^^^^^^^^^^^^^^^^^^^^^^^^^^^^^^
-
-error: SupportsFeature
-  --> $DIR/tests/fixture/at-rule/supports/input.css:30:17
-   |
-30 | @supports   (   transition-property   :   color   )   or   (   (   animation-name   :   foo   )   and   (   transform   :    rotate(10deg)   )   )   {}
-   |                 ^^^^^^^^^^^^^^^^^^^^^^^^^^^^^^^
-
-error: Declaration
-  --> $DIR/tests/fixture/at-rule/supports/input.css:30:17
-   |
-30 | @supports   (   transition-property   :   color   )   or   (   (   animation-name   :   foo   )   and   (   transform   :    rotate(10deg)   )   )   {}
-   |                 ^^^^^^^^^^^^^^^^^^^^^^^^^^^^^^^
-
-error: DeclarationName
-  --> $DIR/tests/fixture/at-rule/supports/input.css:30:17
-   |
-30 | @supports   (   transition-property   :   color   )   or   (   (   animation-name   :   foo   )   and   (   transform   :    rotate(10deg)   )   )   {}
-   |                 ^^^^^^^^^^^^^^^^^^^
-
-error: Ident
-  --> $DIR/tests/fixture/at-rule/supports/input.css:30:17
-   |
-30 | @supports   (   transition-property   :   color   )   or   (   (   animation-name   :   foo   )   and   (   transform   :    rotate(10deg)   )   )   {}
-   |                 ^^^^^^^^^^^^^^^^^^^
-
-error: ComponentValue
-  --> $DIR/tests/fixture/at-rule/supports/input.css:30:43
-   |
-30 | @supports   (   transition-property   :   color   )   or   (   (   animation-name   :   foo   )   and   (   transform   :    rotate(10deg)   )   )   {}
-   |                                           ^^^^^
-
-error: Ident
-  --> $DIR/tests/fixture/at-rule/supports/input.css:30:43
-   |
-30 | @supports   (   transition-property   :   color   )   or   (   (   animation-name   :   foo   )   and   (   transform   :    rotate(10deg)   )   )   {}
-   |                                           ^^^^^
-
-error: SupportsConditionType
-  --> $DIR/tests/fixture/at-rule/supports/input.css:30:55
-   |
-30 | @supports   (   transition-property   :   color   )   or   (   (   animation-name   :   foo   )   and   (   transform   :    rotate(10deg)   )   )   {}
-   |                                                       ^^^^^^^^^^^^^^^^^^^^^^^^^^^^^^^^^^^^^^^^^^^^^^^^^^^^^^^^^^^^^^^^^^^^^^^^^^^^^^^^^^^^^^^^^^^^
-
-error: SupportsOr
-  --> $DIR/tests/fixture/at-rule/supports/input.css:30:55
-   |
-30 | @supports   (   transition-property   :   color   )   or   (   (   animation-name   :   foo   )   and   (   transform   :    rotate(10deg)   )   )   {}
-   |                                                       ^^^^^^^^^^^^^^^^^^^^^^^^^^^^^^^^^^^^^^^^^^^^^^^^^^^^^^^^^^^^^^^^^^^^^^^^^^^^^^^^^^^^^^^^^^^^
-
-error: Ident
-  --> $DIR/tests/fixture/at-rule/supports/input.css:30:55
-   |
-30 | @supports   (   transition-property   :   color   )   or   (   (   animation-name   :   foo   )   and   (   transform   :    rotate(10deg)   )   )   {}
-   |                                                       ^^
-
-error: SupportsInParens
-  --> $DIR/tests/fixture/at-rule/supports/input.css:30:64
-   |
-30 | @supports   (   transition-property   :   color   )   or   (   (   animation-name   :   foo   )   and   (   transform   :    rotate(10deg)   )   )   {}
-   |                                                                ^^^^^^^^^^^^^^^^^^^^^^^^^^^^^^^^^^^^^^^^^^^^^^^^^^^^^^^^^^^^^^^^^^^^^^^^^^^^^^^
-
-error: SupportsCondition
-  --> $DIR/tests/fixture/at-rule/supports/input.css:30:64
-   |
-30 | @supports   (   transition-property   :   color   )   or   (   (   animation-name   :   foo   )   and   (   transform   :    rotate(10deg)   )   )   {}
-   |                                                                ^^^^^^^^^^^^^^^^^^^^^^^^^^^^^^^^^^^^^^^^^^^^^^^^^^^^^^^^^^^^^^^^^^^^^^^^^^^^^^^
-
-error: SupportsConditionType
-  --> $DIR/tests/fixture/at-rule/supports/input.css:30:68
-   |
-30 | @supports   (   transition-property   :   color   )   or   (   (   animation-name   :   foo   )   and   (   transform   :    rotate(10deg)   )   )   {}
-   |                                                                    ^^^^^^^^^^^^^^^^^^^^^^^^
-
-error: SupportsInParens
-  --> $DIR/tests/fixture/at-rule/supports/input.css:30:68
-   |
-30 | @supports   (   transition-property   :   color   )   or   (   (   animation-name   :   foo   )   and   (   transform   :    rotate(10deg)   )   )   {}
-   |                                                                    ^^^^^^^^^^^^^^^^^^^^^^^^
-
-error: SupportsFeature
-  --> $DIR/tests/fixture/at-rule/supports/input.css:30:68
-   |
-30 | @supports   (   transition-property   :   color   )   or   (   (   animation-name   :   foo   )   and   (   transform   :    rotate(10deg)   )   )   {}
-   |                                                                    ^^^^^^^^^^^^^^^^^^^^^^^^
-
-error: Declaration
-  --> $DIR/tests/fixture/at-rule/supports/input.css:30:68
-   |
-30 | @supports   (   transition-property   :   color   )   or   (   (   animation-name   :   foo   )   and   (   transform   :    rotate(10deg)   )   )   {}
-   |                                                                    ^^^^^^^^^^^^^^^^^^^^^^^^
-
-error: DeclarationName
-  --> $DIR/tests/fixture/at-rule/supports/input.css:30:68
-   |
-30 | @supports   (   transition-property   :   color   )   or   (   (   animation-name   :   foo   )   and   (   transform   :    rotate(10deg)   )   )   {}
-   |                                                                    ^^^^^^^^^^^^^^
-
-error: Ident
-  --> $DIR/tests/fixture/at-rule/supports/input.css:30:68
-   |
-30 | @supports   (   transition-property   :   color   )   or   (   (   animation-name   :   foo   )   and   (   transform   :    rotate(10deg)   )   )   {}
-   |                                                                    ^^^^^^^^^^^^^^
-
-error: ComponentValue
-  --> $DIR/tests/fixture/at-rule/supports/input.css:30:89
-   |
-30 | @supports   (   transition-property   :   color   )   or   (   (   animation-name   :   foo   )   and   (   transform   :    rotate(10deg)   )   )   {}
-   |                                                                                         ^^^
-
-error: Ident
-  --> $DIR/tests/fixture/at-rule/supports/input.css:30:89
-   |
-30 | @supports   (   transition-property   :   color   )   or   (   (   animation-name   :   foo   )   and   (   transform   :    rotate(10deg)   )   )   {}
-   |                                                                                         ^^^
-
-error: SupportsConditionType
-  --> $DIR/tests/fixture/at-rule/supports/input.css:30:99
-   |
-30 | @supports   (   transition-property   :   color   )   or   (   (   animation-name   :   foo   )   and   (   transform   :    rotate(10deg)   )   )   {}
-   |                                                                                                   ^^^^^^^^^^^^^^^^^^^^^^^^^^^^^^^^^^^^^^^^^^^^
-
-error: SupportsAnd
-  --> $DIR/tests/fixture/at-rule/supports/input.css:30:99
-   |
-30 | @supports   (   transition-property   :   color   )   or   (   (   animation-name   :   foo   )   and   (   transform   :    rotate(10deg)   )   )   {}
-   |                                                                                                   ^^^^^^^^^^^^^^^^^^^^^^^^^^^^^^^^^^^^^^^^^^^^
-
-error: Ident
-  --> $DIR/tests/fixture/at-rule/supports/input.css:30:99
-   |
-30 | @supports   (   transition-property   :   color   )   or   (   (   animation-name   :   foo   )   and   (   transform   :    rotate(10deg)   )   )   {}
-   |                                                                                                   ^^^
-
-error: SupportsInParens
-  --> $DIR/tests/fixture/at-rule/supports/input.css:30:109
-   |
-30 | @supports   (   transition-property   :   color   )   or   (   (   animation-name   :   foo   )   and   (   transform   :    rotate(10deg)   )   )   {}
-   |                                                                                                             ^^^^^^^^^^^^^^^^^^^^^^^^^^^^^^
-
-error: SupportsFeature
-  --> $DIR/tests/fixture/at-rule/supports/input.css:30:109
-   |
-30 | @supports   (   transition-property   :   color   )   or   (   (   animation-name   :   foo   )   and   (   transform   :    rotate(10deg)   )   )   {}
-   |                                                                                                             ^^^^^^^^^^^^^^^^^^^^^^^^^^^^^^
-
-error: Declaration
-  --> $DIR/tests/fixture/at-rule/supports/input.css:30:109
-   |
-30 | @supports   (   transition-property   :   color   )   or   (   (   animation-name   :   foo   )   and   (   transform   :    rotate(10deg)   )   )   {}
-   |                                                                                                             ^^^^^^^^^^^^^^^^^^^^^^^^^^^^^^
-
-error: DeclarationName
-  --> $DIR/tests/fixture/at-rule/supports/input.css:30:109
-   |
-30 | @supports   (   transition-property   :   color   )   or   (   (   animation-name   :   foo   )   and   (   transform   :    rotate(10deg)   )   )   {}
-   |                                                                                                             ^^^^^^^^^
-
-error: Ident
-  --> $DIR/tests/fixture/at-rule/supports/input.css:30:109
-   |
-30 | @supports   (   transition-property   :   color   )   or   (   (   animation-name   :   foo   )   and   (   transform   :    rotate(10deg)   )   )   {}
-   |                                                                                                             ^^^^^^^^^
-
-error: ComponentValue
-  --> $DIR/tests/fixture/at-rule/supports/input.css:30:126
-   |
-30 | @supports   (   transition-property   :   color   )   or   (   (   animation-name   :   foo   )   and   (   transform   :    rotate(10deg)   )   )   {}
-   |                                                                                                                              ^^^^^^^^^^^^^
-
-error: Function
-  --> $DIR/tests/fixture/at-rule/supports/input.css:30:126
-   |
-30 | @supports   (   transition-property   :   color   )   or   (   (   animation-name   :   foo   )   and   (   transform   :    rotate(10deg)   )   )   {}
-   |                                                                                                                              ^^^^^^^^^^^^^
-
-error: Ident
-  --> $DIR/tests/fixture/at-rule/supports/input.css:30:126
-   |
-30 | @supports   (   transition-property   :   color   )   or   (   (   animation-name   :   foo   )   and   (   transform   :    rotate(10deg)   )   )   {}
-   |                                                                                                                              ^^^^^^
-
-error: ComponentValue
-  --> $DIR/tests/fixture/at-rule/supports/input.css:30:133
-   |
-30 | @supports   (   transition-property   :   color   )   or   (   (   animation-name   :   foo   )   and   (   transform   :    rotate(10deg)   )   )   {}
-   |                                                                                                                                     ^^^^^
-
-error: Dimension
-  --> $DIR/tests/fixture/at-rule/supports/input.css:30:133
-   |
-30 | @supports   (   transition-property   :   color   )   or   (   (   animation-name   :   foo   )   and   (   transform   :    rotate(10deg)   )   )   {}
-   |                                                                                                                                     ^^^^^
-
-error: Angle
-  --> $DIR/tests/fixture/at-rule/supports/input.css:30:133
-   |
-30 | @supports   (   transition-property   :   color   )   or   (   (   animation-name   :   foo   )   and   (   transform   :    rotate(10deg)   )   )   {}
-   |                                                                                                                                     ^^^^^
-
-error: Number
-  --> $DIR/tests/fixture/at-rule/supports/input.css:30:133
-   |
-30 | @supports   (   transition-property   :   color   )   or   (   (   animation-name   :   foo   )   and   (   transform   :    rotate(10deg)   )   )   {}
-   |                                                                                                                                     ^^
-
-error: Ident
-  --> $DIR/tests/fixture/at-rule/supports/input.css:30:135
-   |
-30 | @supports   (   transition-property   :   color   )   or   (   (   animation-name   :   foo   )   and   (   transform   :    rotate(10deg)   )   )   {}
-   |                                                                                                                                       ^^^
-
-error: SimpleBlock
-  --> $DIR/tests/fixture/at-rule/supports/input.css:30:150
-   |
-30 | @supports   (   transition-property   :   color   )   or   (   (   animation-name   :   foo   )   and   (   transform   :    rotate(10deg)   )   )   {}
-   |                                                                                                                                                      ^^
-
-error: Rule
-  --> $DIR/tests/fixture/at-rule/supports/input.css:31:1
-   |
-31 | @supports(transition-property:color)or ((animation-name:foo)and (transform:rotate(10deg))){}
-   | ^^^^^^^^^^^^^^^^^^^^^^^^^^^^^^^^^^^^^^^^^^^^^^^^^^^^^^^^^^^^^^^^^^^^^^^^^^^^^^^^^^^^^^^^^^^^
-
-error: AtRule
-  --> $DIR/tests/fixture/at-rule/supports/input.css:31:1
-   |
-31 | @supports(transition-property:color)or ((animation-name:foo)and (transform:rotate(10deg))){}
-   | ^^^^^^^^^^^^^^^^^^^^^^^^^^^^^^^^^^^^^^^^^^^^^^^^^^^^^^^^^^^^^^^^^^^^^^^^^^^^^^^^^^^^^^^^^^^^
-
-error: SupportsRule
-  --> $DIR/tests/fixture/at-rule/supports/input.css:31:1
-   |
-31 | @supports(transition-property:color)or ((animation-name:foo)and (transform:rotate(10deg))){}
-   | ^^^^^^^^^^^^^^^^^^^^^^^^^^^^^^^^^^^^^^^^^^^^^^^^^^^^^^^^^^^^^^^^^^^^^^^^^^^^^^^^^^^^^^^^^^^^
-
-error: SupportsCondition
-  --> $DIR/tests/fixture/at-rule/supports/input.css:31:10
-   |
-31 | @supports(transition-property:color)or ((animation-name:foo)and (transform:rotate(10deg))){}
-   |          ^^^^^^^^^^^^^^^^^^^^^^^^^^^^^^^^^^^^^^^^^^^^^^^^^^^^^^^^^^^^^^^^^^^^^^^^^^^^^^^^^
-
-error: SupportsConditionType
-  --> $DIR/tests/fixture/at-rule/supports/input.css:31:11
-   |
-31 | @supports(transition-property:color)or ((animation-name:foo)and (transform:rotate(10deg))){}
-   |           ^^^^^^^^^^^^^^^^^^^^^^^^^
-
-error: SupportsInParens
-  --> $DIR/tests/fixture/at-rule/supports/input.css:31:11
-   |
-31 | @supports(transition-property:color)or ((animation-name:foo)and (transform:rotate(10deg))){}
-   |           ^^^^^^^^^^^^^^^^^^^^^^^^^
-
-error: SupportsFeature
-  --> $DIR/tests/fixture/at-rule/supports/input.css:31:11
-   |
-31 | @supports(transition-property:color)or ((animation-name:foo)and (transform:rotate(10deg))){}
-   |           ^^^^^^^^^^^^^^^^^^^^^^^^^
-
-error: Declaration
-  --> $DIR/tests/fixture/at-rule/supports/input.css:31:11
-   |
-31 | @supports(transition-property:color)or ((animation-name:foo)and (transform:rotate(10deg))){}
-   |           ^^^^^^^^^^^^^^^^^^^^^^^^^
-
-error: DeclarationName
-  --> $DIR/tests/fixture/at-rule/supports/input.css:31:11
-   |
-31 | @supports(transition-property:color)or ((animation-name:foo)and (transform:rotate(10deg))){}
-   |           ^^^^^^^^^^^^^^^^^^^
-
-error: Ident
-  --> $DIR/tests/fixture/at-rule/supports/input.css:31:11
-   |
-31 | @supports(transition-property:color)or ((animation-name:foo)and (transform:rotate(10deg))){}
-   |           ^^^^^^^^^^^^^^^^^^^
-
-error: ComponentValue
-  --> $DIR/tests/fixture/at-rule/supports/input.css:31:31
-   |
-31 | @supports(transition-property:color)or ((animation-name:foo)and (transform:rotate(10deg))){}
-   |                               ^^^^^
-
-error: Ident
-  --> $DIR/tests/fixture/at-rule/supports/input.css:31:31
-   |
-31 | @supports(transition-property:color)or ((animation-name:foo)and (transform:rotate(10deg))){}
-   |                               ^^^^^
-
-error: SupportsConditionType
-  --> $DIR/tests/fixture/at-rule/supports/input.css:31:37
-   |
-31 | @supports(transition-property:color)or ((animation-name:foo)and (transform:rotate(10deg))){}
-   |                                     ^^^^^^^^^^^^^^^^^^^^^^^^^^^^^^^^^^^^^^^^^^^^^^^^^^^^^^
-
-error: SupportsOr
-  --> $DIR/tests/fixture/at-rule/supports/input.css:31:37
-   |
-31 | @supports(transition-property:color)or ((animation-name:foo)and (transform:rotate(10deg))){}
-   |                                     ^^^^^^^^^^^^^^^^^^^^^^^^^^^^^^^^^^^^^^^^^^^^^^^^^^^^^^
-
-error: Ident
-  --> $DIR/tests/fixture/at-rule/supports/input.css:31:37
-   |
-31 | @supports(transition-property:color)or ((animation-name:foo)and (transform:rotate(10deg))){}
-   |                                     ^^
-
-error: SupportsInParens
-  --> $DIR/tests/fixture/at-rule/supports/input.css:31:41
-   |
-31 | @supports(transition-property:color)or ((animation-name:foo)and (transform:rotate(10deg))){}
-   |                                         ^^^^^^^^^^^^^^^^^^^^^^^^^^^^^^^^^^^^^^^^^^^^^^^^^
-
-error: SupportsCondition
-  --> $DIR/tests/fixture/at-rule/supports/input.css:31:41
-   |
-31 | @supports(transition-property:color)or ((animation-name:foo)and (transform:rotate(10deg))){}
-   |                                         ^^^^^^^^^^^^^^^^^^^^^^^^^^^^^^^^^^^^^^^^^^^^^^^^^
-
-error: SupportsConditionType
-  --> $DIR/tests/fixture/at-rule/supports/input.css:31:42
-   |
-31 | @supports(transition-property:color)or ((animation-name:foo)and (transform:rotate(10deg))){}
-   |                                          ^^^^^^^^^^^^^^^^^^
-
-error: SupportsInParens
-  --> $DIR/tests/fixture/at-rule/supports/input.css:31:42
-   |
-31 | @supports(transition-property:color)or ((animation-name:foo)and (transform:rotate(10deg))){}
-   |                                          ^^^^^^^^^^^^^^^^^^
-
-error: SupportsFeature
-  --> $DIR/tests/fixture/at-rule/supports/input.css:31:42
-   |
-31 | @supports(transition-property:color)or ((animation-name:foo)and (transform:rotate(10deg))){}
-   |                                          ^^^^^^^^^^^^^^^^^^
-
-error: Declaration
-  --> $DIR/tests/fixture/at-rule/supports/input.css:31:42
-   |
-31 | @supports(transition-property:color)or ((animation-name:foo)and (transform:rotate(10deg))){}
-   |                                          ^^^^^^^^^^^^^^^^^^
-
-error: DeclarationName
-  --> $DIR/tests/fixture/at-rule/supports/input.css:31:42
-   |
-31 | @supports(transition-property:color)or ((animation-name:foo)and (transform:rotate(10deg))){}
-   |                                          ^^^^^^^^^^^^^^
-
-error: Ident
-  --> $DIR/tests/fixture/at-rule/supports/input.css:31:42
-   |
-31 | @supports(transition-property:color)or ((animation-name:foo)and (transform:rotate(10deg))){}
-   |                                          ^^^^^^^^^^^^^^
-
-error: ComponentValue
-  --> $DIR/tests/fixture/at-rule/supports/input.css:31:57
-   |
-31 | @supports(transition-property:color)or ((animation-name:foo)and (transform:rotate(10deg))){}
-   |                                                         ^^^
-
-error: Ident
-  --> $DIR/tests/fixture/at-rule/supports/input.css:31:57
-   |
-31 | @supports(transition-property:color)or ((animation-name:foo)and (transform:rotate(10deg))){}
-   |                                                         ^^^
-
-error: SupportsConditionType
-  --> $DIR/tests/fixture/at-rule/supports/input.css:31:61
-   |
-31 | @supports(transition-property:color)or ((animation-name:foo)and (transform:rotate(10deg))){}
-   |                                                             ^^^^^^^^^^^^^^^^^^^^^^^^^^^^^
-
-error: SupportsAnd
-  --> $DIR/tests/fixture/at-rule/supports/input.css:31:61
-   |
-31 | @supports(transition-property:color)or ((animation-name:foo)and (transform:rotate(10deg))){}
-   |                                                             ^^^^^^^^^^^^^^^^^^^^^^^^^^^^^
-
-error: Ident
-  --> $DIR/tests/fixture/at-rule/supports/input.css:31:61
-   |
-31 | @supports(transition-property:color)or ((animation-name:foo)and (transform:rotate(10deg))){}
-   |                                                             ^^^
-
-error: SupportsInParens
-  --> $DIR/tests/fixture/at-rule/supports/input.css:31:66
-   |
-31 | @supports(transition-property:color)or ((animation-name:foo)and (transform:rotate(10deg))){}
-   |                                                                  ^^^^^^^^^^^^^^^^^^^^^^^
-
-error: SupportsFeature
-  --> $DIR/tests/fixture/at-rule/supports/input.css:31:66
-   |
-31 | @supports(transition-property:color)or ((animation-name:foo)and (transform:rotate(10deg))){}
-   |                                                                  ^^^^^^^^^^^^^^^^^^^^^^^
-
-error: Declaration
-  --> $DIR/tests/fixture/at-rule/supports/input.css:31:66
-   |
-31 | @supports(transition-property:color)or ((animation-name:foo)and (transform:rotate(10deg))){}
-   |                                                                  ^^^^^^^^^^^^^^^^^^^^^^^
-
-error: DeclarationName
-  --> $DIR/tests/fixture/at-rule/supports/input.css:31:66
-   |
-31 | @supports(transition-property:color)or ((animation-name:foo)and (transform:rotate(10deg))){}
-   |                                                                  ^^^^^^^^^
-
-error: Ident
-  --> $DIR/tests/fixture/at-rule/supports/input.css:31:66
-   |
-31 | @supports(transition-property:color)or ((animation-name:foo)and (transform:rotate(10deg))){}
-   |                                                                  ^^^^^^^^^
-
-error: ComponentValue
-  --> $DIR/tests/fixture/at-rule/supports/input.css:31:76
-   |
-31 | @supports(transition-property:color)or ((animation-name:foo)and (transform:rotate(10deg))){}
-   |                                                                            ^^^^^^^^^^^^^
-
-error: Function
-  --> $DIR/tests/fixture/at-rule/supports/input.css:31:76
-   |
-31 | @supports(transition-property:color)or ((animation-name:foo)and (transform:rotate(10deg))){}
-   |                                                                            ^^^^^^^^^^^^^
-
-error: Ident
-  --> $DIR/tests/fixture/at-rule/supports/input.css:31:76
-   |
-31 | @supports(transition-property:color)or ((animation-name:foo)and (transform:rotate(10deg))){}
-   |                                                                            ^^^^^^
-
-error: ComponentValue
-  --> $DIR/tests/fixture/at-rule/supports/input.css:31:83
-   |
-31 | @supports(transition-property:color)or ((animation-name:foo)and (transform:rotate(10deg))){}
-   |                                                                                   ^^^^^
-
-error: Dimension
-  --> $DIR/tests/fixture/at-rule/supports/input.css:31:83
-   |
-31 | @supports(transition-property:color)or ((animation-name:foo)and (transform:rotate(10deg))){}
-   |                                                                                   ^^^^^
-
-error: Angle
-  --> $DIR/tests/fixture/at-rule/supports/input.css:31:83
-   |
-31 | @supports(transition-property:color)or ((animation-name:foo)and (transform:rotate(10deg))){}
-   |                                                                                   ^^^^^
-
-error: Number
-  --> $DIR/tests/fixture/at-rule/supports/input.css:31:83
-   |
-31 | @supports(transition-property:color)or ((animation-name:foo)and (transform:rotate(10deg))){}
-   |                                                                                   ^^
-
-error: Ident
-  --> $DIR/tests/fixture/at-rule/supports/input.css:31:85
-   |
-31 | @supports(transition-property:color)or ((animation-name:foo)and (transform:rotate(10deg))){}
-   |                                                                                     ^^^
-
-error: SimpleBlock
-  --> $DIR/tests/fixture/at-rule/supports/input.css:31:91
-   |
-31 | @supports(transition-property:color)or ((animation-name:foo)and (transform:rotate(10deg))){}
-   |                                                                                           ^^
-
-error: Rule
-  --> $DIR/tests/fixture/at-rule/supports/input.css:32:1
-   |
-32 | @supports ((display: flex)) {}
-   | ^^^^^^^^^^^^^^^^^^^^^^^^^^^^^^
-
-error: AtRule
-  --> $DIR/tests/fixture/at-rule/supports/input.css:32:1
-   |
-32 | @supports ((display: flex)) {}
-   | ^^^^^^^^^^^^^^^^^^^^^^^^^^^^^^
-
-error: SupportsRule
-  --> $DIR/tests/fixture/at-rule/supports/input.css:32:1
-   |
-32 | @supports ((display: flex)) {}
-   | ^^^^^^^^^^^^^^^^^^^^^^^^^^^^^^
-
-error: SupportsCondition
-  --> $DIR/tests/fixture/at-rule/supports/input.css:32:11
-   |
-32 | @supports ((display: flex)) {}
-   |           ^^^^^^^^^^^^^^^^^
-
-error: SupportsConditionType
-  --> $DIR/tests/fixture/at-rule/supports/input.css:32:12
-   |
-32 | @supports ((display: flex)) {}
-   |            ^^^^^^^^^^^^^^^
-
-error: SupportsInParens
-  --> $DIR/tests/fixture/at-rule/supports/input.css:32:12
-   |
-32 | @supports ((display: flex)) {}
-   |            ^^^^^^^^^^^^^^^
-
-error: SupportsCondition
-  --> $DIR/tests/fixture/at-rule/supports/input.css:32:12
-   |
-32 | @supports ((display: flex)) {}
-   |            ^^^^^^^^^^^^^^^
-
-error: SupportsConditionType
-  --> $DIR/tests/fixture/at-rule/supports/input.css:32:13
-   |
-32 | @supports ((display: flex)) {}
-   |             ^^^^^^^^^^^^^
-
-error: SupportsInParens
-  --> $DIR/tests/fixture/at-rule/supports/input.css:32:13
-   |
-32 | @supports ((display: flex)) {}
-   |             ^^^^^^^^^^^^^
-
-error: SupportsFeature
-  --> $DIR/tests/fixture/at-rule/supports/input.css:32:13
-   |
-32 | @supports ((display: flex)) {}
-   |             ^^^^^^^^^^^^^
-
-error: Declaration
-  --> $DIR/tests/fixture/at-rule/supports/input.css:32:13
-   |
-32 | @supports ((display: flex)) {}
-   |             ^^^^^^^^^^^^^
-
-error: DeclarationName
-  --> $DIR/tests/fixture/at-rule/supports/input.css:32:13
-   |
-32 | @supports ((display: flex)) {}
-   |             ^^^^^^^
-
-error: Ident
-  --> $DIR/tests/fixture/at-rule/supports/input.css:32:13
-   |
-32 | @supports ((display: flex)) {}
-   |             ^^^^^^^
-
-error: ComponentValue
-  --> $DIR/tests/fixture/at-rule/supports/input.css:32:22
-   |
-32 | @supports ((display: flex)) {}
-   |                      ^^^^
-
-error: Ident
-  --> $DIR/tests/fixture/at-rule/supports/input.css:32:22
-   |
-32 | @supports ((display: flex)) {}
-   |                      ^^^^
-
-error: SimpleBlock
-  --> $DIR/tests/fixture/at-rule/supports/input.css:32:29
-   |
-32 | @supports ((display: flex)) {}
-   |                             ^^
-
-error: Rule
-  --> $DIR/tests/fixture/at-rule/supports/input.css:33:1
-   |
-33 | @supports (display: flex !important) {}
-   | ^^^^^^^^^^^^^^^^^^^^^^^^^^^^^^^^^^^^^^^
-
-error: AtRule
-  --> $DIR/tests/fixture/at-rule/supports/input.css:33:1
-   |
-33 | @supports (display: flex !important) {}
-   | ^^^^^^^^^^^^^^^^^^^^^^^^^^^^^^^^^^^^^^^
-
-error: SupportsRule
-  --> $DIR/tests/fixture/at-rule/supports/input.css:33:1
-   |
-33 | @supports (display: flex !important) {}
-   | ^^^^^^^^^^^^^^^^^^^^^^^^^^^^^^^^^^^^^^^
-
-error: SupportsCondition
-  --> $DIR/tests/fixture/at-rule/supports/input.css:33:11
-   |
-33 | @supports (display: flex !important) {}
-   |           ^^^^^^^^^^^^^^^^^^^^^^^^^^
-
-error: SupportsConditionType
-  --> $DIR/tests/fixture/at-rule/supports/input.css:33:12
-   |
-33 | @supports (display: flex !important) {}
-   |            ^^^^^^^^^^^^^^^^^^^^^^^^
-
-error: SupportsInParens
-  --> $DIR/tests/fixture/at-rule/supports/input.css:33:12
-   |
-33 | @supports (display: flex !important) {}
-   |            ^^^^^^^^^^^^^^^^^^^^^^^^
-
-error: SupportsFeature
-  --> $DIR/tests/fixture/at-rule/supports/input.css:33:12
-   |
-33 | @supports (display: flex !important) {}
-   |            ^^^^^^^^^^^^^^^^^^^^^^^^
-
-error: Declaration
-  --> $DIR/tests/fixture/at-rule/supports/input.css:33:12
-   |
-33 | @supports (display: flex !important) {}
-   |            ^^^^^^^^^^^^^^^^^^^^^^^^
-
-error: DeclarationName
-  --> $DIR/tests/fixture/at-rule/supports/input.css:33:12
-   |
-33 | @supports (display: flex !important) {}
-   |            ^^^^^^^
-
-error: Ident
-  --> $DIR/tests/fixture/at-rule/supports/input.css:33:12
-   |
-33 | @supports (display: flex !important) {}
-   |            ^^^^^^^
-
-error: ComponentValue
-  --> $DIR/tests/fixture/at-rule/supports/input.css:33:21
-   |
-33 | @supports (display: flex !important) {}
-   |                     ^^^^
-
-error: Ident
-  --> $DIR/tests/fixture/at-rule/supports/input.css:33:21
-   |
-33 | @supports (display: flex !important) {}
-   |                     ^^^^
-
-error: ImportantFlag
-  --> $DIR/tests/fixture/at-rule/supports/input.css:33:26
-   |
-33 | @supports (display: flex !important) {}
-   |                          ^^^^^^^^^^
-
-error: Ident
-  --> $DIR/tests/fixture/at-rule/supports/input.css:33:27
-   |
-33 | @supports (display: flex !important) {}
-   |                           ^^^^^^^^^
-
-error: SimpleBlock
-  --> $DIR/tests/fixture/at-rule/supports/input.css:33:38
-   |
-33 | @supports (display: flex !important) {}
-   |                                      ^^
-
-error: Rule
-  --> $DIR/tests/fixture/at-rule/supports/input.css:34:1
-   |
-34 | @supports NOT (display: flex) {}
-   | ^^^^^^^^^^^^^^^^^^^^^^^^^^^^^^^^
-
-error: AtRule
-  --> $DIR/tests/fixture/at-rule/supports/input.css:34:1
-   |
-34 | @supports NOT (display: flex) {}
-   | ^^^^^^^^^^^^^^^^^^^^^^^^^^^^^^^^
-
-error: SupportsRule
-  --> $DIR/tests/fixture/at-rule/supports/input.css:34:1
-   |
-34 | @supports NOT (display: flex) {}
-   | ^^^^^^^^^^^^^^^^^^^^^^^^^^^^^^^^
-
-error: SupportsCondition
-  --> $DIR/tests/fixture/at-rule/supports/input.css:34:11
-   |
-34 | @supports NOT (display: flex) {}
-   |           ^^^^^^^^^^^^^^^^^^^
-
-error: SupportsConditionType
-  --> $DIR/tests/fixture/at-rule/supports/input.css:34:11
-   |
-34 | @supports NOT (display: flex) {}
-   |           ^^^^^^^^^^^^^^^^^^^
-
-error: SupportsNot
-  --> $DIR/tests/fixture/at-rule/supports/input.css:34:11
-   |
-34 | @supports NOT (display: flex) {}
-   |           ^^^^^^^^^^^^^^^^^^^
-
-error: Ident
-  --> $DIR/tests/fixture/at-rule/supports/input.css:34:11
-   |
-34 | @supports NOT (display: flex) {}
-   |           ^^^
-
-error: SupportsInParens
-  --> $DIR/tests/fixture/at-rule/supports/input.css:34:16
-   |
-34 | @supports NOT (display: flex) {}
-   |                ^^^^^^^^^^^^^
-
-error: SupportsFeature
-  --> $DIR/tests/fixture/at-rule/supports/input.css:34:16
-   |
-34 | @supports NOT (display: flex) {}
-   |                ^^^^^^^^^^^^^
-
-error: Declaration
-  --> $DIR/tests/fixture/at-rule/supports/input.css:34:16
-   |
-34 | @supports NOT (display: flex) {}
-   |                ^^^^^^^^^^^^^
-
-error: DeclarationName
-  --> $DIR/tests/fixture/at-rule/supports/input.css:34:16
-   |
-34 | @supports NOT (display: flex) {}
-   |                ^^^^^^^
-
-error: Ident
-  --> $DIR/tests/fixture/at-rule/supports/input.css:34:16
-   |
-34 | @supports NOT (display: flex) {}
-   |                ^^^^^^^
-
-error: ComponentValue
-  --> $DIR/tests/fixture/at-rule/supports/input.css:34:25
-   |
-34 | @supports NOT (display: flex) {}
-   |                         ^^^^
-
-error: Ident
-  --> $DIR/tests/fixture/at-rule/supports/input.css:34:25
-   |
-34 | @supports NOT (display: flex) {}
-   |                         ^^^^
-
-error: SimpleBlock
-  --> $DIR/tests/fixture/at-rule/supports/input.css:34:31
-   |
-34 | @supports NOT (display: flex) {}
-   |                               ^^
-
-error: Rule
-  --> $DIR/tests/fixture/at-rule/supports/input.css:35:1
-   |
-35 | @supports ((transition-property: color) OR (animation-name: foo)) AND (transform: rotate(10deg)) {}
-   | ^^^^^^^^^^^^^^^^^^^^^^^^^^^^^^^^^^^^^^^^^^^^^^^^^^^^^^^^^^^^^^^^^^^^^^^^^^^^^^^^^^^^^^^^^^^^^^^^^^^
-
-error: AtRule
-  --> $DIR/tests/fixture/at-rule/supports/input.css:35:1
-   |
-35 | @supports ((transition-property: color) OR (animation-name: foo)) AND (transform: rotate(10deg)) {}
-   | ^^^^^^^^^^^^^^^^^^^^^^^^^^^^^^^^^^^^^^^^^^^^^^^^^^^^^^^^^^^^^^^^^^^^^^^^^^^^^^^^^^^^^^^^^^^^^^^^^^^
-
-error: SupportsRule
-  --> $DIR/tests/fixture/at-rule/supports/input.css:35:1
-   |
-35 | @supports ((transition-property: color) OR (animation-name: foo)) AND (transform: rotate(10deg)) {}
-   | ^^^^^^^^^^^^^^^^^^^^^^^^^^^^^^^^^^^^^^^^^^^^^^^^^^^^^^^^^^^^^^^^^^^^^^^^^^^^^^^^^^^^^^^^^^^^^^^^^^^
-
-error: SupportsCondition
-  --> $DIR/tests/fixture/at-rule/supports/input.css:35:11
-   |
-35 | @supports ((transition-property: color) OR (animation-name: foo)) AND (transform: rotate(10deg)) {}
-   |           ^^^^^^^^^^^^^^^^^^^^^^^^^^^^^^^^^^^^^^^^^^^^^^^^^^^^^^^^^^^^^^^^^^^^^^^^^^^^^^^^^^^^^^
-
-error: SupportsConditionType
-  --> $DIR/tests/fixture/at-rule/supports/input.css:35:12
-   |
-35 | @supports ((transition-property: color) OR (animation-name: foo)) AND (transform: rotate(10deg)) {}
-   |            ^^^^^^^^^^^^^^^^^^^^^^^^^^^^^^^^^^^^^^^^^^^^^^^^^^^^^
-
-error: SupportsInParens
-  --> $DIR/tests/fixture/at-rule/supports/input.css:35:12
-   |
-35 | @supports ((transition-property: color) OR (animation-name: foo)) AND (transform: rotate(10deg)) {}
-   |            ^^^^^^^^^^^^^^^^^^^^^^^^^^^^^^^^^^^^^^^^^^^^^^^^^^^^^
-
-error: SupportsCondition
-  --> $DIR/tests/fixture/at-rule/supports/input.css:35:12
-   |
-35 | @supports ((transition-property: color) OR (animation-name: foo)) AND (transform: rotate(10deg)) {}
-   |            ^^^^^^^^^^^^^^^^^^^^^^^^^^^^^^^^^^^^^^^^^^^^^^^^^^^^^
-
-error: SupportsConditionType
-  --> $DIR/tests/fixture/at-rule/supports/input.css:35:13
-   |
-35 | @supports ((transition-property: color) OR (animation-name: foo)) AND (transform: rotate(10deg)) {}
-   |             ^^^^^^^^^^^^^^^^^^^^^^^^^^
-
-error: SupportsInParens
-  --> $DIR/tests/fixture/at-rule/supports/input.css:35:13
-   |
-35 | @supports ((transition-property: color) OR (animation-name: foo)) AND (transform: rotate(10deg)) {}
-   |             ^^^^^^^^^^^^^^^^^^^^^^^^^^
-
-error: SupportsFeature
-  --> $DIR/tests/fixture/at-rule/supports/input.css:35:13
-   |
-35 | @supports ((transition-property: color) OR (animation-name: foo)) AND (transform: rotate(10deg)) {}
-   |             ^^^^^^^^^^^^^^^^^^^^^^^^^^
-
-error: Declaration
-  --> $DIR/tests/fixture/at-rule/supports/input.css:35:13
-   |
-35 | @supports ((transition-property: color) OR (animation-name: foo)) AND (transform: rotate(10deg)) {}
-   |             ^^^^^^^^^^^^^^^^^^^^^^^^^^
-
-error: DeclarationName
-  --> $DIR/tests/fixture/at-rule/supports/input.css:35:13
-   |
-35 | @supports ((transition-property: color) OR (animation-name: foo)) AND (transform: rotate(10deg)) {}
-   |             ^^^^^^^^^^^^^^^^^^^
-
-error: Ident
-  --> $DIR/tests/fixture/at-rule/supports/input.css:35:13
-   |
-35 | @supports ((transition-property: color) OR (animation-name: foo)) AND (transform: rotate(10deg)) {}
-   |             ^^^^^^^^^^^^^^^^^^^
-
-error: ComponentValue
-  --> $DIR/tests/fixture/at-rule/supports/input.css:35:34
-   |
-35 | @supports ((transition-property: color) OR (animation-name: foo)) AND (transform: rotate(10deg)) {}
-   |                                  ^^^^^
-
-error: Ident
-  --> $DIR/tests/fixture/at-rule/supports/input.css:35:34
-   |
-35 | @supports ((transition-property: color) OR (animation-name: foo)) AND (transform: rotate(10deg)) {}
-   |                                  ^^^^^
-
-error: SupportsConditionType
-  --> $DIR/tests/fixture/at-rule/supports/input.css:35:41
-   |
-35 | @supports ((transition-property: color) OR (animation-name: foo)) AND (transform: rotate(10deg)) {}
-   |                                         ^^^^^^^^^^^^^^^^^^^^^^^^
-
-error: SupportsOr
-  --> $DIR/tests/fixture/at-rule/supports/input.css:35:41
-   |
-35 | @supports ((transition-property: color) OR (animation-name: foo)) AND (transform: rotate(10deg)) {}
-   |                                         ^^^^^^^^^^^^^^^^^^^^^^^^
-
-error: Ident
-  --> $DIR/tests/fixture/at-rule/supports/input.css:35:41
-   |
-35 | @supports ((transition-property: color) OR (animation-name: foo)) AND (transform: rotate(10deg)) {}
-   |                                         ^^
-
-error: SupportsInParens
-  --> $DIR/tests/fixture/at-rule/supports/input.css:35:45
-   |
-35 | @supports ((transition-property: color) OR (animation-name: foo)) AND (transform: rotate(10deg)) {}
-   |                                             ^^^^^^^^^^^^^^^^^^^
-
-error: SupportsFeature
-  --> $DIR/tests/fixture/at-rule/supports/input.css:35:45
-   |
-35 | @supports ((transition-property: color) OR (animation-name: foo)) AND (transform: rotate(10deg)) {}
-   |                                             ^^^^^^^^^^^^^^^^^^^
-
-error: Declaration
-  --> $DIR/tests/fixture/at-rule/supports/input.css:35:45
-   |
-35 | @supports ((transition-property: color) OR (animation-name: foo)) AND (transform: rotate(10deg)) {}
-   |                                             ^^^^^^^^^^^^^^^^^^^
-
-error: DeclarationName
-  --> $DIR/tests/fixture/at-rule/supports/input.css:35:45
-   |
-35 | @supports ((transition-property: color) OR (animation-name: foo)) AND (transform: rotate(10deg)) {}
-   |                                             ^^^^^^^^^^^^^^
-
-error: Ident
-  --> $DIR/tests/fixture/at-rule/supports/input.css:35:45
-   |
-35 | @supports ((transition-property: color) OR (animation-name: foo)) AND (transform: rotate(10deg)) {}
-   |                                             ^^^^^^^^^^^^^^
-
-error: ComponentValue
-  --> $DIR/tests/fixture/at-rule/supports/input.css:35:61
-   |
-35 | @supports ((transition-property: color) OR (animation-name: foo)) AND (transform: rotate(10deg)) {}
-   |                                                             ^^^
-
-error: Ident
-  --> $DIR/tests/fixture/at-rule/supports/input.css:35:61
-   |
-35 | @supports ((transition-property: color) OR (animation-name: foo)) AND (transform: rotate(10deg)) {}
-   |                                                             ^^^
-
-error: SupportsConditionType
-  --> $DIR/tests/fixture/at-rule/supports/input.css:35:67
-   |
-35 | @supports ((transition-property: color) OR (animation-name: foo)) AND (transform: rotate(10deg)) {}
-   |                                                                   ^^^^^^^^^^^^^^^^^^^^^^^^^^^^^^
-
-error: SupportsAnd
-  --> $DIR/tests/fixture/at-rule/supports/input.css:35:67
-   |
-35 | @supports ((transition-property: color) OR (animation-name: foo)) AND (transform: rotate(10deg)) {}
-   |                                                                   ^^^^^^^^^^^^^^^^^^^^^^^^^^^^^^
-
-error: Ident
-  --> $DIR/tests/fixture/at-rule/supports/input.css:35:67
-   |
-35 | @supports ((transition-property: color) OR (animation-name: foo)) AND (transform: rotate(10deg)) {}
-   |                                                                   ^^^
-
-error: SupportsInParens
-  --> $DIR/tests/fixture/at-rule/supports/input.css:35:72
-   |
-35 | @supports ((transition-property: color) OR (animation-name: foo)) AND (transform: rotate(10deg)) {}
-   |                                                                        ^^^^^^^^^^^^^^^^^^^^^^^^
-
-error: SupportsFeature
-  --> $DIR/tests/fixture/at-rule/supports/input.css:35:72
-   |
-35 | @supports ((transition-property: color) OR (animation-name: foo)) AND (transform: rotate(10deg)) {}
-   |                                                                        ^^^^^^^^^^^^^^^^^^^^^^^^
-
-error: Declaration
-  --> $DIR/tests/fixture/at-rule/supports/input.css:35:72
-   |
-35 | @supports ((transition-property: color) OR (animation-name: foo)) AND (transform: rotate(10deg)) {}
-   |                                                                        ^^^^^^^^^^^^^^^^^^^^^^^^
-
-error: DeclarationName
-  --> $DIR/tests/fixture/at-rule/supports/input.css:35:72
-   |
-35 | @supports ((transition-property: color) OR (animation-name: foo)) AND (transform: rotate(10deg)) {}
-   |                                                                        ^^^^^^^^^
-
-error: Ident
-  --> $DIR/tests/fixture/at-rule/supports/input.css:35:72
-   |
-35 | @supports ((transition-property: color) OR (animation-name: foo)) AND (transform: rotate(10deg)) {}
-   |                                                                        ^^^^^^^^^
-
-error: ComponentValue
-  --> $DIR/tests/fixture/at-rule/supports/input.css:35:83
-   |
-35 | @supports ((transition-property: color) OR (animation-name: foo)) AND (transform: rotate(10deg)) {}
-   |                                                                                   ^^^^^^^^^^^^^
-
-error: Function
-  --> $DIR/tests/fixture/at-rule/supports/input.css:35:83
-   |
-35 | @supports ((transition-property: color) OR (animation-name: foo)) AND (transform: rotate(10deg)) {}
-   |                                                                                   ^^^^^^^^^^^^^
-
-error: Ident
-  --> $DIR/tests/fixture/at-rule/supports/input.css:35:83
-   |
-35 | @supports ((transition-property: color) OR (animation-name: foo)) AND (transform: rotate(10deg)) {}
-   |                                                                                   ^^^^^^
-
-error: ComponentValue
-  --> $DIR/tests/fixture/at-rule/supports/input.css:35:90
-   |
-35 | @supports ((transition-property: color) OR (animation-name: foo)) AND (transform: rotate(10deg)) {}
-   |                                                                                          ^^^^^
-
-error: Dimension
-  --> $DIR/tests/fixture/at-rule/supports/input.css:35:90
-   |
-35 | @supports ((transition-property: color) OR (animation-name: foo)) AND (transform: rotate(10deg)) {}
-   |                                                                                          ^^^^^
-
-error: Angle
-  --> $DIR/tests/fixture/at-rule/supports/input.css:35:90
-   |
-35 | @supports ((transition-property: color) OR (animation-name: foo)) AND (transform: rotate(10deg)) {}
-   |                                                                                          ^^^^^
-
-error: Number
-  --> $DIR/tests/fixture/at-rule/supports/input.css:35:90
-   |
-35 | @supports ((transition-property: color) OR (animation-name: foo)) AND (transform: rotate(10deg)) {}
-   |                                                                                          ^^
-
-error: Ident
-  --> $DIR/tests/fixture/at-rule/supports/input.css:35:92
-   |
-35 | @supports ((transition-property: color) OR (animation-name: foo)) AND (transform: rotate(10deg)) {}
-   |                                                                                            ^^^
-
-error: SimpleBlock
-  --> $DIR/tests/fixture/at-rule/supports/input.css:35:98
-   |
-35 | @supports ((transition-property: color) OR (animation-name: foo)) AND (transform: rotate(10deg)) {}
-   |                                                                                                  ^^
-
-error: Rule
-  --> $DIR/tests/fixture/at-rule/supports/input.css:36:1
-   |
-36 | @supports (transition-property: color) OR ((animation-name: foo) AND (transform: rotate(10deg))) {}
-   | ^^^^^^^^^^^^^^^^^^^^^^^^^^^^^^^^^^^^^^^^^^^^^^^^^^^^^^^^^^^^^^^^^^^^^^^^^^^^^^^^^^^^^^^^^^^^^^^^^^^
-
-error: AtRule
-  --> $DIR/tests/fixture/at-rule/supports/input.css:36:1
-   |
-36 | @supports (transition-property: color) OR ((animation-name: foo) AND (transform: rotate(10deg))) {}
-   | ^^^^^^^^^^^^^^^^^^^^^^^^^^^^^^^^^^^^^^^^^^^^^^^^^^^^^^^^^^^^^^^^^^^^^^^^^^^^^^^^^^^^^^^^^^^^^^^^^^^
-
-error: SupportsRule
-  --> $DIR/tests/fixture/at-rule/supports/input.css:36:1
-   |
-36 | @supports (transition-property: color) OR ((animation-name: foo) AND (transform: rotate(10deg))) {}
-   | ^^^^^^^^^^^^^^^^^^^^^^^^^^^^^^^^^^^^^^^^^^^^^^^^^^^^^^^^^^^^^^^^^^^^^^^^^^^^^^^^^^^^^^^^^^^^^^^^^^^
-
-error: SupportsCondition
-  --> $DIR/tests/fixture/at-rule/supports/input.css:36:11
-   |
-36 | @supports (transition-property: color) OR ((animation-name: foo) AND (transform: rotate(10deg))) {}
-   |           ^^^^^^^^^^^^^^^^^^^^^^^^^^^^^^^^^^^^^^^^^^^^^^^^^^^^^^^^^^^^^^^^^^^^^^^^^^^^^^^^^^^^^^
-
-error: SupportsConditionType
-  --> $DIR/tests/fixture/at-rule/supports/input.css:36:12
-   |
-36 | @supports (transition-property: color) OR ((animation-name: foo) AND (transform: rotate(10deg))) {}
-   |            ^^^^^^^^^^^^^^^^^^^^^^^^^^
-
-error: SupportsInParens
-  --> $DIR/tests/fixture/at-rule/supports/input.css:36:12
-   |
-36 | @supports (transition-property: color) OR ((animation-name: foo) AND (transform: rotate(10deg))) {}
-   |            ^^^^^^^^^^^^^^^^^^^^^^^^^^
-
-error: SupportsFeature
-  --> $DIR/tests/fixture/at-rule/supports/input.css:36:12
-   |
-36 | @supports (transition-property: color) OR ((animation-name: foo) AND (transform: rotate(10deg))) {}
-   |            ^^^^^^^^^^^^^^^^^^^^^^^^^^
-
-error: Declaration
-  --> $DIR/tests/fixture/at-rule/supports/input.css:36:12
-   |
-36 | @supports (transition-property: color) OR ((animation-name: foo) AND (transform: rotate(10deg))) {}
-   |            ^^^^^^^^^^^^^^^^^^^^^^^^^^
-
-error: DeclarationName
-  --> $DIR/tests/fixture/at-rule/supports/input.css:36:12
-   |
-36 | @supports (transition-property: color) OR ((animation-name: foo) AND (transform: rotate(10deg))) {}
-   |            ^^^^^^^^^^^^^^^^^^^
-
-error: Ident
-  --> $DIR/tests/fixture/at-rule/supports/input.css:36:12
-   |
-36 | @supports (transition-property: color) OR ((animation-name: foo) AND (transform: rotate(10deg))) {}
-   |            ^^^^^^^^^^^^^^^^^^^
-
-error: ComponentValue
-  --> $DIR/tests/fixture/at-rule/supports/input.css:36:33
-   |
-36 | @supports (transition-property: color) OR ((animation-name: foo) AND (transform: rotate(10deg))) {}
-   |                                 ^^^^^
-
-error: Ident
-  --> $DIR/tests/fixture/at-rule/supports/input.css:36:33
-   |
-36 | @supports (transition-property: color) OR ((animation-name: foo) AND (transform: rotate(10deg))) {}
-   |                                 ^^^^^
-
-error: SupportsConditionType
-  --> $DIR/tests/fixture/at-rule/supports/input.css:36:40
-   |
-36 | @supports (transition-property: color) OR ((animation-name: foo) AND (transform: rotate(10deg))) {}
-   |                                        ^^^^^^^^^^^^^^^^^^^^^^^^^^^^^^^^^^^^^^^^^^^^^^^^^^^^^^^^^
-
-error: SupportsOr
-  --> $DIR/tests/fixture/at-rule/supports/input.css:36:40
-   |
-36 | @supports (transition-property: color) OR ((animation-name: foo) AND (transform: rotate(10deg))) {}
-   |                                        ^^^^^^^^^^^^^^^^^^^^^^^^^^^^^^^^^^^^^^^^^^^^^^^^^^^^^^^^^
-
-error: Ident
-  --> $DIR/tests/fixture/at-rule/supports/input.css:36:40
-   |
-36 | @supports (transition-property: color) OR ((animation-name: foo) AND (transform: rotate(10deg))) {}
-   |                                        ^^
-
-error: SupportsInParens
-  --> $DIR/tests/fixture/at-rule/supports/input.css:36:44
-   |
-36 | @supports (transition-property: color) OR ((animation-name: foo) AND (transform: rotate(10deg))) {}
-   |                                            ^^^^^^^^^^^^^^^^^^^^^^^^^^^^^^^^^^^^^^^^^^^^^^^^^^^^
-
-error: SupportsCondition
-  --> $DIR/tests/fixture/at-rule/supports/input.css:36:44
-   |
-36 | @supports (transition-property: color) OR ((animation-name: foo) AND (transform: rotate(10deg))) {}
-   |                                            ^^^^^^^^^^^^^^^^^^^^^^^^^^^^^^^^^^^^^^^^^^^^^^^^^^^^
-
-error: SupportsConditionType
-  --> $DIR/tests/fixture/at-rule/supports/input.css:36:45
-   |
-36 | @supports (transition-property: color) OR ((animation-name: foo) AND (transform: rotate(10deg))) {}
-   |                                             ^^^^^^^^^^^^^^^^^^^
-
-error: SupportsInParens
-  --> $DIR/tests/fixture/at-rule/supports/input.css:36:45
-   |
-36 | @supports (transition-property: color) OR ((animation-name: foo) AND (transform: rotate(10deg))) {}
-   |                                             ^^^^^^^^^^^^^^^^^^^
-
-error: SupportsFeature
-  --> $DIR/tests/fixture/at-rule/supports/input.css:36:45
-   |
-36 | @supports (transition-property: color) OR ((animation-name: foo) AND (transform: rotate(10deg))) {}
-   |                                             ^^^^^^^^^^^^^^^^^^^
-
-error: Declaration
-  --> $DIR/tests/fixture/at-rule/supports/input.css:36:45
-   |
-36 | @supports (transition-property: color) OR ((animation-name: foo) AND (transform: rotate(10deg))) {}
-   |                                             ^^^^^^^^^^^^^^^^^^^
-
-error: DeclarationName
-  --> $DIR/tests/fixture/at-rule/supports/input.css:36:45
-   |
-36 | @supports (transition-property: color) OR ((animation-name: foo) AND (transform: rotate(10deg))) {}
-   |                                             ^^^^^^^^^^^^^^
-
-error: Ident
-  --> $DIR/tests/fixture/at-rule/supports/input.css:36:45
-   |
-36 | @supports (transition-property: color) OR ((animation-name: foo) AND (transform: rotate(10deg))) {}
-   |                                             ^^^^^^^^^^^^^^
-
-error: ComponentValue
-  --> $DIR/tests/fixture/at-rule/supports/input.css:36:61
-   |
-36 | @supports (transition-property: color) OR ((animation-name: foo) AND (transform: rotate(10deg))) {}
-   |                                                             ^^^
-
-error: Ident
-  --> $DIR/tests/fixture/at-rule/supports/input.css:36:61
-   |
-36 | @supports (transition-property: color) OR ((animation-name: foo) AND (transform: rotate(10deg))) {}
-   |                                                             ^^^
-
-error: SupportsConditionType
-  --> $DIR/tests/fixture/at-rule/supports/input.css:36:66
-   |
-36 | @supports (transition-property: color) OR ((animation-name: foo) AND (transform: rotate(10deg))) {}
-   |                                                                  ^^^^^^^^^^^^^^^^^^^^^^^^^^^^^^
-
-error: SupportsAnd
-  --> $DIR/tests/fixture/at-rule/supports/input.css:36:66
-   |
-36 | @supports (transition-property: color) OR ((animation-name: foo) AND (transform: rotate(10deg))) {}
-   |                                                                  ^^^^^^^^^^^^^^^^^^^^^^^^^^^^^^
-
-error: Ident
-  --> $DIR/tests/fixture/at-rule/supports/input.css:36:66
-   |
-36 | @supports (transition-property: color) OR ((animation-name: foo) AND (transform: rotate(10deg))) {}
-   |                                                                  ^^^
-
-error: SupportsInParens
-  --> $DIR/tests/fixture/at-rule/supports/input.css:36:71
-   |
-36 | @supports (transition-property: color) OR ((animation-name: foo) AND (transform: rotate(10deg))) {}
-   |                                                                       ^^^^^^^^^^^^^^^^^^^^^^^^
-
-error: SupportsFeature
-  --> $DIR/tests/fixture/at-rule/supports/input.css:36:71
-   |
-36 | @supports (transition-property: color) OR ((animation-name: foo) AND (transform: rotate(10deg))) {}
-   |                                                                       ^^^^^^^^^^^^^^^^^^^^^^^^
-
-error: Declaration
-  --> $DIR/tests/fixture/at-rule/supports/input.css:36:71
-   |
-36 | @supports (transition-property: color) OR ((animation-name: foo) AND (transform: rotate(10deg))) {}
-   |                                                                       ^^^^^^^^^^^^^^^^^^^^^^^^
-
-error: DeclarationName
-  --> $DIR/tests/fixture/at-rule/supports/input.css:36:71
-   |
-36 | @supports (transition-property: color) OR ((animation-name: foo) AND (transform: rotate(10deg))) {}
-   |                                                                       ^^^^^^^^^
-
-error: Ident
-  --> $DIR/tests/fixture/at-rule/supports/input.css:36:71
-   |
-36 | @supports (transition-property: color) OR ((animation-name: foo) AND (transform: rotate(10deg))) {}
-   |                                                                       ^^^^^^^^^
-
-error: ComponentValue
-  --> $DIR/tests/fixture/at-rule/supports/input.css:36:82
-   |
-36 | @supports (transition-property: color) OR ((animation-name: foo) AND (transform: rotate(10deg))) {}
-   |                                                                                  ^^^^^^^^^^^^^
-
-error: Function
-  --> $DIR/tests/fixture/at-rule/supports/input.css:36:82
-   |
-36 | @supports (transition-property: color) OR ((animation-name: foo) AND (transform: rotate(10deg))) {}
-   |                                                                                  ^^^^^^^^^^^^^
-
-error: Ident
-  --> $DIR/tests/fixture/at-rule/supports/input.css:36:82
-   |
-36 | @supports (transition-property: color) OR ((animation-name: foo) AND (transform: rotate(10deg))) {}
-   |                                                                                  ^^^^^^
-
-error: ComponentValue
-  --> $DIR/tests/fixture/at-rule/supports/input.css:36:89
-   |
-36 | @supports (transition-property: color) OR ((animation-name: foo) AND (transform: rotate(10deg))) {}
-   |                                                                                         ^^^^^
-
-error: Dimension
-  --> $DIR/tests/fixture/at-rule/supports/input.css:36:89
-   |
-36 | @supports (transition-property: color) OR ((animation-name: foo) AND (transform: rotate(10deg))) {}
-   |                                                                                         ^^^^^
-
-error: Angle
-  --> $DIR/tests/fixture/at-rule/supports/input.css:36:89
-   |
-36 | @supports (transition-property: color) OR ((animation-name: foo) AND (transform: rotate(10deg))) {}
-   |                                                                                         ^^^^^
-
-error: Number
-  --> $DIR/tests/fixture/at-rule/supports/input.css:36:89
-   |
-36 | @supports (transition-property: color) OR ((animation-name: foo) AND (transform: rotate(10deg))) {}
-   |                                                                                         ^^
-
-error: Ident
-  --> $DIR/tests/fixture/at-rule/supports/input.css:36:91
-   |
-36 | @supports (transition-property: color) OR ((animation-name: foo) AND (transform: rotate(10deg))) {}
-   |                                                                                           ^^^
-
-error: SimpleBlock
-  --> $DIR/tests/fixture/at-rule/supports/input.css:36:98
-   |
-36 | @supports (transition-property: color) OR ((animation-name: foo) AND (transform: rotate(10deg))) {}
-   |                                                                                                  ^^
-
-error: Rule
-  --> $DIR/tests/fixture/at-rule/supports/input.css:37:1
-   |
-37 | @supports (NOT (display: flex)) {}
-   | ^^^^^^^^^^^^^^^^^^^^^^^^^^^^^^^^^^
-
-error: AtRule
-  --> $DIR/tests/fixture/at-rule/supports/input.css:37:1
-   |
-37 | @supports (NOT (display: flex)) {}
-   | ^^^^^^^^^^^^^^^^^^^^^^^^^^^^^^^^^^
-
-error: SupportsRule
-  --> $DIR/tests/fixture/at-rule/supports/input.css:37:1
-   |
-37 | @supports (NOT (display: flex)) {}
-   | ^^^^^^^^^^^^^^^^^^^^^^^^^^^^^^^^^^
-
-error: SupportsCondition
-  --> $DIR/tests/fixture/at-rule/supports/input.css:37:11
-   |
-37 | @supports (NOT (display: flex)) {}
-   |           ^^^^^^^^^^^^^^^^^^^^^
-
-error: SupportsConditionType
-  --> $DIR/tests/fixture/at-rule/supports/input.css:37:12
-   |
-37 | @supports (NOT (display: flex)) {}
-   |            ^^^^^^^^^^^^^^^^^^^
-
-error: SupportsInParens
-  --> $DIR/tests/fixture/at-rule/supports/input.css:37:12
-   |
-37 | @supports (NOT (display: flex)) {}
-   |            ^^^^^^^^^^^^^^^^^^^
-
-error: SupportsCondition
-  --> $DIR/tests/fixture/at-rule/supports/input.css:37:12
-   |
-37 | @supports (NOT (display: flex)) {}
-   |            ^^^^^^^^^^^^^^^^^^^
-
-error: SupportsNot
-  --> $DIR/tests/fixture/at-rule/supports/input.css:37:12
-   |
-37 | @supports (NOT (display: flex)) {}
-   |            ^^^^^^^^^^^^^^^^^^^
-
-error: Ident
-  --> $DIR/tests/fixture/at-rule/supports/input.css:37:12
-   |
-37 | @supports (NOT (display: flex)) {}
-   |            ^^^
-
-error: SupportsInParens
-  --> $DIR/tests/fixture/at-rule/supports/input.css:37:17
-   |
-37 | @supports (NOT (display: flex)) {}
-   |                 ^^^^^^^^^^^^^
-
-error: SupportsFeature
-  --> $DIR/tests/fixture/at-rule/supports/input.css:37:17
-   |
-37 | @supports (NOT (display: flex)) {}
-   |                 ^^^^^^^^^^^^^
-
-error: Declaration
-  --> $DIR/tests/fixture/at-rule/supports/input.css:37:17
-   |
-37 | @supports (NOT (display: flex)) {}
-   |                 ^^^^^^^^^^^^^
-
-error: DeclarationName
-  --> $DIR/tests/fixture/at-rule/supports/input.css:37:17
-   |
-37 | @supports (NOT (display: flex)) {}
-   |                 ^^^^^^^
-
-error: Ident
-  --> $DIR/tests/fixture/at-rule/supports/input.css:37:17
-   |
-37 | @supports (NOT (display: flex)) {}
-   |                 ^^^^^^^
-
-error: ComponentValue
-  --> $DIR/tests/fixture/at-rule/supports/input.css:37:26
-   |
-37 | @supports (NOT (display: flex)) {}
-   |                          ^^^^
-
-error: Ident
-  --> $DIR/tests/fixture/at-rule/supports/input.css:37:26
-   |
-37 | @supports (NOT (display: flex)) {}
-   |                          ^^^^
-
-error: SimpleBlock
-  --> $DIR/tests/fixture/at-rule/supports/input.css:37:33
-   |
-37 | @supports (NOT (display: flex)) {}
-   |                                 ^^
-
-error: Rule
-  --> $DIR/tests/fixture/at-rule/supports/input.css:39:1
-   |
-39 | / @supports selector(col || td) {
-40 | |     col.selected || td {
-41 | |         background: tan;
-42 | |     }
-43 | | }
-   | |_^
-
-error: AtRule
-  --> $DIR/tests/fixture/at-rule/supports/input.css:39:1
-   |
-39 | / @supports selector(col || td) {
-40 | |     col.selected || td {
-41 | |         background: tan;
-42 | |     }
-43 | | }
-   | |_^
-
-error: SupportsRule
-  --> $DIR/tests/fixture/at-rule/supports/input.css:39:1
-   |
-39 | / @supports selector(col || td) {
-40 | |     col.selected || td {
-41 | |         background: tan;
-42 | |     }
-43 | | }
-   | |_^
-
-error: SupportsCondition
-  --> $DIR/tests/fixture/at-rule/supports/input.css:39:11
-   |
-39 | @supports selector(col || td) {
-   |           ^^^^^^^^^^^^^^^^^^^
-
-error: SupportsConditionType
-  --> $DIR/tests/fixture/at-rule/supports/input.css:39:11
-   |
-39 | @supports selector(col || td) {
-   |           ^^^^^^^^^^^^^^^^^^^
-
-error: SupportsInParens
-  --> $DIR/tests/fixture/at-rule/supports/input.css:39:11
-   |
-39 | @supports selector(col || td) {
-   |           ^^^^^^^^^^^^^^^^^^^
-
-error: SupportsFeature
-  --> $DIR/tests/fixture/at-rule/supports/input.css:39:11
-   |
-39 | @supports selector(col || td) {
-   |           ^^^^^^^^^^^^^^^^^^^
-
-error: Function
-  --> $DIR/tests/fixture/at-rule/supports/input.css:39:11
-   |
-39 | @supports selector(col || td) {
-   |           ^^^^^^^^^^^^^^^^^^^
-
-error: Ident
-  --> $DIR/tests/fixture/at-rule/supports/input.css:39:11
-   |
-39 | @supports selector(col || td) {
-   |           ^^^^^^^^
-
-error: ComponentValue
-  --> $DIR/tests/fixture/at-rule/supports/input.css:39:20
-   |
-39 | @supports selector(col || td) {
-   |                    ^^^^^^^^^
-
-error: ComplexSelector
-  --> $DIR/tests/fixture/at-rule/supports/input.css:39:20
-   |
-39 | @supports selector(col || td) {
-   |                    ^^^^^^^^^
-
-error: CompoundSelector
-  --> $DIR/tests/fixture/at-rule/supports/input.css:39:20
-   |
-39 | @supports selector(col || td) {
-   |                    ^^^
-
-error: TypeSelector
-  --> $DIR/tests/fixture/at-rule/supports/input.css:39:20
-   |
-39 | @supports selector(col || td) {
-   |                    ^^^
-
-error: TagNameSelector
-  --> $DIR/tests/fixture/at-rule/supports/input.css:39:20
-   |
-39 | @supports selector(col || td) {
-   |                    ^^^
-
-error: WqName
-  --> $DIR/tests/fixture/at-rule/supports/input.css:39:20
-   |
-39 | @supports selector(col || td) {
-   |                    ^^^
-
-error: Ident
-  --> $DIR/tests/fixture/at-rule/supports/input.css:39:20
-   |
-39 | @supports selector(col || td) {
-   |                    ^^^
-
-error: Combinator
-  --> $DIR/tests/fixture/at-rule/supports/input.css:39:24
-   |
-39 | @supports selector(col || td) {
-   |                        ^^
-
-error: CompoundSelector
-  --> $DIR/tests/fixture/at-rule/supports/input.css:39:27
-   |
-39 | @supports selector(col || td) {
-   |                           ^^
-
-error: TypeSelector
-  --> $DIR/tests/fixture/at-rule/supports/input.css:39:27
-   |
-39 | @supports selector(col || td) {
-   |                           ^^
-
-error: TagNameSelector
-  --> $DIR/tests/fixture/at-rule/supports/input.css:39:27
-   |
-39 | @supports selector(col || td) {
-   |                           ^^
-
-error: WqName
-  --> $DIR/tests/fixture/at-rule/supports/input.css:39:27
-   |
-39 | @supports selector(col || td) {
-   |                           ^^
-
-error: Ident
-  --> $DIR/tests/fixture/at-rule/supports/input.css:39:27
-   |
-39 | @supports selector(col || td) {
-   |                           ^^
-
-error: SimpleBlock
-  --> $DIR/tests/fixture/at-rule/supports/input.css:39:31
-   |
-39 |   @supports selector(col || td) {
-   |  _______________________________^
-40 | |     col.selected || td {
-41 | |         background: tan;
-42 | |     }
-43 | | }
-   | |_^
-
-error: ComponentValue
-  --> $DIR/tests/fixture/at-rule/supports/input.css:40:5
-   |
-40 | /     col.selected || td {
-41 | |         background: tan;
-42 | |     }
-   | |_____^
-
-error: Rule
-  --> $DIR/tests/fixture/at-rule/supports/input.css:40:5
-   |
-40 | /     col.selected || td {
-41 | |         background: tan;
-42 | |     }
-   | |_____^
-
-error: QualifiedRule
-  --> $DIR/tests/fixture/at-rule/supports/input.css:40:5
-   |
-40 | /     col.selected || td {
-41 | |         background: tan;
-42 | |     }
-   | |_____^
-
-error: SelectorList
-  --> $DIR/tests/fixture/at-rule/supports/input.css:40:5
-   |
-40 |     col.selected || td {
-   |     ^^^^^^^^^^^^^^^^^^
-
-error: ComplexSelector
-  --> $DIR/tests/fixture/at-rule/supports/input.css:40:5
-   |
-40 |     col.selected || td {
-   |     ^^^^^^^^^^^^^^^^^^
-
-error: CompoundSelector
-  --> $DIR/tests/fixture/at-rule/supports/input.css:40:5
-   |
-40 |     col.selected || td {
-   |     ^^^^^^^^^^^^
-
-error: TypeSelector
-  --> $DIR/tests/fixture/at-rule/supports/input.css:40:5
-   |
-40 |     col.selected || td {
-   |     ^^^
-
-error: TagNameSelector
-  --> $DIR/tests/fixture/at-rule/supports/input.css:40:5
-   |
-40 |     col.selected || td {
-   |     ^^^
-
-error: WqName
-  --> $DIR/tests/fixture/at-rule/supports/input.css:40:5
-   |
-40 |     col.selected || td {
-   |     ^^^
-
-error: Ident
-  --> $DIR/tests/fixture/at-rule/supports/input.css:40:5
-   |
-40 |     col.selected || td {
-   |     ^^^
-
-error: SubclassSelector
-  --> $DIR/tests/fixture/at-rule/supports/input.css:40:8
-   |
-40 |     col.selected || td {
-   |        ^^^^^^^^^
-
-error: ClassSelector
-  --> $DIR/tests/fixture/at-rule/supports/input.css:40:8
-   |
-40 |     col.selected || td {
-   |        ^^^^^^^^^
-
-error: Ident
-  --> $DIR/tests/fixture/at-rule/supports/input.css:40:9
-   |
-40 |     col.selected || td {
-   |         ^^^^^^^^
-
-error: Combinator
-  --> $DIR/tests/fixture/at-rule/supports/input.css:40:18
-   |
-40 |     col.selected || td {
-   |                  ^^
-
-error: CompoundSelector
-  --> $DIR/tests/fixture/at-rule/supports/input.css:40:21
-   |
-40 |     col.selected || td {
-   |                     ^^
-
-error: TypeSelector
-  --> $DIR/tests/fixture/at-rule/supports/input.css:40:21
-   |
-40 |     col.selected || td {
-   |                     ^^
-
-error: TagNameSelector
-  --> $DIR/tests/fixture/at-rule/supports/input.css:40:21
-   |
-40 |     col.selected || td {
-   |                     ^^
-
-error: WqName
-  --> $DIR/tests/fixture/at-rule/supports/input.css:40:21
-   |
-40 |     col.selected || td {
-   |                     ^^
-
-error: Ident
-  --> $DIR/tests/fixture/at-rule/supports/input.css:40:21
-   |
-40 |     col.selected || td {
-   |                     ^^
-
-error: SimpleBlock
-  --> $DIR/tests/fixture/at-rule/supports/input.css:40:24
-   |
-40 |       col.selected || td {
-   |  ________________________^
-41 | |         background: tan;
-42 | |     }
-   | |_____^
-
-error: ComponentValue
-  --> $DIR/tests/fixture/at-rule/supports/input.css:41:9
-   |
-41 |         background: tan;
-   |         ^^^^^^^^^^^^^^^
-
-error: StyleBlock
-  --> $DIR/tests/fixture/at-rule/supports/input.css:41:9
-   |
-41 |         background: tan;
-   |         ^^^^^^^^^^^^^^^
-
-error: Declaration
-  --> $DIR/tests/fixture/at-rule/supports/input.css:41:9
-   |
-41 |         background: tan;
-   |         ^^^^^^^^^^^^^^^
-
-error: DeclarationName
-  --> $DIR/tests/fixture/at-rule/supports/input.css:41:9
-   |
-41 |         background: tan;
-   |         ^^^^^^^^^^
-
-error: Ident
-  --> $DIR/tests/fixture/at-rule/supports/input.css:41:9
-   |
-41 |         background: tan;
-   |         ^^^^^^^^^^
-
-error: ComponentValue
-  --> $DIR/tests/fixture/at-rule/supports/input.css:41:21
-   |
-41 |         background: tan;
-   |                     ^^^
-
-error: Ident
-  --> $DIR/tests/fixture/at-rule/supports/input.css:41:21
-   |
-41 |         background: tan;
-   |                     ^^^
-
-error: Rule
-  --> $DIR/tests/fixture/at-rule/supports/input.css:45:1
-   |
-45 | / @supports selector(:focus-visible) {
-46 | |     a:focus-visible {
-47 | |         background: yellow;
-48 | |     }
-49 | | }
-   | |_^
-
-error: AtRule
-  --> $DIR/tests/fixture/at-rule/supports/input.css:45:1
-   |
-45 | / @supports selector(:focus-visible) {
-46 | |     a:focus-visible {
-47 | |         background: yellow;
-48 | |     }
-49 | | }
-   | |_^
-
-error: SupportsRule
-  --> $DIR/tests/fixture/at-rule/supports/input.css:45:1
-   |
-45 | / @supports selector(:focus-visible) {
-46 | |     a:focus-visible {
-47 | |         background: yellow;
-48 | |     }
-49 | | }
-   | |_^
-
-error: SupportsCondition
-  --> $DIR/tests/fixture/at-rule/supports/input.css:45:11
-   |
-45 | @supports selector(:focus-visible) {
-   |           ^^^^^^^^^^^^^^^^^^^^^^^^
-
-error: SupportsConditionType
-  --> $DIR/tests/fixture/at-rule/supports/input.css:45:11
-   |
-45 | @supports selector(:focus-visible) {
-   |           ^^^^^^^^^^^^^^^^^^^^^^^^
-
-error: SupportsInParens
-  --> $DIR/tests/fixture/at-rule/supports/input.css:45:11
-   |
-45 | @supports selector(:focus-visible) {
-   |           ^^^^^^^^^^^^^^^^^^^^^^^^
-
-error: SupportsFeature
-  --> $DIR/tests/fixture/at-rule/supports/input.css:45:11
-   |
-45 | @supports selector(:focus-visible) {
-   |           ^^^^^^^^^^^^^^^^^^^^^^^^
-
-error: Function
-  --> $DIR/tests/fixture/at-rule/supports/input.css:45:11
-   |
-45 | @supports selector(:focus-visible) {
-   |           ^^^^^^^^^^^^^^^^^^^^^^^^
-
-error: Ident
-  --> $DIR/tests/fixture/at-rule/supports/input.css:45:11
-   |
-45 | @supports selector(:focus-visible) {
-   |           ^^^^^^^^
-
-error: ComponentValue
-  --> $DIR/tests/fixture/at-rule/supports/input.css:45:20
-   |
-45 | @supports selector(:focus-visible) {
-   |                    ^^^^^^^^^^^^^^
-
-error: ComplexSelector
-  --> $DIR/tests/fixture/at-rule/supports/input.css:45:20
-   |
-45 | @supports selector(:focus-visible) {
-   |                    ^^^^^^^^^^^^^^
-
-error: CompoundSelector
-  --> $DIR/tests/fixture/at-rule/supports/input.css:45:20
-   |
-45 | @supports selector(:focus-visible) {
-   |                    ^^^^^^^^^^^^^^
-
-error: SubclassSelector
-  --> $DIR/tests/fixture/at-rule/supports/input.css:45:20
-   |
-45 | @supports selector(:focus-visible) {
-   |                    ^^^^^^^^^^^^^^
-
-error: PseudoClassSelector
-  --> $DIR/tests/fixture/at-rule/supports/input.css:45:20
-   |
-45 | @supports selector(:focus-visible) {
-   |                    ^^^^^^^^^^^^^^
-
-error: Ident
-  --> $DIR/tests/fixture/at-rule/supports/input.css:45:21
-   |
-45 | @supports selector(:focus-visible) {
-   |                     ^^^^^^^^^^^^^
-
-error: SimpleBlock
-  --> $DIR/tests/fixture/at-rule/supports/input.css:45:36
-   |
-45 |   @supports selector(:focus-visible) {
-   |  ____________________________________^
-46 | |     a:focus-visible {
-47 | |         background: yellow;
-48 | |     }
-49 | | }
-   | |_^
-
-error: ComponentValue
-  --> $DIR/tests/fixture/at-rule/supports/input.css:46:5
-   |
-46 | /     a:focus-visible {
-47 | |         background: yellow;
-48 | |     }
-   | |_____^
-
-error: Rule
-  --> $DIR/tests/fixture/at-rule/supports/input.css:46:5
-   |
-46 | /     a:focus-visible {
-47 | |         background: yellow;
-48 | |     }
-   | |_____^
-
-error: QualifiedRule
-  --> $DIR/tests/fixture/at-rule/supports/input.css:46:5
-   |
-46 | /     a:focus-visible {
-47 | |         background: yellow;
-48 | |     }
-   | |_____^
-
-error: SelectorList
-  --> $DIR/tests/fixture/at-rule/supports/input.css:46:5
-   |
-46 |     a:focus-visible {
-   |     ^^^^^^^^^^^^^^^
-
-error: ComplexSelector
-  --> $DIR/tests/fixture/at-rule/supports/input.css:46:5
-   |
-46 |     a:focus-visible {
-   |     ^^^^^^^^^^^^^^^
-
-error: CompoundSelector
-  --> $DIR/tests/fixture/at-rule/supports/input.css:46:5
-   |
-46 |     a:focus-visible {
-   |     ^^^^^^^^^^^^^^^
-
-error: TypeSelector
-  --> $DIR/tests/fixture/at-rule/supports/input.css:46:5
-   |
-46 |     a:focus-visible {
-   |     ^
-
-error: TagNameSelector
-  --> $DIR/tests/fixture/at-rule/supports/input.css:46:5
-   |
-46 |     a:focus-visible {
-   |     ^
-
-error: WqName
-  --> $DIR/tests/fixture/at-rule/supports/input.css:46:5
-   |
-46 |     a:focus-visible {
-   |     ^
-
-error: Ident
-  --> $DIR/tests/fixture/at-rule/supports/input.css:46:5
-   |
-46 |     a:focus-visible {
-   |     ^
-
-error: SubclassSelector
-  --> $DIR/tests/fixture/at-rule/supports/input.css:46:6
-   |
-46 |     a:focus-visible {
-   |      ^^^^^^^^^^^^^^
-
-error: PseudoClassSelector
-  --> $DIR/tests/fixture/at-rule/supports/input.css:46:6
-   |
-46 |     a:focus-visible {
-   |      ^^^^^^^^^^^^^^
-
-error: Ident
-  --> $DIR/tests/fixture/at-rule/supports/input.css:46:7
-   |
-46 |     a:focus-visible {
-   |       ^^^^^^^^^^^^^
-
-error: SimpleBlock
-  --> $DIR/tests/fixture/at-rule/supports/input.css:46:21
-   |
-46 |       a:focus-visible {
-   |  _____________________^
-47 | |         background: yellow;
-48 | |     }
-   | |_____^
-
-error: ComponentValue
-  --> $DIR/tests/fixture/at-rule/supports/input.css:47:9
-   |
-47 |         background: yellow;
-   |         ^^^^^^^^^^^^^^^^^^
-
-error: StyleBlock
-  --> $DIR/tests/fixture/at-rule/supports/input.css:47:9
-   |
-47 |         background: yellow;
-   |         ^^^^^^^^^^^^^^^^^^
-
-error: Declaration
-  --> $DIR/tests/fixture/at-rule/supports/input.css:47:9
-   |
-47 |         background: yellow;
-   |         ^^^^^^^^^^^^^^^^^^
-
-error: DeclarationName
-  --> $DIR/tests/fixture/at-rule/supports/input.css:47:9
-   |
-47 |         background: yellow;
-   |         ^^^^^^^^^^
-
-error: Ident
-  --> $DIR/tests/fixture/at-rule/supports/input.css:47:9
-   |
-47 |         background: yellow;
-   |         ^^^^^^^^^^
-
-error: ComponentValue
-  --> $DIR/tests/fixture/at-rule/supports/input.css:47:21
-   |
-47 |         background: yellow;
-   |                     ^^^^^^
-
-error: Ident
-  --> $DIR/tests/fixture/at-rule/supports/input.css:47:21
-   |
-47 |         background: yellow;
-   |                     ^^^^^^
-
-error: Rule
-  --> $DIR/tests/fixture/at-rule/supports/input.css:51:1
-   |
-51 | / @supports (--element(".minwidth")) {
-52 | |     [--self] {
-53 | |         background: greenyellow;
-54 | |     }
-55 | | }
-   | |_^
-
-error: AtRule
-  --> $DIR/tests/fixture/at-rule/supports/input.css:51:1
-   |
-51 | / @supports (--element(".minwidth")) {
-52 | |     [--self] {
-53 | |         background: greenyellow;
-54 | |     }
-55 | | }
-   | |_^
-
-error: SupportsRule
-  --> $DIR/tests/fixture/at-rule/supports/input.css:51:1
-   |
-51 | / @supports (--element(".minwidth")) {
-52 | |     [--self] {
-53 | |         background: greenyellow;
-54 | |     }
-55 | | }
-   | |_^
-
-error: SupportsCondition
-  --> $DIR/tests/fixture/at-rule/supports/input.css:51:11
-   |
-51 | @supports (--element(".minwidth")) {
-   |           ^^^^^^^^^^^^^^^^^^^^^^^^
-
-error: SupportsConditionType
-  --> $DIR/tests/fixture/at-rule/supports/input.css:51:12
-   |
-51 | @supports (--element(".minwidth")) {
-   |            ^^^^^^^^^^^^^^^^^^^^^^
-
-error: SupportsInParens
-  --> $DIR/tests/fixture/at-rule/supports/input.css:51:12
-   |
-51 | @supports (--element(".minwidth")) {
-   |            ^^^^^^^^^^^^^^^^^^^^^^
-
-error: SupportsCondition
-  --> $DIR/tests/fixture/at-rule/supports/input.css:51:12
-   |
-51 | @supports (--element(".minwidth")) {
-   |            ^^^^^^^^^^^^^^^^^^^^^^
-
-error: Function
-  --> $DIR/tests/fixture/at-rule/supports/input.css:51:12
-   |
-51 | @supports (--element(".minwidth")) {
-   |            ^^^^^^^^^^^^^^^^^^^^^^
-
-error: Ident
-  --> $DIR/tests/fixture/at-rule/supports/input.css:51:12
-   |
-51 | @supports (--element(".minwidth")) {
-   |            ^^^^^^^^^
-
-error: ComponentValue
-  --> $DIR/tests/fixture/at-rule/supports/input.css:51:22
-   |
-51 | @supports (--element(".minwidth")) {
-   |                      ^^^^^^^^^^^
-
-error: Str
-  --> $DIR/tests/fixture/at-rule/supports/input.css:51:22
-   |
-51 | @supports (--element(".minwidth")) {
-   |                      ^^^^^^^^^^^
-
-error: SimpleBlock
-  --> $DIR/tests/fixture/at-rule/supports/input.css:51:36
-   |
-51 |   @supports (--element(".minwidth")) {
-   |  ____________________________________^
-52 | |     [--self] {
-53 | |         background: greenyellow;
-54 | |     }
-55 | | }
-   | |_^
-
-error: ComponentValue
-  --> $DIR/tests/fixture/at-rule/supports/input.css:52:5
-   |
-52 | /     [--self] {
-53 | |         background: greenyellow;
-54 | |     }
-   | |_____^
-
-error: Rule
-  --> $DIR/tests/fixture/at-rule/supports/input.css:52:5
-   |
-52 | /     [--self] {
-53 | |         background: greenyellow;
-54 | |     }
-   | |_____^
-
-error: QualifiedRule
-  --> $DIR/tests/fixture/at-rule/supports/input.css:52:5
-   |
-52 | /     [--self] {
-53 | |         background: greenyellow;
-54 | |     }
-   | |_____^
-
-error: SelectorList
-  --> $DIR/tests/fixture/at-rule/supports/input.css:52:5
-   |
-52 |     [--self] {
-   |     ^^^^^^^^
-
-error: ComplexSelector
-  --> $DIR/tests/fixture/at-rule/supports/input.css:52:5
-   |
-52 |     [--self] {
-   |     ^^^^^^^^
-
-error: CompoundSelector
-  --> $DIR/tests/fixture/at-rule/supports/input.css:52:5
-   |
-52 |     [--self] {
-   |     ^^^^^^^^
-
-error: SubclassSelector
-  --> $DIR/tests/fixture/at-rule/supports/input.css:52:5
-   |
-52 |     [--self] {
-   |     ^^^^^^^^
-
-error: AttributeSelector
-  --> $DIR/tests/fixture/at-rule/supports/input.css:52:5
-   |
-52 |     [--self] {
-   |     ^^^^^^^^
-
-error: WqName
-  --> $DIR/tests/fixture/at-rule/supports/input.css:52:6
-   |
-52 |     [--self] {
-   |      ^^^^^^
-
-error: Ident
-  --> $DIR/tests/fixture/at-rule/supports/input.css:52:6
-   |
-52 |     [--self] {
-   |      ^^^^^^
-
-error: SimpleBlock
-  --> $DIR/tests/fixture/at-rule/supports/input.css:52:14
-   |
-52 |       [--self] {
-   |  ______________^
-53 | |         background: greenyellow;
-54 | |     }
-   | |_____^
-
-error: ComponentValue
-  --> $DIR/tests/fixture/at-rule/supports/input.css:53:9
-   |
-53 |         background: greenyellow;
-   |         ^^^^^^^^^^^^^^^^^^^^^^^
-
-error: StyleBlock
-  --> $DIR/tests/fixture/at-rule/supports/input.css:53:9
-   |
-53 |         background: greenyellow;
-   |         ^^^^^^^^^^^^^^^^^^^^^^^
-
-error: Declaration
-  --> $DIR/tests/fixture/at-rule/supports/input.css:53:9
-   |
-53 |         background: greenyellow;
-   |         ^^^^^^^^^^^^^^^^^^^^^^^
-
-error: DeclarationName
-  --> $DIR/tests/fixture/at-rule/supports/input.css:53:9
-   |
-53 |         background: greenyellow;
-   |         ^^^^^^^^^^
-
-error: Ident
-  --> $DIR/tests/fixture/at-rule/supports/input.css:53:9
-   |
-53 |         background: greenyellow;
-   |         ^^^^^^^^^^
-
-error: ComponentValue
-  --> $DIR/tests/fixture/at-rule/supports/input.css:53:21
-   |
-53 |         background: greenyellow;
-   |                     ^^^^^^^^^^^
-
-error: Ident
-  --> $DIR/tests/fixture/at-rule/supports/input.css:53:21
-   |
-53 |         background: greenyellow;
-   |                     ^^^^^^^^^^^
-
-error: Rule
-  --> $DIR/tests/fixture/at-rule/supports/input.css:57:1
-   |
-57 | / @supports (ident: 1) {
-58 | |     * { background: red; }
-59 | | }
-   | |_^
-
-error: AtRule
-  --> $DIR/tests/fixture/at-rule/supports/input.css:57:1
-   |
-57 | / @supports (ident: 1) {
-58 | |     * { background: red; }
-59 | | }
-   | |_^
-
-error: SupportsRule
-  --> $DIR/tests/fixture/at-rule/supports/input.css:57:1
-   |
-57 | / @supports (ident: 1) {
-58 | |     * { background: red; }
-59 | | }
-   | |_^
-
-error: SupportsCondition
-  --> $DIR/tests/fixture/at-rule/supports/input.css:57:11
-   |
-57 | @supports (ident: 1) {
-   |           ^^^^^^^^^^
-
-error: SupportsConditionType
-  --> $DIR/tests/fixture/at-rule/supports/input.css:57:12
-   |
-57 | @supports (ident: 1) {
-   |            ^^^^^^^^
-
-error: SupportsInParens
-  --> $DIR/tests/fixture/at-rule/supports/input.css:57:12
-   |
-57 | @supports (ident: 1) {
-   |            ^^^^^^^^
-
-error: SupportsFeature
-  --> $DIR/tests/fixture/at-rule/supports/input.css:57:12
-   |
-57 | @supports (ident: 1) {
-   |            ^^^^^^^^
-
-error: Declaration
-  --> $DIR/tests/fixture/at-rule/supports/input.css:57:12
-   |
-57 | @supports (ident: 1) {
-   |            ^^^^^^^^
-
-error: DeclarationName
-  --> $DIR/tests/fixture/at-rule/supports/input.css:57:12
-   |
-57 | @supports (ident: 1) {
-   |            ^^^^^
-
-error: Ident
-  --> $DIR/tests/fixture/at-rule/supports/input.css:57:12
-   |
-57 | @supports (ident: 1) {
-   |            ^^^^^
-
-error: ComponentValue
-  --> $DIR/tests/fixture/at-rule/supports/input.css:57:19
-   |
-57 | @supports (ident: 1) {
-   |                   ^
-
-error: Integer
-  --> $DIR/tests/fixture/at-rule/supports/input.css:57:19
-   |
-57 | @supports (ident: 1) {
-   |                   ^
-
-error: SimpleBlock
-  --> $DIR/tests/fixture/at-rule/supports/input.css:57:22
-   |
-57 |   @supports (ident: 1) {
-   |  ______________________^
-58 | |     * { background: red; }
-59 | | }
-   | |_^
-
-error: ComponentValue
-  --> $DIR/tests/fixture/at-rule/supports/input.css:58:5
-   |
-58 |     * { background: red; }
-   |     ^^^^^^^^^^^^^^^^^^^^^^
-
-error: Rule
-  --> $DIR/tests/fixture/at-rule/supports/input.css:58:5
-   |
-58 |     * { background: red; }
-   |     ^^^^^^^^^^^^^^^^^^^^^^
-
-error: QualifiedRule
-  --> $DIR/tests/fixture/at-rule/supports/input.css:58:5
-   |
-58 |     * { background: red; }
-   |     ^^^^^^^^^^^^^^^^^^^^^^
-
-error: SelectorList
-  --> $DIR/tests/fixture/at-rule/supports/input.css:58:5
-   |
-58 |     * { background: red; }
-   |     ^
-
-error: ComplexSelector
-  --> $DIR/tests/fixture/at-rule/supports/input.css:58:5
-   |
-58 |     * { background: red; }
-   |     ^
-
-error: CompoundSelector
-  --> $DIR/tests/fixture/at-rule/supports/input.css:58:5
-   |
-58 |     * { background: red; }
-   |     ^
-
-error: TypeSelector
-  --> $DIR/tests/fixture/at-rule/supports/input.css:58:5
-   |
-58 |     * { background: red; }
-   |     ^
-
-error: UniversalSelector
-  --> $DIR/tests/fixture/at-rule/supports/input.css:58:5
-   |
-58 |     * { background: red; }
-   |     ^
-
-error: SimpleBlock
-  --> $DIR/tests/fixture/at-rule/supports/input.css:58:7
-   |
-58 |     * { background: red; }
-   |       ^^^^^^^^^^^^^^^^^^^^
-
-error: ComponentValue
-  --> $DIR/tests/fixture/at-rule/supports/input.css:58:9
-   |
-58 |     * { background: red; }
-   |         ^^^^^^^^^^^^^^^
-
-error: StyleBlock
-  --> $DIR/tests/fixture/at-rule/supports/input.css:58:9
-   |
-58 |     * { background: red; }
-   |         ^^^^^^^^^^^^^^^
-
-error: Declaration
-  --> $DIR/tests/fixture/at-rule/supports/input.css:58:9
-   |
-58 |     * { background: red; }
-   |         ^^^^^^^^^^^^^^^
-
-error: DeclarationName
-  --> $DIR/tests/fixture/at-rule/supports/input.css:58:9
-   |
-58 |     * { background: red; }
-   |         ^^^^^^^^^^
-
-error: Ident
-  --> $DIR/tests/fixture/at-rule/supports/input.css:58:9
-   |
-58 |     * { background: red; }
-   |         ^^^^^^^^^^
-
-error: ComponentValue
-  --> $DIR/tests/fixture/at-rule/supports/input.css:58:21
-   |
-58 |     * { background: red; }
-   |                     ^^^
-
-error: Ident
-  --> $DIR/tests/fixture/at-rule/supports/input.css:58:21
-   |
-58 |     * { background: red; }
-   |                     ^^^
-
-error: Rule
-  --> $DIR/tests/fixture/at-rule/supports/input.css:61:1
-   |
-61 | / @supports ((ident: 1)) {
-62 | |     * { background: red; }
-63 | | }
-   | |_^
-
-error: AtRule
-  --> $DIR/tests/fixture/at-rule/supports/input.css:61:1
-   |
-61 | / @supports ((ident: 1)) {
-62 | |     * { background: red; }
-63 | | }
-   | |_^
-
-error: SupportsRule
-  --> $DIR/tests/fixture/at-rule/supports/input.css:61:1
-   |
-61 | / @supports ((ident: 1)) {
-62 | |     * { background: red; }
-63 | | }
-   | |_^
-
-error: SupportsCondition
-  --> $DIR/tests/fixture/at-rule/supports/input.css:61:11
-   |
-61 | @supports ((ident: 1)) {
-   |           ^^^^^^^^^^^^
-
-error: SupportsConditionType
-  --> $DIR/tests/fixture/at-rule/supports/input.css:61:12
-   |
-61 | @supports ((ident: 1)) {
-   |            ^^^^^^^^^^
-
-error: SupportsInParens
-  --> $DIR/tests/fixture/at-rule/supports/input.css:61:12
-   |
-61 | @supports ((ident: 1)) {
-   |            ^^^^^^^^^^
-
-error: SupportsCondition
-  --> $DIR/tests/fixture/at-rule/supports/input.css:61:12
-   |
-61 | @supports ((ident: 1)) {
-   |            ^^^^^^^^^^
-
-error: SupportsConditionType
-  --> $DIR/tests/fixture/at-rule/supports/input.css:61:13
-   |
-61 | @supports ((ident: 1)) {
-   |             ^^^^^^^^
-
-error: SupportsInParens
-  --> $DIR/tests/fixture/at-rule/supports/input.css:61:13
-   |
-61 | @supports ((ident: 1)) {
-   |             ^^^^^^^^
-
-error: SupportsFeature
-  --> $DIR/tests/fixture/at-rule/supports/input.css:61:13
-   |
-61 | @supports ((ident: 1)) {
-   |             ^^^^^^^^
-
-error: Declaration
-  --> $DIR/tests/fixture/at-rule/supports/input.css:61:13
-   |
-61 | @supports ((ident: 1)) {
-   |             ^^^^^^^^
-
-error: DeclarationName
-  --> $DIR/tests/fixture/at-rule/supports/input.css:61:13
-   |
-61 | @supports ((ident: 1)) {
-   |             ^^^^^
-
-error: Ident
-  --> $DIR/tests/fixture/at-rule/supports/input.css:61:13
-   |
-61 | @supports ((ident: 1)) {
-   |             ^^^^^
-
-error: ComponentValue
-  --> $DIR/tests/fixture/at-rule/supports/input.css:61:20
-   |
-61 | @supports ((ident: 1)) {
-   |                    ^
-
-error: Integer
-  --> $DIR/tests/fixture/at-rule/supports/input.css:61:20
-   |
-61 | @supports ((ident: 1)) {
-   |                    ^
-
-error: SimpleBlock
-  --> $DIR/tests/fixture/at-rule/supports/input.css:61:24
-   |
-61 |   @supports ((ident: 1)) {
-   |  ________________________^
-62 | |     * { background: red; }
-63 | | }
-   | |_^
-
-error: ComponentValue
-  --> $DIR/tests/fixture/at-rule/supports/input.css:62:5
-   |
-62 |     * { background: red; }
-   |     ^^^^^^^^^^^^^^^^^^^^^^
-
-error: Rule
-  --> $DIR/tests/fixture/at-rule/supports/input.css:62:5
-   |
-62 |     * { background: red; }
-   |     ^^^^^^^^^^^^^^^^^^^^^^
-
-error: QualifiedRule
-  --> $DIR/tests/fixture/at-rule/supports/input.css:62:5
-   |
-62 |     * { background: red; }
-   |     ^^^^^^^^^^^^^^^^^^^^^^
-
-error: SelectorList
-  --> $DIR/tests/fixture/at-rule/supports/input.css:62:5
-   |
-62 |     * { background: red; }
-   |     ^
-
-error: ComplexSelector
-  --> $DIR/tests/fixture/at-rule/supports/input.css:62:5
-   |
-62 |     * { background: red; }
-   |     ^
-
-error: CompoundSelector
-  --> $DIR/tests/fixture/at-rule/supports/input.css:62:5
-   |
-62 |     * { background: red; }
-   |     ^
-
-error: TypeSelector
-  --> $DIR/tests/fixture/at-rule/supports/input.css:62:5
-   |
-62 |     * { background: red; }
-   |     ^
-
-error: UniversalSelector
-  --> $DIR/tests/fixture/at-rule/supports/input.css:62:5
-   |
-62 |     * { background: red; }
-   |     ^
-
-error: SimpleBlock
-  --> $DIR/tests/fixture/at-rule/supports/input.css:62:7
-   |
-62 |     * { background: red; }
-   |       ^^^^^^^^^^^^^^^^^^^^
-
-error: ComponentValue
-  --> $DIR/tests/fixture/at-rule/supports/input.css:62:9
-   |
-62 |     * { background: red; }
-   |         ^^^^^^^^^^^^^^^
-
-error: StyleBlock
-  --> $DIR/tests/fixture/at-rule/supports/input.css:62:9
-   |
-62 |     * { background: red; }
-   |         ^^^^^^^^^^^^^^^
-
-error: Declaration
-  --> $DIR/tests/fixture/at-rule/supports/input.css:62:9
-   |
-62 |     * { background: red; }
-   |         ^^^^^^^^^^^^^^^
-
-error: DeclarationName
-  --> $DIR/tests/fixture/at-rule/supports/input.css:62:9
-   |
-62 |     * { background: red; }
-   |         ^^^^^^^^^^
-
-error: Ident
-  --> $DIR/tests/fixture/at-rule/supports/input.css:62:9
-   |
-62 |     * { background: red; }
-   |         ^^^^^^^^^^
-
-error: ComponentValue
-  --> $DIR/tests/fixture/at-rule/supports/input.css:62:21
-   |
-62 |     * { background: red; }
-   |                     ^^^
-
-error: Ident
-  --> $DIR/tests/fixture/at-rule/supports/input.css:62:21
-   |
-62 |     * { background: red; }
-   |                     ^^^
-
-error: Rule
-  --> $DIR/tests/fixture/at-rule/supports/input.css:65:1
-   |
-65 | / @supports (ident "str") {
-66 | |     * { background: red; }
-67 | | }
-   | |_^
-
-error: AtRule
-  --> $DIR/tests/fixture/at-rule/supports/input.css:65:1
-   |
-65 | / @supports (ident "str") {
-66 | |     * { background: red; }
-67 | | }
-   | |_^
-
-error: SupportsRule
-  --> $DIR/tests/fixture/at-rule/supports/input.css:65:1
-   |
-65 | / @supports (ident "str") {
-66 | |     * { background: red; }
-67 | | }
-   | |_^
-
-error: SupportsCondition
-  --> $DIR/tests/fixture/at-rule/supports/input.css:65:11
-   |
-65 | @supports (ident "str") {
-   |           ^^^^^^^^^^^^^
-
-error: SupportsConditionType
-  --> $DIR/tests/fixture/at-rule/supports/input.css:65:11
-   |
-65 | @supports (ident "str") {
-   |           ^^^^^^^^^^^^^
-
-error: SupportsInParens
-  --> $DIR/tests/fixture/at-rule/supports/input.css:65:11
-   |
-65 | @supports (ident "str") {
-   |           ^^^^^^^^^^^^^
-
-error: SimpleBlock
-  --> $DIR/tests/fixture/at-rule/supports/input.css:65:11
-   |
-65 | @supports (ident "str") {
-   |           ^^^^^^^^^^^^^
-
-error: ComponentValue
-  --> $DIR/tests/fixture/at-rule/supports/input.css:65:12
-   |
-65 | @supports (ident "str") {
-   |            ^^^^^
-
-error: Ident { value: Atom('ident' type=inline), raw: Atom('ident' type=inline) }
-  --> $DIR/tests/fixture/at-rule/supports/input.css:65:12
-   |
-65 | @supports (ident "str") {
-   |            ^^^^^
-
-error: ComponentValue
-  --> $DIR/tests/fixture/at-rule/supports/input.css:65:17
-   |
-65 | @supports (ident "str") {
-   |                 ^
-
-error: WhiteSpace { value: Atom(' ' type=inline) }
-  --> $DIR/tests/fixture/at-rule/supports/input.css:65:17
-   |
-65 | @supports (ident "str") {
-   |                 ^
-
-error: ComponentValue
-  --> $DIR/tests/fixture/at-rule/supports/input.css:65:18
-   |
-65 | @supports (ident "str") {
-   |                  ^^^^^
-
-error: String { value: Atom('str' type=inline), raw: Atom('"str"' type=inline) }
-  --> $DIR/tests/fixture/at-rule/supports/input.css:65:18
-   |
-65 | @supports (ident "str") {
-   |                  ^^^^^
-
-error: SimpleBlock
-  --> $DIR/tests/fixture/at-rule/supports/input.css:65:25
-   |
-65 |   @supports (ident "str") {
-   |  _________________________^
-66 | |     * { background: red; }
-67 | | }
-   | |_^
-
-error: ComponentValue
-  --> $DIR/tests/fixture/at-rule/supports/input.css:66:5
-   |
-66 |     * { background: red; }
-   |     ^^^^^^^^^^^^^^^^^^^^^^
-
-error: Rule
-  --> $DIR/tests/fixture/at-rule/supports/input.css:66:5
-   |
-66 |     * { background: red; }
-   |     ^^^^^^^^^^^^^^^^^^^^^^
-
-error: QualifiedRule
-  --> $DIR/tests/fixture/at-rule/supports/input.css:66:5
-   |
-66 |     * { background: red; }
-   |     ^^^^^^^^^^^^^^^^^^^^^^
-
-error: SelectorList
-  --> $DIR/tests/fixture/at-rule/supports/input.css:66:5
-   |
-66 |     * { background: red; }
-   |     ^
-
-error: ComplexSelector
-  --> $DIR/tests/fixture/at-rule/supports/input.css:66:5
-   |
-66 |     * { background: red; }
-   |     ^
-
-error: CompoundSelector
-  --> $DIR/tests/fixture/at-rule/supports/input.css:66:5
-   |
-66 |     * { background: red; }
-   |     ^
-
-error: TypeSelector
-  --> $DIR/tests/fixture/at-rule/supports/input.css:66:5
-   |
-66 |     * { background: red; }
-   |     ^
-
-error: UniversalSelector
-  --> $DIR/tests/fixture/at-rule/supports/input.css:66:5
-   |
-66 |     * { background: red; }
-   |     ^
-
-error: SimpleBlock
-  --> $DIR/tests/fixture/at-rule/supports/input.css:66:7
-   |
-66 |     * { background: red; }
-   |       ^^^^^^^^^^^^^^^^^^^^
-
-error: ComponentValue
-  --> $DIR/tests/fixture/at-rule/supports/input.css:66:9
-   |
-66 |     * { background: red; }
-   |         ^^^^^^^^^^^^^^^
-
-error: StyleBlock
-  --> $DIR/tests/fixture/at-rule/supports/input.css:66:9
-   |
-66 |     * { background: red; }
-   |         ^^^^^^^^^^^^^^^
-
-error: Declaration
-  --> $DIR/tests/fixture/at-rule/supports/input.css:66:9
-   |
-66 |     * { background: red; }
-   |         ^^^^^^^^^^^^^^^
-
-error: DeclarationName
-  --> $DIR/tests/fixture/at-rule/supports/input.css:66:9
-   |
-66 |     * { background: red; }
-   |         ^^^^^^^^^^
-
-error: Ident
-  --> $DIR/tests/fixture/at-rule/supports/input.css:66:9
-   |
-66 |     * { background: red; }
-   |         ^^^^^^^^^^
-
-error: ComponentValue
-  --> $DIR/tests/fixture/at-rule/supports/input.css:66:21
-   |
-66 |     * { background: red; }
-   |                     ^^^
-
-error: Ident
-  --> $DIR/tests/fixture/at-rule/supports/input.css:66:21
-   |
-66 |     * { background: red; }
-   |                     ^^^
-
-error: Rule
-  --> $DIR/tests/fixture/at-rule/supports/input.css:69:1
-   |
-69 | / @supports ((ident "str")) {
-70 | |     * { background: red; }
-71 | | }
-   | |_^
-
-error: AtRule
-  --> $DIR/tests/fixture/at-rule/supports/input.css:69:1
-   |
-69 | / @supports ((ident "str")) {
-70 | |     * { background: red; }
-71 | | }
-   | |_^
-
-error: SupportsRule
-  --> $DIR/tests/fixture/at-rule/supports/input.css:69:1
-   |
-69 | / @supports ((ident "str")) {
-70 | |     * { background: red; }
-71 | | }
-   | |_^
-
-error: SupportsCondition
-  --> $DIR/tests/fixture/at-rule/supports/input.css:69:11
-   |
-69 | @supports ((ident "str")) {
-   |           ^^^^^^^^^^^^^^^
-
-error: SupportsConditionType
-  --> $DIR/tests/fixture/at-rule/supports/input.css:69:12
-   |
-69 | @supports ((ident "str")) {
-   |            ^^^^^^^^^^^^^
-
-error: SupportsInParens
-  --> $DIR/tests/fixture/at-rule/supports/input.css:69:12
-   |
-69 | @supports ((ident "str")) {
-   |            ^^^^^^^^^^^^^
-
-error: SupportsCondition
-  --> $DIR/tests/fixture/at-rule/supports/input.css:69:12
-   |
-69 | @supports ((ident "str")) {
-   |            ^^^^^^^^^^^^^
-
-error: SimpleBlock
-  --> $DIR/tests/fixture/at-rule/supports/input.css:69:12
-   |
-69 | @supports ((ident "str")) {
-   |            ^^^^^^^^^^^^^
-
-error: ComponentValue
-  --> $DIR/tests/fixture/at-rule/supports/input.css:69:13
-   |
-69 | @supports ((ident "str")) {
-   |             ^^^^^
-
-error: Ident { value: Atom('ident' type=inline), raw: Atom('ident' type=inline) }
-  --> $DIR/tests/fixture/at-rule/supports/input.css:69:13
-   |
-69 | @supports ((ident "str")) {
-   |             ^^^^^
-
-error: ComponentValue
-  --> $DIR/tests/fixture/at-rule/supports/input.css:69:18
-   |
-69 | @supports ((ident "str")) {
-   |                  ^
-
-error: WhiteSpace { value: Atom(' ' type=inline) }
-  --> $DIR/tests/fixture/at-rule/supports/input.css:69:18
-   |
-69 | @supports ((ident "str")) {
-   |                  ^
-
-error: ComponentValue
-  --> $DIR/tests/fixture/at-rule/supports/input.css:69:19
-   |
-69 | @supports ((ident "str")) {
-   |                   ^^^^^
-
-error: String { value: Atom('str' type=inline), raw: Atom('"str"' type=inline) }
-  --> $DIR/tests/fixture/at-rule/supports/input.css:69:19
-   |
-69 | @supports ((ident "str")) {
-   |                   ^^^^^
-
-error: SimpleBlock
-  --> $DIR/tests/fixture/at-rule/supports/input.css:69:27
-   |
-69 |   @supports ((ident "str")) {
-   |  ___________________________^
-70 | |     * { background: red; }
-71 | | }
-   | |_^
-
-error: ComponentValue
-  --> $DIR/tests/fixture/at-rule/supports/input.css:70:5
-   |
-70 |     * { background: red; }
-   |     ^^^^^^^^^^^^^^^^^^^^^^
-
-error: Rule
-  --> $DIR/tests/fixture/at-rule/supports/input.css:70:5
-   |
-70 |     * { background: red; }
-   |     ^^^^^^^^^^^^^^^^^^^^^^
-
-error: QualifiedRule
-  --> $DIR/tests/fixture/at-rule/supports/input.css:70:5
-   |
-70 |     * { background: red; }
-   |     ^^^^^^^^^^^^^^^^^^^^^^
-
-error: SelectorList
-  --> $DIR/tests/fixture/at-rule/supports/input.css:70:5
-   |
-70 |     * { background: red; }
-   |     ^
-
-error: ComplexSelector
-  --> $DIR/tests/fixture/at-rule/supports/input.css:70:5
-   |
-70 |     * { background: red; }
-   |     ^
-
-error: CompoundSelector
-  --> $DIR/tests/fixture/at-rule/supports/input.css:70:5
-   |
-70 |     * { background: red; }
-   |     ^
-
-error: TypeSelector
-  --> $DIR/tests/fixture/at-rule/supports/input.css:70:5
-   |
-70 |     * { background: red; }
-   |     ^
-
-error: UniversalSelector
-  --> $DIR/tests/fixture/at-rule/supports/input.css:70:5
-   |
-70 |     * { background: red; }
-   |     ^
-
-error: SimpleBlock
-  --> $DIR/tests/fixture/at-rule/supports/input.css:70:7
-   |
-70 |     * { background: red; }
-   |       ^^^^^^^^^^^^^^^^^^^^
-
-error: ComponentValue
-  --> $DIR/tests/fixture/at-rule/supports/input.css:70:9
-   |
-70 |     * { background: red; }
-   |         ^^^^^^^^^^^^^^^
-
-error: StyleBlock
-  --> $DIR/tests/fixture/at-rule/supports/input.css:70:9
-   |
-70 |     * { background: red; }
-   |         ^^^^^^^^^^^^^^^
-
-error: Declaration
-  --> $DIR/tests/fixture/at-rule/supports/input.css:70:9
-   |
-70 |     * { background: red; }
-   |         ^^^^^^^^^^^^^^^
-
-error: DeclarationName
-  --> $DIR/tests/fixture/at-rule/supports/input.css:70:9
-   |
-70 |     * { background: red; }
-   |         ^^^^^^^^^^
-
-error: Ident
-  --> $DIR/tests/fixture/at-rule/supports/input.css:70:9
-   |
-70 |     * { background: red; }
-   |         ^^^^^^^^^^
-
-error: ComponentValue
-  --> $DIR/tests/fixture/at-rule/supports/input.css:70:21
-   |
-70 |     * { background: red; }
-   |                     ^^^
-
-error: Ident
-  --> $DIR/tests/fixture/at-rule/supports/input.css:70:21
-   |
-70 |     * { background: red; }
-   |                     ^^^
-
-error: Rule
-  --> $DIR/tests/fixture/at-rule/supports/input.css:73:1
-   |
-73 | / @supports func(10, 20, 40) {
-74 | |     * { background: red; }
-75 | | }
-   | |_^
-
-error: AtRule
-  --> $DIR/tests/fixture/at-rule/supports/input.css:73:1
-   |
-73 | / @supports func(10, 20, 40) {
-74 | |     * { background: red; }
-75 | | }
-   | |_^
-
-error: SupportsRule
-  --> $DIR/tests/fixture/at-rule/supports/input.css:73:1
-   |
-73 | / @supports func(10, 20, 40) {
-74 | |     * { background: red; }
-75 | | }
-   | |_^
-
-error: SupportsCondition
-  --> $DIR/tests/fixture/at-rule/supports/input.css:73:11
-   |
-73 | @supports func(10, 20, 40) {
-   |           ^^^^^^^^^^^^^^^^
-
-error: SupportsConditionType
-  --> $DIR/tests/fixture/at-rule/supports/input.css:73:11
-   |
-73 | @supports func(10, 20, 40) {
-   |           ^^^^^^^^^^^^^^^^
-
-error: SupportsInParens
-  --> $DIR/tests/fixture/at-rule/supports/input.css:73:11
-   |
-73 | @supports func(10, 20, 40) {
-   |           ^^^^^^^^^^^^^^^^
-
-error: Function
-  --> $DIR/tests/fixture/at-rule/supports/input.css:73:11
-   |
-73 | @supports func(10, 20, 40) {
-   |           ^^^^^^^^^^^^^^^^
-
-error: Ident
-  --> $DIR/tests/fixture/at-rule/supports/input.css:73:11
-   |
-73 | @supports func(10, 20, 40) {
-   |           ^^^^
-
-error: ComponentValue
-  --> $DIR/tests/fixture/at-rule/supports/input.css:73:16
-   |
-73 | @supports func(10, 20, 40) {
-   |                ^^
-
-error: Integer
-  --> $DIR/tests/fixture/at-rule/supports/input.css:73:16
-   |
-73 | @supports func(10, 20, 40) {
-   |                ^^
-
-error: ComponentValue
-  --> $DIR/tests/fixture/at-rule/supports/input.css:73:18
-   |
-73 | @supports func(10, 20, 40) {
-   |                  ^
-
-error: Delimiter
-  --> $DIR/tests/fixture/at-rule/supports/input.css:73:18
-   |
-73 | @supports func(10, 20, 40) {
-   |                  ^
-
-error: ComponentValue
-  --> $DIR/tests/fixture/at-rule/supports/input.css:73:20
-   |
-73 | @supports func(10, 20, 40) {
-   |                    ^^
-
-error: Integer
-  --> $DIR/tests/fixture/at-rule/supports/input.css:73:20
-   |
-73 | @supports func(10, 20, 40) {
-   |                    ^^
-
-error: ComponentValue
-  --> $DIR/tests/fixture/at-rule/supports/input.css:73:22
-   |
-73 | @supports func(10, 20, 40) {
-   |                      ^
-
-error: Delimiter
-  --> $DIR/tests/fixture/at-rule/supports/input.css:73:22
-   |
-73 | @supports func(10, 20, 40) {
-   |                      ^
-
-error: ComponentValue
-  --> $DIR/tests/fixture/at-rule/supports/input.css:73:24
-   |
-73 | @supports func(10, 20, 40) {
-   |                        ^^
-
-error: Integer
-  --> $DIR/tests/fixture/at-rule/supports/input.css:73:24
-   |
-73 | @supports func(10, 20, 40) {
-   |                        ^^
-
-error: SimpleBlock
-  --> $DIR/tests/fixture/at-rule/supports/input.css:73:28
-   |
-73 |   @supports func(10, 20, 40) {
-   |  ____________________________^
-74 | |     * { background: red; }
-75 | | }
-   | |_^
-
-error: ComponentValue
-  --> $DIR/tests/fixture/at-rule/supports/input.css:74:5
-   |
-74 |     * { background: red; }
-   |     ^^^^^^^^^^^^^^^^^^^^^^
-
-error: Rule
-  --> $DIR/tests/fixture/at-rule/supports/input.css:74:5
-   |
-74 |     * { background: red; }
-   |     ^^^^^^^^^^^^^^^^^^^^^^
-
-error: QualifiedRule
-  --> $DIR/tests/fixture/at-rule/supports/input.css:74:5
-   |
-74 |     * { background: red; }
-   |     ^^^^^^^^^^^^^^^^^^^^^^
-
-error: SelectorList
-  --> $DIR/tests/fixture/at-rule/supports/input.css:74:5
-   |
-74 |     * { background: red; }
-   |     ^
-
-error: ComplexSelector
-  --> $DIR/tests/fixture/at-rule/supports/input.css:74:5
-   |
-74 |     * { background: red; }
-   |     ^
-
-error: CompoundSelector
-  --> $DIR/tests/fixture/at-rule/supports/input.css:74:5
-   |
-74 |     * { background: red; }
-   |     ^
-
-error: TypeSelector
-  --> $DIR/tests/fixture/at-rule/supports/input.css:74:5
-   |
-74 |     * { background: red; }
-   |     ^
-
-error: UniversalSelector
-  --> $DIR/tests/fixture/at-rule/supports/input.css:74:5
-   |
-74 |     * { background: red; }
-   |     ^
-
-error: SimpleBlock
-  --> $DIR/tests/fixture/at-rule/supports/input.css:74:7
-   |
-74 |     * { background: red; }
-   |       ^^^^^^^^^^^^^^^^^^^^
-
-error: ComponentValue
-  --> $DIR/tests/fixture/at-rule/supports/input.css:74:9
-   |
-74 |     * { background: red; }
-   |         ^^^^^^^^^^^^^^^
-
-error: StyleBlock
-  --> $DIR/tests/fixture/at-rule/supports/input.css:74:9
-   |
-74 |     * { background: red; }
-   |         ^^^^^^^^^^^^^^^
-
-error: Declaration
-  --> $DIR/tests/fixture/at-rule/supports/input.css:74:9
-   |
-74 |     * { background: red; }
-   |         ^^^^^^^^^^^^^^^
-
-error: DeclarationName
-  --> $DIR/tests/fixture/at-rule/supports/input.css:74:9
-   |
-74 |     * { background: red; }
-   |         ^^^^^^^^^^
-
-error: Ident
-  --> $DIR/tests/fixture/at-rule/supports/input.css:74:9
-   |
-74 |     * { background: red; }
-   |         ^^^^^^^^^^
-
-error: ComponentValue
-  --> $DIR/tests/fixture/at-rule/supports/input.css:74:21
-   |
-74 |     * { background: red; }
-   |                     ^^^
-
-error: Ident
-  --> $DIR/tests/fixture/at-rule/supports/input.css:74:21
-   |
-74 |     * { background: red; }
-   |                     ^^^
-
-error: Rule
-  --> $DIR/tests/fixture/at-rule/supports/input.css:77:1
-   |
-77 | / @supports (func(10, 20, 40)) {
-78 | |     * { background: red; }
-79 | | }
-   | |_^
-
-error: AtRule
-  --> $DIR/tests/fixture/at-rule/supports/input.css:77:1
-   |
-77 | / @supports (func(10, 20, 40)) {
-78 | |     * { background: red; }
-79 | | }
-   | |_^
-
-error: SupportsRule
-  --> $DIR/tests/fixture/at-rule/supports/input.css:77:1
-   |
-77 | / @supports (func(10, 20, 40)) {
-78 | |     * { background: red; }
-79 | | }
-   | |_^
-
-error: SupportsCondition
-  --> $DIR/tests/fixture/at-rule/supports/input.css:77:11
-   |
-77 | @supports (func(10, 20, 40)) {
-   |           ^^^^^^^^^^^^^^^^^^
-
-error: SupportsConditionType
-  --> $DIR/tests/fixture/at-rule/supports/input.css:77:12
-   |
-77 | @supports (func(10, 20, 40)) {
-   |            ^^^^^^^^^^^^^^^^
-
-error: SupportsInParens
-  --> $DIR/tests/fixture/at-rule/supports/input.css:77:12
-   |
-77 | @supports (func(10, 20, 40)) {
-   |            ^^^^^^^^^^^^^^^^
-
-error: SupportsCondition
-  --> $DIR/tests/fixture/at-rule/supports/input.css:77:12
-   |
-77 | @supports (func(10, 20, 40)) {
-   |            ^^^^^^^^^^^^^^^^
-
-error: Function
-  --> $DIR/tests/fixture/at-rule/supports/input.css:77:12
-   |
-77 | @supports (func(10, 20, 40)) {
-   |            ^^^^^^^^^^^^^^^^
-
-error: Ident
-  --> $DIR/tests/fixture/at-rule/supports/input.css:77:12
-   |
-77 | @supports (func(10, 20, 40)) {
-   |            ^^^^
-
-error: ComponentValue
-  --> $DIR/tests/fixture/at-rule/supports/input.css:77:17
-   |
-77 | @supports (func(10, 20, 40)) {
-   |                 ^^
-
-error: Integer
-  --> $DIR/tests/fixture/at-rule/supports/input.css:77:17
-   |
-77 | @supports (func(10, 20, 40)) {
-   |                 ^^
-
-error: ComponentValue
-  --> $DIR/tests/fixture/at-rule/supports/input.css:77:19
-   |
-77 | @supports (func(10, 20, 40)) {
-   |                   ^
-
-error: Delimiter
-  --> $DIR/tests/fixture/at-rule/supports/input.css:77:19
-   |
-77 | @supports (func(10, 20, 40)) {
-   |                   ^
-
-error: ComponentValue
-  --> $DIR/tests/fixture/at-rule/supports/input.css:77:21
-   |
-77 | @supports (func(10, 20, 40)) {
-   |                     ^^
-
-error: Integer
-  --> $DIR/tests/fixture/at-rule/supports/input.css:77:21
-   |
-77 | @supports (func(10, 20, 40)) {
-   |                     ^^
-
-error: ComponentValue
-  --> $DIR/tests/fixture/at-rule/supports/input.css:77:23
-   |
-77 | @supports (func(10, 20, 40)) {
-   |                       ^
-
-error: Delimiter
-  --> $DIR/tests/fixture/at-rule/supports/input.css:77:23
-   |
-77 | @supports (func(10, 20, 40)) {
-   |                       ^
-
-error: ComponentValue
-  --> $DIR/tests/fixture/at-rule/supports/input.css:77:25
-   |
-77 | @supports (func(10, 20, 40)) {
-   |                         ^^
-
-error: Integer
-  --> $DIR/tests/fixture/at-rule/supports/input.css:77:25
-   |
-77 | @supports (func(10, 20, 40)) {
-   |                         ^^
-
-error: SimpleBlock
-  --> $DIR/tests/fixture/at-rule/supports/input.css:77:30
-   |
-77 |   @supports (func(10, 20, 40)) {
-   |  ______________________________^
-78 | |     * { background: red; }
-79 | | }
-   | |_^
-
-error: ComponentValue
-  --> $DIR/tests/fixture/at-rule/supports/input.css:78:5
-   |
-78 |     * { background: red; }
-   |     ^^^^^^^^^^^^^^^^^^^^^^
-
-error: Rule
-  --> $DIR/tests/fixture/at-rule/supports/input.css:78:5
-   |
-78 |     * { background: red; }
-   |     ^^^^^^^^^^^^^^^^^^^^^^
-
-error: QualifiedRule
-  --> $DIR/tests/fixture/at-rule/supports/input.css:78:5
-   |
-78 |     * { background: red; }
-   |     ^^^^^^^^^^^^^^^^^^^^^^
-
-error: SelectorList
-  --> $DIR/tests/fixture/at-rule/supports/input.css:78:5
-   |
-78 |     * { background: red; }
-   |     ^
-
-error: ComplexSelector
-  --> $DIR/tests/fixture/at-rule/supports/input.css:78:5
-   |
-78 |     * { background: red; }
-   |     ^
-
-error: CompoundSelector
-  --> $DIR/tests/fixture/at-rule/supports/input.css:78:5
-   |
-78 |     * { background: red; }
-   |     ^
-
-error: TypeSelector
-  --> $DIR/tests/fixture/at-rule/supports/input.css:78:5
-   |
-78 |     * { background: red; }
-   |     ^
-
-error: UniversalSelector
-  --> $DIR/tests/fixture/at-rule/supports/input.css:78:5
-   |
-78 |     * { background: red; }
-   |     ^
-
-error: SimpleBlock
-  --> $DIR/tests/fixture/at-rule/supports/input.css:78:7
-   |
-78 |     * { background: red; }
-   |       ^^^^^^^^^^^^^^^^^^^^
-
-error: ComponentValue
-  --> $DIR/tests/fixture/at-rule/supports/input.css:78:9
-   |
-78 |     * { background: red; }
-   |         ^^^^^^^^^^^^^^^
-
-error: StyleBlock
-  --> $DIR/tests/fixture/at-rule/supports/input.css:78:9
-   |
-78 |     * { background: red; }
-   |         ^^^^^^^^^^^^^^^
-
-error: Declaration
-  --> $DIR/tests/fixture/at-rule/supports/input.css:78:9
-   |
-78 |     * { background: red; }
-   |         ^^^^^^^^^^^^^^^
-
-error: DeclarationName
-  --> $DIR/tests/fixture/at-rule/supports/input.css:78:9
-   |
-78 |     * { background: red; }
-   |         ^^^^^^^^^^
-
-error: Ident
-  --> $DIR/tests/fixture/at-rule/supports/input.css:78:9
-   |
-78 |     * { background: red; }
-   |         ^^^^^^^^^^
-
-error: ComponentValue
-  --> $DIR/tests/fixture/at-rule/supports/input.css:78:21
-   |
-78 |     * { background: red; }
-   |                     ^^^
-
-error: Ident
-  --> $DIR/tests/fixture/at-rule/supports/input.css:78:21
-   |
-78 |     * { background: red; }
-   |                     ^^^
-
-error: Rule
-  --> $DIR/tests/fixture/at-rule/supports/input.css:81:1
-   |
-81 | / @supports (   func(   10   ,   20   ,   40   )  ) {
-82 | |     * { background: red; }
-83 | | }
-   | |_^
-
-error: AtRule
-  --> $DIR/tests/fixture/at-rule/supports/input.css:81:1
-   |
-81 | / @supports (   func(   10   ,   20   ,   40   )  ) {
-82 | |     * { background: red; }
-83 | | }
-   | |_^
-
-error: SupportsRule
-  --> $DIR/tests/fixture/at-rule/supports/input.css:81:1
-   |
-81 | / @supports (   func(   10   ,   20   ,   40   )  ) {
-82 | |     * { background: red; }
-83 | | }
-   | |_^
-
-error: SupportsCondition
-  --> $DIR/tests/fixture/at-rule/supports/input.css:81:11
-   |
-81 | @supports (   func(   10   ,   20   ,   40   )  ) {
-   |           ^^^^^^^^^^^^^^^^^^^^^^^^^^^^^^^^^^^^^^^
-
-error: SupportsConditionType
-  --> $DIR/tests/fixture/at-rule/supports/input.css:81:15
-   |
-81 | @supports (   func(   10   ,   20   ,   40   )  ) {
-   |               ^^^^^^^^^^^^^^^^^^^^^^^^^^^^^^^^
-
-error: SupportsInParens
-  --> $DIR/tests/fixture/at-rule/supports/input.css:81:15
-   |
-81 | @supports (   func(   10   ,   20   ,   40   )  ) {
-   |               ^^^^^^^^^^^^^^^^^^^^^^^^^^^^^^^^
-
-error: SupportsCondition
-  --> $DIR/tests/fixture/at-rule/supports/input.css:81:15
-   |
-81 | @supports (   func(   10   ,   20   ,   40   )  ) {
-   |               ^^^^^^^^^^^^^^^^^^^^^^^^^^^^^^^^
-
-error: Function
-  --> $DIR/tests/fixture/at-rule/supports/input.css:81:15
-   |
-81 | @supports (   func(   10   ,   20   ,   40   )  ) {
-   |               ^^^^^^^^^^^^^^^^^^^^^^^^^^^^^^^^
-
-error: Ident
-  --> $DIR/tests/fixture/at-rule/supports/input.css:81:15
-   |
-81 | @supports (   func(   10   ,   20   ,   40   )  ) {
-   |               ^^^^
-
-error: ComponentValue
-  --> $DIR/tests/fixture/at-rule/supports/input.css:81:23
-   |
-81 | @supports (   func(   10   ,   20   ,   40   )  ) {
-   |                       ^^
-
-error: Integer
-  --> $DIR/tests/fixture/at-rule/supports/input.css:81:23
-   |
-81 | @supports (   func(   10   ,   20   ,   40   )  ) {
-   |                       ^^
-
-error: ComponentValue
-  --> $DIR/tests/fixture/at-rule/supports/input.css:81:28
-   |
-81 | @supports (   func(   10   ,   20   ,   40   )  ) {
-   |                            ^
-
-error: Delimiter
-  --> $DIR/tests/fixture/at-rule/supports/input.css:81:28
-   |
-81 | @supports (   func(   10   ,   20   ,   40   )  ) {
-   |                            ^
-
-error: ComponentValue
-  --> $DIR/tests/fixture/at-rule/supports/input.css:81:32
-   |
-81 | @supports (   func(   10   ,   20   ,   40   )  ) {
-   |                                ^^
-
-error: Integer
-  --> $DIR/tests/fixture/at-rule/supports/input.css:81:32
-   |
-81 | @supports (   func(   10   ,   20   ,   40   )  ) {
-   |                                ^^
-
-error: ComponentValue
-  --> $DIR/tests/fixture/at-rule/supports/input.css:81:37
-   |
-81 | @supports (   func(   10   ,   20   ,   40   )  ) {
-   |                                     ^
-
-error: Delimiter
-  --> $DIR/tests/fixture/at-rule/supports/input.css:81:37
-   |
-81 | @supports (   func(   10   ,   20   ,   40   )  ) {
-   |                                     ^
-
-error: ComponentValue
-  --> $DIR/tests/fixture/at-rule/supports/input.css:81:41
-   |
-81 | @supports (   func(   10   ,   20   ,   40   )  ) {
-   |                                         ^^
-
-error: Integer
-  --> $DIR/tests/fixture/at-rule/supports/input.css:81:41
-   |
-81 | @supports (   func(   10   ,   20   ,   40   )  ) {
-   |                                         ^^
-
-error: SimpleBlock
-  --> $DIR/tests/fixture/at-rule/supports/input.css:81:51
-   |
-81 |   @supports (   func(   10   ,   20   ,   40   )  ) {
-   |  ___________________________________________________^
-82 | |     * { background: red; }
-83 | | }
-   | |_^
-
-error: ComponentValue
-  --> $DIR/tests/fixture/at-rule/supports/input.css:82:5
-   |
-82 |     * { background: red; }
-   |     ^^^^^^^^^^^^^^^^^^^^^^
-
-error: Rule
-  --> $DIR/tests/fixture/at-rule/supports/input.css:82:5
-   |
-82 |     * { background: red; }
-   |     ^^^^^^^^^^^^^^^^^^^^^^
-
-error: QualifiedRule
-  --> $DIR/tests/fixture/at-rule/supports/input.css:82:5
-   |
-82 |     * { background: red; }
-   |     ^^^^^^^^^^^^^^^^^^^^^^
-
-error: SelectorList
-  --> $DIR/tests/fixture/at-rule/supports/input.css:82:5
-   |
-82 |     * { background: red; }
-   |     ^
-
-error: ComplexSelector
-  --> $DIR/tests/fixture/at-rule/supports/input.css:82:5
-   |
-82 |     * { background: red; }
-   |     ^
-
-error: CompoundSelector
-  --> $DIR/tests/fixture/at-rule/supports/input.css:82:5
-   |
-82 |     * { background: red; }
-   |     ^
-
-error: TypeSelector
-  --> $DIR/tests/fixture/at-rule/supports/input.css:82:5
-   |
-82 |     * { background: red; }
-   |     ^
-
-error: UniversalSelector
-  --> $DIR/tests/fixture/at-rule/supports/input.css:82:5
-   |
-82 |     * { background: red; }
-   |     ^
-
-error: SimpleBlock
-  --> $DIR/tests/fixture/at-rule/supports/input.css:82:7
-   |
-82 |     * { background: red; }
-   |       ^^^^^^^^^^^^^^^^^^^^
-
-error: ComponentValue
-  --> $DIR/tests/fixture/at-rule/supports/input.css:82:9
-   |
-82 |     * { background: red; }
-   |         ^^^^^^^^^^^^^^^
-
-error: StyleBlock
-  --> $DIR/tests/fixture/at-rule/supports/input.css:82:9
-   |
-82 |     * { background: red; }
-   |         ^^^^^^^^^^^^^^^
-
-error: Declaration
-  --> $DIR/tests/fixture/at-rule/supports/input.css:82:9
-   |
-82 |     * { background: red; }
-   |         ^^^^^^^^^^^^^^^
-
-error: DeclarationName
-  --> $DIR/tests/fixture/at-rule/supports/input.css:82:9
-   |
-82 |     * { background: red; }
-   |         ^^^^^^^^^^
-
-error: Ident
-  --> $DIR/tests/fixture/at-rule/supports/input.css:82:9
-   |
-82 |     * { background: red; }
-   |         ^^^^^^^^^^
-
-error: ComponentValue
-  --> $DIR/tests/fixture/at-rule/supports/input.css:82:21
-   |
-82 |     * { background: red; }
-   |                     ^^^
-
-error: Ident
-  --> $DIR/tests/fixture/at-rule/supports/input.css:82:21
-   |
-82 |     * { background: red; }
-   |                     ^^^
-
-error: Rule
-  --> $DIR/tests/fixture/at-rule/supports/input.css:85:1
-   |
-85 | / @supports (animation-name: test) {
-86 | |     @-custom-keyframe anim {
-87 | |         from {
-88 | |             color: black;
-...  |
-93 | |     }
-94 | | }
-   | |_^
-
-error: AtRule
-  --> $DIR/tests/fixture/at-rule/supports/input.css:85:1
-   |
-85 | / @supports (animation-name: test) {
-86 | |     @-custom-keyframe anim {
-87 | |         from {
-88 | |             color: black;
-...  |
-93 | |     }
-94 | | }
-   | |_^
-
-error: SupportsRule
-  --> $DIR/tests/fixture/at-rule/supports/input.css:85:1
-   |
-85 | / @supports (animation-name: test) {
-86 | |     @-custom-keyframe anim {
-87 | |         from {
-88 | |             color: black;
-...  |
-93 | |     }
-94 | | }
-   | |_^
-
-error: SupportsCondition
-  --> $DIR/tests/fixture/at-rule/supports/input.css:85:11
-   |
-85 | @supports (animation-name: test) {
-   |           ^^^^^^^^^^^^^^^^^^^^^^
-
-error: SupportsConditionType
-  --> $DIR/tests/fixture/at-rule/supports/input.css:85:12
-   |
-85 | @supports (animation-name: test) {
-   |            ^^^^^^^^^^^^^^^^^^^^
-
-error: SupportsInParens
-  --> $DIR/tests/fixture/at-rule/supports/input.css:85:12
-   |
-85 | @supports (animation-name: test) {
-   |            ^^^^^^^^^^^^^^^^^^^^
-
-error: SupportsFeature
-  --> $DIR/tests/fixture/at-rule/supports/input.css:85:12
-   |
-85 | @supports (animation-name: test) {
-   |            ^^^^^^^^^^^^^^^^^^^^
-
-error: Declaration
-  --> $DIR/tests/fixture/at-rule/supports/input.css:85:12
-   |
-85 | @supports (animation-name: test) {
-   |            ^^^^^^^^^^^^^^^^^^^^
-
-error: DeclarationName
-  --> $DIR/tests/fixture/at-rule/supports/input.css:85:12
-   |
-85 | @supports (animation-name: test) {
-   |            ^^^^^^^^^^^^^^
-
-error: Ident
-  --> $DIR/tests/fixture/at-rule/supports/input.css:85:12
-   |
-85 | @supports (animation-name: test) {
-   |            ^^^^^^^^^^^^^^
-
-error: ComponentValue
-  --> $DIR/tests/fixture/at-rule/supports/input.css:85:28
-   |
-85 | @supports (animation-name: test) {
-   |                            ^^^^
-
-error: Ident
-  --> $DIR/tests/fixture/at-rule/supports/input.css:85:28
-   |
-85 | @supports (animation-name: test) {
-   |                            ^^^^
-
-error: SimpleBlock
-  --> $DIR/tests/fixture/at-rule/supports/input.css:85:34
-   |
-85 |   @supports (animation-name: test) {
-   |  __________________________________^
-86 | |     @-custom-keyframe anim {
-87 | |         from {
-88 | |             color: black;
-...  |
-93 | |     }
-94 | | }
-   | |_^
-
-error: ComponentValue
-  --> $DIR/tests/fixture/at-rule/supports/input.css:86:5
-   |
-86 | /     @-custom-keyframe anim {
-87 | |         from {
-88 | |             color: black;
-89 | |         }
-...  |
-92 | |         }
-93 | |     }
-   | |_____^
-
-error: Rule
-  --> $DIR/tests/fixture/at-rule/supports/input.css:86:5
-   |
-86 | /     @-custom-keyframe anim {
-87 | |         from {
-88 | |             color: black;
-89 | |         }
-...  |
-92 | |         }
-93 | |     }
-   | |_____^
-
-error: AtRule
-  --> $DIR/tests/fixture/at-rule/supports/input.css:86:5
-   |
-86 | /     @-custom-keyframe anim {
-87 | |         from {
-88 | |             color: black;
-89 | |         }
-...  |
-92 | |         }
-93 | |     }
-   | |_____^
-
-error: UnknownAtRule
-  --> $DIR/tests/fixture/at-rule/supports/input.css:86:5
-   |
-86 | /     @-custom-keyframe anim {
-87 | |         from {
-88 | |             color: black;
-89 | |         }
-...  |
-92 | |         }
-93 | |     }
-   | |_____^
-
-error: AtRuleName
-  --> $DIR/tests/fixture/at-rule/supports/input.css:86:6
-   |
-86 |     @-custom-keyframe anim {
-   |      ^^^^^^^^^^^^^^^^
-
-error: Ident
-  --> $DIR/tests/fixture/at-rule/supports/input.css:86:6
-   |
-86 |     @-custom-keyframe anim {
-   |      ^^^^^^^^^^^^^^^^
-
-error: ComponentValue
-  --> $DIR/tests/fixture/at-rule/supports/input.css:86:22
-   |
-86 |     @-custom-keyframe anim {
-   |                      ^
-
-error: WhiteSpace { value: Atom(' ' type=inline) }
-  --> $DIR/tests/fixture/at-rule/supports/input.css:86:22
-   |
-86 |     @-custom-keyframe anim {
-   |                      ^
-
-error: ComponentValue
-  --> $DIR/tests/fixture/at-rule/supports/input.css:86:23
-   |
-86 |     @-custom-keyframe anim {
-   |                       ^^^^
-
-error: Ident { value: Atom('anim' type=inline), raw: Atom('anim' type=inline) }
-  --> $DIR/tests/fixture/at-rule/supports/input.css:86:23
-   |
-86 |     @-custom-keyframe anim {
-   |                       ^^^^
-
-error: ComponentValue
-  --> $DIR/tests/fixture/at-rule/supports/input.css:86:27
-   |
-86 |     @-custom-keyframe anim {
-   |                           ^
-
-error: WhiteSpace { value: Atom(' ' type=inline) }
-  --> $DIR/tests/fixture/at-rule/supports/input.css:86:27
-   |
-86 |     @-custom-keyframe anim {
-   |                           ^
-
-error: SimpleBlock
-  --> $DIR/tests/fixture/at-rule/supports/input.css:86:28
-   |
-86 |       @-custom-keyframe anim {
-   |  ____________________________^
-87 | |         from {
-88 | |             color: black;
-89 | |         }
-...  |
-92 | |         }
-93 | |     }
-   | |_____^
-
-error: ComponentValue
-  --> $DIR/tests/fixture/at-rule/supports/input.css:86:29
-   |
-86 |       @-custom-keyframe anim {
-   |  _____________________________^
-87 | |         from {
-   | |________^
-
-error: WhiteSpace { value: Atom('
-        ' type=dynamic) }
-  --> $DIR/tests/fixture/at-rule/supports/input.css:86:29
-   |
-86 |       @-custom-keyframe anim {
-   |  _____________________________^
-87 | |         from {
-   | |________^
-
-error: ComponentValue
-  --> $DIR/tests/fixture/at-rule/supports/input.css:87:9
-   |
-87 |         from {
-   |         ^^^^
-
-error: Ident { value: Atom('from' type=static), raw: Atom('from' type=static) }
-  --> $DIR/tests/fixture/at-rule/supports/input.css:87:9
-   |
-87 |         from {
-   |         ^^^^
-
-error: ComponentValue
-  --> $DIR/tests/fixture/at-rule/supports/input.css:87:13
-   |
-87 |         from {
-   |             ^
-
-error: WhiteSpace { value: Atom(' ' type=inline) }
-  --> $DIR/tests/fixture/at-rule/supports/input.css:87:13
-   |
-87 |         from {
-   |             ^
-
-error: ComponentValue
-  --> $DIR/tests/fixture/at-rule/supports/input.css:87:14
-   |
-87 |           from {
-   |  ______________^
-88 | |             color: black;
-89 | |         }
-   | |_________^
-
-error: SimpleBlock
-  --> $DIR/tests/fixture/at-rule/supports/input.css:87:14
-   |
-87 |           from {
-   |  ______________^
-88 | |             color: black;
-89 | |         }
-   | |_________^
-
-error: ComponentValue
-  --> $DIR/tests/fixture/at-rule/supports/input.css:87:15
-   |
-87 |           from {
-   |  _______________^
-88 | |             color: black;
-   | |____________^
-
-error: WhiteSpace { value: Atom('
-            ' type=dynamic) }
-  --> $DIR/tests/fixture/at-rule/supports/input.css:87:15
-   |
-87 |           from {
-   |  _______________^
-88 | |             color: black;
-   | |____________^
-
-error: ComponentValue
-  --> $DIR/tests/fixture/at-rule/supports/input.css:88:13
-   |
-88 |             color: black;
-   |             ^^^^^
-
-error: Ident { value: Atom('color' type=inline), raw: Atom('color' type=inline) }
-  --> $DIR/tests/fixture/at-rule/supports/input.css:88:13
-   |
-88 |             color: black;
-   |             ^^^^^
-
-error: ComponentValue
-  --> $DIR/tests/fixture/at-rule/supports/input.css:88:18
-   |
-88 |             color: black;
-   |                  ^
-
-error: Colon
-  --> $DIR/tests/fixture/at-rule/supports/input.css:88:18
-   |
-88 |             color: black;
-   |                  ^
-
-error: ComponentValue
-  --> $DIR/tests/fixture/at-rule/supports/input.css:88:19
-   |
-88 |             color: black;
-   |                   ^
-
-error: WhiteSpace { value: Atom(' ' type=inline) }
-  --> $DIR/tests/fixture/at-rule/supports/input.css:88:19
-   |
-88 |             color: black;
-   |                   ^
-
-error: ComponentValue
-  --> $DIR/tests/fixture/at-rule/supports/input.css:88:20
-   |
-88 |             color: black;
-   |                    ^^^^^
-
-error: Ident { value: Atom('black' type=inline), raw: Atom('black' type=inline) }
-  --> $DIR/tests/fixture/at-rule/supports/input.css:88:20
-   |
-88 |             color: black;
-   |                    ^^^^^
-
-error: ComponentValue
-  --> $DIR/tests/fixture/at-rule/supports/input.css:88:25
-   |
-88 |             color: black;
-   |                         ^
-
-error: Semi
-  --> $DIR/tests/fixture/at-rule/supports/input.css:88:25
-   |
-88 |             color: black;
-   |                         ^
-
-error: ComponentValue
-  --> $DIR/tests/fixture/at-rule/supports/input.css:88:26
-   |
-88 |               color: black;
-   |  __________________________^
-89 | |         }
-   | |________^
-
-error: WhiteSpace { value: Atom('
-        ' type=dynamic) }
-  --> $DIR/tests/fixture/at-rule/supports/input.css:88:26
-   |
-88 |               color: black;
-   |  __________________________^
-89 | |         }
-   | |________^
-
-error: ComponentValue
-  --> $DIR/tests/fixture/at-rule/supports/input.css:89:10
-   |
-89 |           }
-   |  __________^
-90 | |         to {
-   | |________^
-
-error: WhiteSpace { value: Atom('
-        ' type=dynamic) }
-  --> $DIR/tests/fixture/at-rule/supports/input.css:89:10
-   |
-89 |           }
-   |  __________^
-90 | |         to {
-   | |________^
-
-error: ComponentValue
-  --> $DIR/tests/fixture/at-rule/supports/input.css:90:9
-   |
-90 |         to {
-   |         ^^
-
-error: Ident { value: Atom('to' type=inline), raw: Atom('to' type=inline) }
-  --> $DIR/tests/fixture/at-rule/supports/input.css:90:9
-   |
-90 |         to {
-   |         ^^
-
-error: ComponentValue
-  --> $DIR/tests/fixture/at-rule/supports/input.css:90:11
-   |
-90 |         to {
-   |           ^
-
-error: WhiteSpace { value: Atom(' ' type=inline) }
-  --> $DIR/tests/fixture/at-rule/supports/input.css:90:11
-   |
-90 |         to {
-   |           ^
-
-error: ComponentValue
-  --> $DIR/tests/fixture/at-rule/supports/input.css:90:12
-   |
-90 |           to {
-   |  ____________^
-91 | |             color: white
-92 | |         }
-   | |_________^
-
-error: SimpleBlock
-  --> $DIR/tests/fixture/at-rule/supports/input.css:90:12
-   |
-90 |           to {
-   |  ____________^
-91 | |             color: white
-92 | |         }
-   | |_________^
-
-error: ComponentValue
-  --> $DIR/tests/fixture/at-rule/supports/input.css:90:13
-   |
-90 |           to {
-   |  _____________^
-91 | |             color: white
-   | |____________^
-
-error: WhiteSpace { value: Atom('
-            ' type=dynamic) }
-  --> $DIR/tests/fixture/at-rule/supports/input.css:90:13
-   |
-90 |           to {
-   |  _____________^
-91 | |             color: white
-   | |____________^
-
-error: ComponentValue
-  --> $DIR/tests/fixture/at-rule/supports/input.css:91:13
-   |
-91 |             color: white
-   |             ^^^^^
-
-error: Ident { value: Atom('color' type=inline), raw: Atom('color' type=inline) }
-  --> $DIR/tests/fixture/at-rule/supports/input.css:91:13
-   |
-91 |             color: white
-   |             ^^^^^
-
-error: ComponentValue
-  --> $DIR/tests/fixture/at-rule/supports/input.css:91:18
-   |
-91 |             color: white
-   |                  ^
-
-error: Colon
-  --> $DIR/tests/fixture/at-rule/supports/input.css:91:18
-   |
-91 |             color: white
-   |                  ^
-
-error: ComponentValue
-  --> $DIR/tests/fixture/at-rule/supports/input.css:91:19
-   |
-91 |             color: white
-   |                   ^
-
-error: WhiteSpace { value: Atom(' ' type=inline) }
-  --> $DIR/tests/fixture/at-rule/supports/input.css:91:19
-   |
-91 |             color: white
-   |                   ^
-
-error: ComponentValue
-  --> $DIR/tests/fixture/at-rule/supports/input.css:91:20
-   |
-91 |             color: white
-   |                    ^^^^^
-
-error: Ident { value: Atom('white' type=inline), raw: Atom('white' type=inline) }
-  --> $DIR/tests/fixture/at-rule/supports/input.css:91:20
-   |
-91 |             color: white
-   |                    ^^^^^
-
-error: ComponentValue
-  --> $DIR/tests/fixture/at-rule/supports/input.css:91:25
-   |
-91 |               color: white
-   |  _________________________^
-92 | |         }
-   | |________^
-
-error: WhiteSpace { value: Atom('
-        ' type=dynamic) }
-  --> $DIR/tests/fixture/at-rule/supports/input.css:91:25
-   |
-91 |               color: white
-   |  _________________________^
-92 | |         }
-   | |________^
-
-error: ComponentValue
-  --> $DIR/tests/fixture/at-rule/supports/input.css:92:10
-   |
-92 |           }
-   |  __________^
-93 | |     }
-   | |____^
-
-error: WhiteSpace { value: Atom('
-    ' type=inline) }
-  --> $DIR/tests/fixture/at-rule/supports/input.css:92:10
-   |
-92 |           }
-   |  __________^
-93 | |     }
-   | |____^
-
-error: Rule
-  --> $DIR/tests/fixture/at-rule/supports/input.css:96:1
-   |
-96 | / @supports (--var) {
-97 | |     * { background: red; }
-98 | | }
-   | |_^
-
-error: AtRule
-  --> $DIR/tests/fixture/at-rule/supports/input.css:96:1
-   |
-96 | / @supports (--var) {
-97 | |     * { background: red; }
-98 | | }
-   | |_^
-
-error: SupportsRule
-  --> $DIR/tests/fixture/at-rule/supports/input.css:96:1
-   |
-96 | / @supports (--var) {
-97 | |     * { background: red; }
-98 | | }
-   | |_^
-
-error: SupportsCondition
-  --> $DIR/tests/fixture/at-rule/supports/input.css:96:11
-   |
-96 | @supports (--var) {
-   |           ^^^^^^^
-
-error: SupportsConditionType
-  --> $DIR/tests/fixture/at-rule/supports/input.css:96:11
-   |
-96 | @supports (--var) {
-   |           ^^^^^^^
-
-error: SupportsInParens
-  --> $DIR/tests/fixture/at-rule/supports/input.css:96:11
-   |
-96 | @supports (--var) {
-   |           ^^^^^^^
-
-error: SimpleBlock
-  --> $DIR/tests/fixture/at-rule/supports/input.css:96:11
-   |
-96 | @supports (--var) {
-   |           ^^^^^^^
-
-error: ComponentValue
-  --> $DIR/tests/fixture/at-rule/supports/input.css:96:12
-   |
-96 | @supports (--var) {
-   |            ^^^^^
-
-error: Ident { value: Atom('--var' type=inline), raw: Atom('--var' type=inline) }
-  --> $DIR/tests/fixture/at-rule/supports/input.css:96:12
-   |
-96 | @supports (--var) {
-   |            ^^^^^
-
-error: SimpleBlock
-  --> $DIR/tests/fixture/at-rule/supports/input.css:96:19
-   |
-96 |   @supports (--var) {
-   |  ___________________^
-97 | |     * { background: red; }
-98 | | }
-   | |_^
-
-error: ComponentValue
-  --> $DIR/tests/fixture/at-rule/supports/input.css:97:5
-   |
-97 |     * { background: red; }
-   |     ^^^^^^^^^^^^^^^^^^^^^^
-
-error: Rule
-  --> $DIR/tests/fixture/at-rule/supports/input.css:97:5
-   |
-97 |     * { background: red; }
-   |     ^^^^^^^^^^^^^^^^^^^^^^
-
-error: QualifiedRule
-  --> $DIR/tests/fixture/at-rule/supports/input.css:97:5
-   |
-97 |     * { background: red; }
-   |     ^^^^^^^^^^^^^^^^^^^^^^
-
-error: SelectorList
-  --> $DIR/tests/fixture/at-rule/supports/input.css:97:5
-   |
-97 |     * { background: red; }
-   |     ^
-
-error: ComplexSelector
-  --> $DIR/tests/fixture/at-rule/supports/input.css:97:5
-   |
-97 |     * { background: red; }
-   |     ^
-
-error: CompoundSelector
-  --> $DIR/tests/fixture/at-rule/supports/input.css:97:5
-   |
-97 |     * { background: red; }
-   |     ^
-
-error: TypeSelector
-  --> $DIR/tests/fixture/at-rule/supports/input.css:97:5
-   |
-97 |     * { background: red; }
-   |     ^
-
-error: UniversalSelector
-  --> $DIR/tests/fixture/at-rule/supports/input.css:97:5
-   |
-97 |     * { background: red; }
-   |     ^
-
-error: SimpleBlock
-  --> $DIR/tests/fixture/at-rule/supports/input.css:97:7
-   |
-97 |     * { background: red; }
-   |       ^^^^^^^^^^^^^^^^^^^^
-
-error: ComponentValue
-  --> $DIR/tests/fixture/at-rule/supports/input.css:97:9
-   |
-97 |     * { background: red; }
-   |         ^^^^^^^^^^^^^^^
-
-error: StyleBlock
-  --> $DIR/tests/fixture/at-rule/supports/input.css:97:9
-   |
-97 |     * { background: red; }
-   |         ^^^^^^^^^^^^^^^
-
-error: Declaration
-  --> $DIR/tests/fixture/at-rule/supports/input.css:97:9
-   |
-97 |     * { background: red; }
-   |         ^^^^^^^^^^^^^^^
-
-error: DeclarationName
-  --> $DIR/tests/fixture/at-rule/supports/input.css:97:9
-   |
-97 |     * { background: red; }
-   |         ^^^^^^^^^^
-
-error: Ident
-  --> $DIR/tests/fixture/at-rule/supports/input.css:97:9
-   |
-97 |     * { background: red; }
-   |         ^^^^^^^^^^
-
-error: ComponentValue
-  --> $DIR/tests/fixture/at-rule/supports/input.css:97:21
-   |
-97 |     * { background: red; }
-   |                     ^^^
-
-error: Ident
-  --> $DIR/tests/fixture/at-rule/supports/input.css:97:21
-   |
-97 |     * { background: red; }
-   |                     ^^^
-
-error: Rule
-   --> $DIR/tests/fixture/at-rule/supports/input.css:100:1
-    |
-100 | / @supports (--foo: green) {
-101 | |     body {
-102 | |         color: var(--varName);
-103 | |     }
-104 | | }
-    | |_^
-
-error: AtRule
-   --> $DIR/tests/fixture/at-rule/supports/input.css:100:1
-    |
-100 | / @supports (--foo: green) {
-101 | |     body {
-102 | |         color: var(--varName);
-103 | |     }
-104 | | }
-    | |_^
-
-error: SupportsRule
-   --> $DIR/tests/fixture/at-rule/supports/input.css:100:1
-    |
-100 | / @supports (--foo: green) {
-101 | |     body {
-102 | |         color: var(--varName);
-103 | |     }
-104 | | }
-    | |_^
-
-error: SupportsCondition
-   --> $DIR/tests/fixture/at-rule/supports/input.css:100:11
-    |
-100 | @supports (--foo: green) {
-    |           ^^^^^^^^^^^^^^
-
-error: SupportsConditionType
-   --> $DIR/tests/fixture/at-rule/supports/input.css:100:12
-    |
-100 | @supports (--foo: green) {
-    |            ^^^^^^^^^^^^
-
-error: SupportsInParens
-   --> $DIR/tests/fixture/at-rule/supports/input.css:100:12
-    |
-100 | @supports (--foo: green) {
-    |            ^^^^^^^^^^^^
-
-error: SupportsFeature
-   --> $DIR/tests/fixture/at-rule/supports/input.css:100:12
-    |
-100 | @supports (--foo: green) {
-    |            ^^^^^^^^^^^^
-
-error: Declaration
-   --> $DIR/tests/fixture/at-rule/supports/input.css:100:12
-    |
-100 | @supports (--foo: green) {
-    |            ^^^^^^^^^^^^
-
-error: DeclarationName
-   --> $DIR/tests/fixture/at-rule/supports/input.css:100:12
-    |
-100 | @supports (--foo: green) {
-    |            ^^^^^
-
-error: DashedIdent
-   --> $DIR/tests/fixture/at-rule/supports/input.css:100:12
-    |
-100 | @supports (--foo: green) {
-    |            ^^^^^
-
-error: ComponentValue
-   --> $DIR/tests/fixture/at-rule/supports/input.css:100:19
-    |
-100 | @supports (--foo: green) {
-    |                   ^^^^^
-
-error: Ident { value: Atom('green' type=inline), raw: Atom('green' type=inline) }
-   --> $DIR/tests/fixture/at-rule/supports/input.css:100:19
-    |
-100 | @supports (--foo: green) {
-    |                   ^^^^^
-
-error: SimpleBlock
-   --> $DIR/tests/fixture/at-rule/supports/input.css:100:26
-    |
-100 |   @supports (--foo: green) {
-    |  __________________________^
-101 | |     body {
-102 | |         color: var(--varName);
-103 | |     }
-104 | | }
-    | |_^
-
-error: ComponentValue
-   --> $DIR/tests/fixture/at-rule/supports/input.css:101:5
-    |
-101 | /     body {
-102 | |         color: var(--varName);
-103 | |     }
-    | |_____^
-
-error: Rule
-   --> $DIR/tests/fixture/at-rule/supports/input.css:101:5
-    |
-101 | /     body {
-102 | |         color: var(--varName);
-103 | |     }
-    | |_____^
-
-error: QualifiedRule
-   --> $DIR/tests/fixture/at-rule/supports/input.css:101:5
-    |
-101 | /     body {
-102 | |         color: var(--varName);
-103 | |     }
-    | |_____^
-
-error: SelectorList
-   --> $DIR/tests/fixture/at-rule/supports/input.css:101:5
-    |
-101 |     body {
-    |     ^^^^
-
-error: ComplexSelector
-   --> $DIR/tests/fixture/at-rule/supports/input.css:101:5
-    |
-101 |     body {
-    |     ^^^^
-
-error: CompoundSelector
-   --> $DIR/tests/fixture/at-rule/supports/input.css:101:5
-    |
-101 |     body {
-    |     ^^^^
-
-error: TypeSelector
-   --> $DIR/tests/fixture/at-rule/supports/input.css:101:5
-    |
-101 |     body {
-    |     ^^^^
-
-error: TagNameSelector
-   --> $DIR/tests/fixture/at-rule/supports/input.css:101:5
-    |
-101 |     body {
-    |     ^^^^
-
-error: WqName
-   --> $DIR/tests/fixture/at-rule/supports/input.css:101:5
-    |
-101 |     body {
-    |     ^^^^
-
-error: Ident
-   --> $DIR/tests/fixture/at-rule/supports/input.css:101:5
-    |
-101 |     body {
-    |     ^^^^
-
-error: SimpleBlock
-   --> $DIR/tests/fixture/at-rule/supports/input.css:101:10
-    |
-101 |       body {
-    |  __________^
-102 | |         color: var(--varName);
-103 | |     }
-    | |_____^
-
-error: ComponentValue
-   --> $DIR/tests/fixture/at-rule/supports/input.css:102:9
-    |
-102 |         color: var(--varName);
-    |         ^^^^^^^^^^^^^^^^^^^^^
-
-error: StyleBlock
-   --> $DIR/tests/fixture/at-rule/supports/input.css:102:9
-    |
-102 |         color: var(--varName);
-    |         ^^^^^^^^^^^^^^^^^^^^^
-
-error: Declaration
-   --> $DIR/tests/fixture/at-rule/supports/input.css:102:9
-    |
-102 |         color: var(--varName);
-    |         ^^^^^^^^^^^^^^^^^^^^^
-
-error: DeclarationName
-   --> $DIR/tests/fixture/at-rule/supports/input.css:102:9
-    |
-102 |         color: var(--varName);
-    |         ^^^^^
-
-error: Ident
-   --> $DIR/tests/fixture/at-rule/supports/input.css:102:9
-    |
-102 |         color: var(--varName);
-    |         ^^^^^
-
-error: ComponentValue
-   --> $DIR/tests/fixture/at-rule/supports/input.css:102:16
-    |
-102 |         color: var(--varName);
-    |                ^^^^^^^^^^^^^^
-
-error: Function
-   --> $DIR/tests/fixture/at-rule/supports/input.css:102:16
-    |
-102 |         color: var(--varName);
-    |                ^^^^^^^^^^^^^^
-
-error: Ident
-   --> $DIR/tests/fixture/at-rule/supports/input.css:102:16
-    |
-102 |         color: var(--varName);
-    |                ^^^
-
-error: ComponentValue
-   --> $DIR/tests/fixture/at-rule/supports/input.css:102:20
-    |
-102 |         color: var(--varName);
-    |                    ^^^^^^^^^
-
-error: DashedIdent
-   --> $DIR/tests/fixture/at-rule/supports/input.css:102:20
-    |
-102 |         color: var(--varName);
-    |                    ^^^^^^^^^
-
-error: Rule
-   --> $DIR/tests/fixture/at-rule/supports/input.css:106:1
-    |
-106 | / @supports not selector(:is(a, b)) {
-107 | |     ul > li,
-108 | |     ol > li {
-109 | |         color: red;
-110 | |     }
-111 | | }
-    | |_^
-
-error: AtRule
-   --> $DIR/tests/fixture/at-rule/supports/input.css:106:1
-    |
-106 | / @supports not selector(:is(a, b)) {
-107 | |     ul > li,
-108 | |     ol > li {
-109 | |         color: red;
-110 | |     }
-111 | | }
-    | |_^
-
-error: SupportsRule
-   --> $DIR/tests/fixture/at-rule/supports/input.css:106:1
-    |
-106 | / @supports not selector(:is(a, b)) {
-107 | |     ul > li,
-108 | |     ol > li {
-109 | |         color: red;
-110 | |     }
-111 | | }
-    | |_^
-
-error: SupportsCondition
-   --> $DIR/tests/fixture/at-rule/supports/input.css:106:11
-    |
-106 | @supports not selector(:is(a, b)) {
-    |           ^^^^^^^^^^^^^^^^^^^^^^^
-
-error: SupportsConditionType
-   --> $DIR/tests/fixture/at-rule/supports/input.css:106:11
-    |
-106 | @supports not selector(:is(a, b)) {
-    |           ^^^^^^^^^^^^^^^^^^^^^^^
-
-error: SupportsNot
-   --> $DIR/tests/fixture/at-rule/supports/input.css:106:11
-    |
-106 | @supports not selector(:is(a, b)) {
-    |           ^^^^^^^^^^^^^^^^^^^^^^^
-
-error: Ident
-   --> $DIR/tests/fixture/at-rule/supports/input.css:106:11
-    |
-106 | @supports not selector(:is(a, b)) {
-    |           ^^^
-
-error: SupportsInParens
-   --> $DIR/tests/fixture/at-rule/supports/input.css:106:15
-    |
-106 | @supports not selector(:is(a, b)) {
-    |               ^^^^^^^^^^^^^^^^^^^
-
-error: SupportsFeature
-   --> $DIR/tests/fixture/at-rule/supports/input.css:106:15
-    |
-106 | @supports not selector(:is(a, b)) {
-    |               ^^^^^^^^^^^^^^^^^^^
-
-error: Function
-   --> $DIR/tests/fixture/at-rule/supports/input.css:106:15
-    |
-106 | @supports not selector(:is(a, b)) {
-    |               ^^^^^^^^^^^^^^^^^^^
-
-error: Ident
-   --> $DIR/tests/fixture/at-rule/supports/input.css:106:15
-    |
-106 | @supports not selector(:is(a, b)) {
-    |               ^^^^^^^^
-
-error: ComponentValue
-   --> $DIR/tests/fixture/at-rule/supports/input.css:106:24
-    |
-106 | @supports not selector(:is(a, b)) {
-    |                        ^^^^^^^^^
-
-error: ComplexSelector
-   --> $DIR/tests/fixture/at-rule/supports/input.css:106:24
-    |
-106 | @supports not selector(:is(a, b)) {
-    |                        ^^^^^^^^^
-
-error: CompoundSelector
-   --> $DIR/tests/fixture/at-rule/supports/input.css:106:24
-    |
-106 | @supports not selector(:is(a, b)) {
-    |                        ^^^^^^^^^
-
-error: SubclassSelector
-   --> $DIR/tests/fixture/at-rule/supports/input.css:106:24
-    |
-106 | @supports not selector(:is(a, b)) {
-    |                        ^^^^^^^^^
-
-error: PseudoClassSelector
-   --> $DIR/tests/fixture/at-rule/supports/input.css:106:24
-    |
-106 | @supports not selector(:is(a, b)) {
-    |                        ^^^^^^^^^
-
-error: Ident
-   --> $DIR/tests/fixture/at-rule/supports/input.css:106:25
-    |
-106 | @supports not selector(:is(a, b)) {
-    |                         ^^
-
-error: PseudoClassSelectorChildren
-   --> $DIR/tests/fixture/at-rule/supports/input.css:106:28
-    |
-106 | @supports not selector(:is(a, b)) {
-    |                            ^^^^
-
-error: SelectorList
-   --> $DIR/tests/fixture/at-rule/supports/input.css:106:28
-    |
-106 | @supports not selector(:is(a, b)) {
-    |                            ^^^^
-
-error: ComplexSelector
-   --> $DIR/tests/fixture/at-rule/supports/input.css:106:28
-    |
-106 | @supports not selector(:is(a, b)) {
-    |                            ^
-
-error: CompoundSelector
-   --> $DIR/tests/fixture/at-rule/supports/input.css:106:28
-    |
-106 | @supports not selector(:is(a, b)) {
-    |                            ^
-
-error: TypeSelector
-   --> $DIR/tests/fixture/at-rule/supports/input.css:106:28
-    |
-106 | @supports not selector(:is(a, b)) {
-    |                            ^
-
-error: TagNameSelector
-   --> $DIR/tests/fixture/at-rule/supports/input.css:106:28
-    |
-106 | @supports not selector(:is(a, b)) {
-    |                            ^
-
-error: WqName
-   --> $DIR/tests/fixture/at-rule/supports/input.css:106:28
-    |
-106 | @supports not selector(:is(a, b)) {
-    |                            ^
-
-error: Ident
-   --> $DIR/tests/fixture/at-rule/supports/input.css:106:28
-    |
-106 | @supports not selector(:is(a, b)) {
-    |                            ^
-
-error: ComplexSelector
-   --> $DIR/tests/fixture/at-rule/supports/input.css:106:31
-    |
-106 | @supports not selector(:is(a, b)) {
-    |                               ^
-
-error: CompoundSelector
-   --> $DIR/tests/fixture/at-rule/supports/input.css:106:31
-    |
-106 | @supports not selector(:is(a, b)) {
-    |                               ^
-
-error: TypeSelector
-   --> $DIR/tests/fixture/at-rule/supports/input.css:106:31
-    |
-106 | @supports not selector(:is(a, b)) {
-    |                               ^
-
-error: TagNameSelector
-   --> $DIR/tests/fixture/at-rule/supports/input.css:106:31
-    |
-106 | @supports not selector(:is(a, b)) {
-    |                               ^
-
-error: WqName
-   --> $DIR/tests/fixture/at-rule/supports/input.css:106:31
-    |
-106 | @supports not selector(:is(a, b)) {
-    |                               ^
-
-error: Ident
-   --> $DIR/tests/fixture/at-rule/supports/input.css:106:31
-    |
-106 | @supports not selector(:is(a, b)) {
-    |                               ^
-
-error: SimpleBlock
-   --> $DIR/tests/fixture/at-rule/supports/input.css:106:35
-    |
-106 |   @supports not selector(:is(a, b)) {
-    |  ___________________________________^
-107 | |     ul > li,
-108 | |     ol > li {
-109 | |         color: red;
-110 | |     }
-111 | | }
-    | |_^
-
-error: ComponentValue
-   --> $DIR/tests/fixture/at-rule/supports/input.css:107:5
-    |
-107 | /     ul > li,
-108 | |     ol > li {
-109 | |         color: red;
-110 | |     }
-    | |_____^
-
-error: Rule
-   --> $DIR/tests/fixture/at-rule/supports/input.css:107:5
-    |
-107 | /     ul > li,
-108 | |     ol > li {
-109 | |         color: red;
-110 | |     }
-    | |_____^
-
-error: QualifiedRule
-   --> $DIR/tests/fixture/at-rule/supports/input.css:107:5
-    |
-107 | /     ul > li,
-108 | |     ol > li {
-109 | |         color: red;
-110 | |     }
-    | |_____^
-
-error: SelectorList
-   --> $DIR/tests/fixture/at-rule/supports/input.css:107:5
-    |
-107 | /     ul > li,
-108 | |     ol > li {
-    | |___________^
-
-error: ComplexSelector
-   --> $DIR/tests/fixture/at-rule/supports/input.css:107:5
-    |
-107 |     ul > li,
-    |     ^^^^^^^
-
-error: CompoundSelector
-   --> $DIR/tests/fixture/at-rule/supports/input.css:107:5
-    |
-107 |     ul > li,
-    |     ^^
-
-error: TypeSelector
-   --> $DIR/tests/fixture/at-rule/supports/input.css:107:5
-    |
-107 |     ul > li,
-    |     ^^
-
-error: TagNameSelector
-   --> $DIR/tests/fixture/at-rule/supports/input.css:107:5
-    |
-107 |     ul > li,
-    |     ^^
-
-error: WqName
-   --> $DIR/tests/fixture/at-rule/supports/input.css:107:5
-    |
-107 |     ul > li,
-    |     ^^
-
-error: Ident
-   --> $DIR/tests/fixture/at-rule/supports/input.css:107:5
-    |
-107 |     ul > li,
-    |     ^^
-
-error: Combinator
-   --> $DIR/tests/fixture/at-rule/supports/input.css:107:8
-    |
-107 |     ul > li,
-    |        ^
-
-error: CompoundSelector
-   --> $DIR/tests/fixture/at-rule/supports/input.css:107:10
-    |
-107 |     ul > li,
-    |          ^^
-
-error: TypeSelector
-   --> $DIR/tests/fixture/at-rule/supports/input.css:107:10
-    |
-107 |     ul > li,
-    |          ^^
-
-error: TagNameSelector
-   --> $DIR/tests/fixture/at-rule/supports/input.css:107:10
-    |
-107 |     ul > li,
-    |          ^^
-
-error: WqName
-   --> $DIR/tests/fixture/at-rule/supports/input.css:107:10
-    |
-107 |     ul > li,
-    |          ^^
-
-error: Ident
-   --> $DIR/tests/fixture/at-rule/supports/input.css:107:10
-    |
-107 |     ul > li,
-    |          ^^
-
-error: ComplexSelector
-   --> $DIR/tests/fixture/at-rule/supports/input.css:108:5
-    |
-108 |     ol > li {
-    |     ^^^^^^^
-
-error: CompoundSelector
-   --> $DIR/tests/fixture/at-rule/supports/input.css:108:5
-    |
-108 |     ol > li {
-    |     ^^
-
-error: TypeSelector
-   --> $DIR/tests/fixture/at-rule/supports/input.css:108:5
-    |
-108 |     ol > li {
-    |     ^^
-
-error: TagNameSelector
-   --> $DIR/tests/fixture/at-rule/supports/input.css:108:5
-    |
-108 |     ol > li {
-    |     ^^
-
-error: WqName
-   --> $DIR/tests/fixture/at-rule/supports/input.css:108:5
-    |
-108 |     ol > li {
-    |     ^^
-
-error: Ident
-   --> $DIR/tests/fixture/at-rule/supports/input.css:108:5
-    |
-108 |     ol > li {
-    |     ^^
-
-error: Combinator
-   --> $DIR/tests/fixture/at-rule/supports/input.css:108:8
-    |
-108 |     ol > li {
-    |        ^
-
-error: CompoundSelector
-   --> $DIR/tests/fixture/at-rule/supports/input.css:108:10
-    |
-108 |     ol > li {
-    |          ^^
-
-error: TypeSelector
-   --> $DIR/tests/fixture/at-rule/supports/input.css:108:10
-    |
-108 |     ol > li {
-    |          ^^
-
-error: TagNameSelector
-   --> $DIR/tests/fixture/at-rule/supports/input.css:108:10
-    |
-108 |     ol > li {
-    |          ^^
-
-error: WqName
-   --> $DIR/tests/fixture/at-rule/supports/input.css:108:10
-    |
-108 |     ol > li {
-    |          ^^
-
-error: Ident
-   --> $DIR/tests/fixture/at-rule/supports/input.css:108:10
-    |
-108 |     ol > li {
-    |          ^^
-
-error: SimpleBlock
-   --> $DIR/tests/fixture/at-rule/supports/input.css:108:13
-    |
-108 |       ol > li {
-    |  _____________^
-109 | |         color: red;
-110 | |     }
-    | |_____^
-
-error: ComponentValue
-   --> $DIR/tests/fixture/at-rule/supports/input.css:109:9
-    |
-109 |         color: red;
-    |         ^^^^^^^^^^
-
-error: StyleBlock
-   --> $DIR/tests/fixture/at-rule/supports/input.css:109:9
-    |
-109 |         color: red;
-    |         ^^^^^^^^^^
-
-error: Declaration
-   --> $DIR/tests/fixture/at-rule/supports/input.css:109:9
-    |
-109 |         color: red;
-    |         ^^^^^^^^^^
-
-error: DeclarationName
-   --> $DIR/tests/fixture/at-rule/supports/input.css:109:9
-    |
-109 |         color: red;
-    |         ^^^^^
-
-error: Ident
-   --> $DIR/tests/fixture/at-rule/supports/input.css:109:9
-    |
-109 |         color: red;
-    |         ^^^^^
-
-error: ComponentValue
-   --> $DIR/tests/fixture/at-rule/supports/input.css:109:16
-    |
-109 |         color: red;
-    |                ^^^
-
-error: Ident
-   --> $DIR/tests/fixture/at-rule/supports/input.css:109:16
-    |
-109 |         color: red;
-    |                ^^^
-
-error: Rule
-   --> $DIR/tests/fixture/at-rule/supports/input.css:113:1
-    |
-113 | / @supports selector(:nth-child(1n of a, b)) {
-114 | |     :is(
-115 | |       :nth-child(1n of ul, ol) a,
-116 | |       details > summary
-...   |
-119 | |     }
-120 | | }
-    | |_^
-
-error: AtRule
-   --> $DIR/tests/fixture/at-rule/supports/input.css:113:1
-    |
-113 | / @supports selector(:nth-child(1n of a, b)) {
-114 | |     :is(
-115 | |       :nth-child(1n of ul, ol) a,
-116 | |       details > summary
-...   |
-119 | |     }
-120 | | }
-    | |_^
-
-error: SupportsRule
-   --> $DIR/tests/fixture/at-rule/supports/input.css:113:1
-    |
-113 | / @supports selector(:nth-child(1n of a, b)) {
-114 | |     :is(
-115 | |       :nth-child(1n of ul, ol) a,
-116 | |       details > summary
-...   |
-119 | |     }
-120 | | }
-    | |_^
-
-error: SupportsCondition
-   --> $DIR/tests/fixture/at-rule/supports/input.css:113:11
-    |
-113 | @supports selector(:nth-child(1n of a, b)) {
-    |           ^^^^^^^^^^^^^^^^^^^^^^^^^^^^^^^^
-
-error: SupportsConditionType
-   --> $DIR/tests/fixture/at-rule/supports/input.css:113:11
-    |
-113 | @supports selector(:nth-child(1n of a, b)) {
-    |           ^^^^^^^^^^^^^^^^^^^^^^^^^^^^^^^^
-
-error: SupportsInParens
-   --> $DIR/tests/fixture/at-rule/supports/input.css:113:11
-    |
-113 | @supports selector(:nth-child(1n of a, b)) {
-    |           ^^^^^^^^^^^^^^^^^^^^^^^^^^^^^^^^
-
-error: SupportsFeature
-   --> $DIR/tests/fixture/at-rule/supports/input.css:113:11
-    |
-113 | @supports selector(:nth-child(1n of a, b)) {
-    |           ^^^^^^^^^^^^^^^^^^^^^^^^^^^^^^^^
-
-error: Function
-   --> $DIR/tests/fixture/at-rule/supports/input.css:113:11
-    |
-113 | @supports selector(:nth-child(1n of a, b)) {
-    |           ^^^^^^^^^^^^^^^^^^^^^^^^^^^^^^^^
-
-error: Ident
-   --> $DIR/tests/fixture/at-rule/supports/input.css:113:11
-    |
-113 | @supports selector(:nth-child(1n of a, b)) {
-    |           ^^^^^^^^
-
-error: ComponentValue
-   --> $DIR/tests/fixture/at-rule/supports/input.css:113:20
-    |
-113 | @supports selector(:nth-child(1n of a, b)) {
-    |                    ^^^^^^^^^^^^^^^^^^^^^^
-
-error: ComplexSelector
-   --> $DIR/tests/fixture/at-rule/supports/input.css:113:20
-    |
-113 | @supports selector(:nth-child(1n of a, b)) {
-    |                    ^^^^^^^^^^^^^^^^^^^^^^
-
-error: CompoundSelector
-   --> $DIR/tests/fixture/at-rule/supports/input.css:113:20
-    |
-113 | @supports selector(:nth-child(1n of a, b)) {
-    |                    ^^^^^^^^^^^^^^^^^^^^^^
-
-error: SubclassSelector
-   --> $DIR/tests/fixture/at-rule/supports/input.css:113:20
-    |
-113 | @supports selector(:nth-child(1n of a, b)) {
-    |                    ^^^^^^^^^^^^^^^^^^^^^^
-
-error: PseudoClassSelector
-   --> $DIR/tests/fixture/at-rule/supports/input.css:113:20
-    |
-113 | @supports selector(:nth-child(1n of a, b)) {
-    |                    ^^^^^^^^^^^^^^^^^^^^^^
-
-error: Ident
-   --> $DIR/tests/fixture/at-rule/supports/input.css:113:21
-    |
-113 | @supports selector(:nth-child(1n of a, b)) {
-    |                     ^^^^^^^^^
-
-error: PseudoClassSelectorChildren
-   --> $DIR/tests/fixture/at-rule/supports/input.css:113:31
-    |
-113 | @supports selector(:nth-child(1n of a, b)) {
-    |                               ^^^
-
-error: AnPlusB
-   --> $DIR/tests/fixture/at-rule/supports/input.css:113:31
-    |
-113 | @supports selector(:nth-child(1n of a, b)) {
-    |                               ^^^
-
-error: AnPlusBNotation
-   --> $DIR/tests/fixture/at-rule/supports/input.css:113:31
-    |
-113 | @supports selector(:nth-child(1n of a, b)) {
-    |                               ^^^
-
-error: PseudoClassSelectorChildren
-   --> $DIR/tests/fixture/at-rule/supports/input.css:113:34
-    |
-113 | @supports selector(:nth-child(1n of a, b)) {
-    |                                  ^^
-
-error: Ident
-   --> $DIR/tests/fixture/at-rule/supports/input.css:113:34
-    |
-113 | @supports selector(:nth-child(1n of a, b)) {
-    |                                  ^^
-
-error: PseudoClassSelectorChildren
-   --> $DIR/tests/fixture/at-rule/supports/input.css:113:37
-    |
-113 | @supports selector(:nth-child(1n of a, b)) {
-    |                                     ^^^^
-
-error: SelectorList
-   --> $DIR/tests/fixture/at-rule/supports/input.css:113:37
-    |
-113 | @supports selector(:nth-child(1n of a, b)) {
-    |                                     ^^^^
-
-error: ComplexSelector
-   --> $DIR/tests/fixture/at-rule/supports/input.css:113:37
-    |
-113 | @supports selector(:nth-child(1n of a, b)) {
-    |                                     ^
-
-error: CompoundSelector
-   --> $DIR/tests/fixture/at-rule/supports/input.css:113:37
-    |
-113 | @supports selector(:nth-child(1n of a, b)) {
-    |                                     ^
-
-error: TypeSelector
-   --> $DIR/tests/fixture/at-rule/supports/input.css:113:37
-    |
-113 | @supports selector(:nth-child(1n of a, b)) {
-    |                                     ^
-
-error: TagNameSelector
-   --> $DIR/tests/fixture/at-rule/supports/input.css:113:37
-    |
-113 | @supports selector(:nth-child(1n of a, b)) {
-    |                                     ^
-
-error: WqName
-   --> $DIR/tests/fixture/at-rule/supports/input.css:113:37
-    |
-113 | @supports selector(:nth-child(1n of a, b)) {
-    |                                     ^
-
-error: Ident
-   --> $DIR/tests/fixture/at-rule/supports/input.css:113:37
-    |
-113 | @supports selector(:nth-child(1n of a, b)) {
-    |                                     ^
-
-error: ComplexSelector
-   --> $DIR/tests/fixture/at-rule/supports/input.css:113:40
-    |
-113 | @supports selector(:nth-child(1n of a, b)) {
-    |                                        ^
-
-error: CompoundSelector
-   --> $DIR/tests/fixture/at-rule/supports/input.css:113:40
-    |
-113 | @supports selector(:nth-child(1n of a, b)) {
-    |                                        ^
-
-error: TypeSelector
-   --> $DIR/tests/fixture/at-rule/supports/input.css:113:40
-    |
-113 | @supports selector(:nth-child(1n of a, b)) {
-    |                                        ^
-
-error: TagNameSelector
-   --> $DIR/tests/fixture/at-rule/supports/input.css:113:40
-    |
-113 | @supports selector(:nth-child(1n of a, b)) {
-    |                                        ^
-
-error: WqName
-   --> $DIR/tests/fixture/at-rule/supports/input.css:113:40
-    |
-113 | @supports selector(:nth-child(1n of a, b)) {
-    |                                        ^
-
-error: Ident
-   --> $DIR/tests/fixture/at-rule/supports/input.css:113:40
-    |
-113 | @supports selector(:nth-child(1n of a, b)) {
-    |                                        ^
-
-error: SimpleBlock
-   --> $DIR/tests/fixture/at-rule/supports/input.css:113:44
-    |
-113 |   @supports selector(:nth-child(1n of a, b)) {
-    |  ____________________________________________^
-114 | |     :is(
-115 | |       :nth-child(1n of ul, ol) a,
-116 | |       details > summary
-...   |
-119 | |     }
-120 | | }
-    | |_^
-
-error: ComponentValue
-   --> $DIR/tests/fixture/at-rule/supports/input.css:114:5
-    |
-114 | /     :is(
-115 | |       :nth-child(1n of ul, ol) a,
-116 | |       details > summary
-117 | |   ) {
-118 | |       color: red
-119 | |     }
-    | |_____^
-
-error: Rule
-   --> $DIR/tests/fixture/at-rule/supports/input.css:114:5
-    |
-114 | /     :is(
-115 | |       :nth-child(1n of ul, ol) a,
-116 | |       details > summary
-117 | |   ) {
-118 | |       color: red
-119 | |     }
-    | |_____^
-
-error: QualifiedRule
-   --> $DIR/tests/fixture/at-rule/supports/input.css:114:5
-    |
-114 | /     :is(
-115 | |       :nth-child(1n of ul, ol) a,
-116 | |       details > summary
-117 | |   ) {
-118 | |       color: red
-119 | |     }
-    | |_____^
-
-error: SelectorList
-   --> $DIR/tests/fixture/at-rule/supports/input.css:114:5
-    |
-114 | /     :is(
-115 | |       :nth-child(1n of ul, ol) a,
-116 | |       details > summary
-117 | |   ) {
-    | |___^
-
-error: ComplexSelector
-   --> $DIR/tests/fixture/at-rule/supports/input.css:114:5
-    |
-114 | /     :is(
-115 | |       :nth-child(1n of ul, ol) a,
-116 | |       details > summary
-117 | |   ) {
-    | |___^
-
-error: CompoundSelector
-   --> $DIR/tests/fixture/at-rule/supports/input.css:114:5
-    |
-114 | /     :is(
-115 | |       :nth-child(1n of ul, ol) a,
-116 | |       details > summary
-117 | |   ) {
-    | |___^
-
-error: SubclassSelector
-   --> $DIR/tests/fixture/at-rule/supports/input.css:114:5
-    |
-114 | /     :is(
-115 | |       :nth-child(1n of ul, ol) a,
-116 | |       details > summary
-117 | |   ) {
-    | |___^
-
-error: PseudoClassSelector
-   --> $DIR/tests/fixture/at-rule/supports/input.css:114:5
-    |
-114 | /     :is(
-115 | |       :nth-child(1n of ul, ol) a,
-116 | |       details > summary
-117 | |   ) {
-    | |___^
-
-error: Ident
-   --> $DIR/tests/fixture/at-rule/supports/input.css:114:6
-    |
-114 |     :is(
-    |      ^^
-
-error: PseudoClassSelectorChildren
-   --> $DIR/tests/fixture/at-rule/supports/input.css:115:7
-    |
-115 | /       :nth-child(1n of ul, ol) a,
-116 | |       details > summary
-    | |_______________________^
-
-error: SelectorList
-   --> $DIR/tests/fixture/at-rule/supports/input.css:115:7
-    |
-115 | /       :nth-child(1n of ul, ol) a,
-116 | |       details > summary
-    | |_______________________^
-
-error: ComplexSelector
-   --> $DIR/tests/fixture/at-rule/supports/input.css:115:7
-    |
-115 |       :nth-child(1n of ul, ol) a,
-    |       ^^^^^^^^^^^^^^^^^^^^^^^^^^
-
-error: CompoundSelector
-   --> $DIR/tests/fixture/at-rule/supports/input.css:115:7
-    |
-115 |       :nth-child(1n of ul, ol) a,
-    |       ^^^^^^^^^^^^^^^^^^^^^^^^
-
-error: SubclassSelector
-   --> $DIR/tests/fixture/at-rule/supports/input.css:115:7
-    |
-115 |       :nth-child(1n of ul, ol) a,
-    |       ^^^^^^^^^^^^^^^^^^^^^^^^
-
-error: PseudoClassSelector
-   --> $DIR/tests/fixture/at-rule/supports/input.css:115:7
-    |
-115 |       :nth-child(1n of ul, ol) a,
-    |       ^^^^^^^^^^^^^^^^^^^^^^^^
-
-error: Ident
-   --> $DIR/tests/fixture/at-rule/supports/input.css:115:8
-    |
-115 |       :nth-child(1n of ul, ol) a,
-    |        ^^^^^^^^^
-
-error: PseudoClassSelectorChildren
-   --> $DIR/tests/fixture/at-rule/supports/input.css:115:18
-    |
-115 |       :nth-child(1n of ul, ol) a,
-    |                  ^^^
-
-error: AnPlusB
-   --> $DIR/tests/fixture/at-rule/supports/input.css:115:18
-    |
-115 |       :nth-child(1n of ul, ol) a,
-    |                  ^^^
-
-error: AnPlusBNotation
-   --> $DIR/tests/fixture/at-rule/supports/input.css:115:18
-    |
-115 |       :nth-child(1n of ul, ol) a,
-    |                  ^^^
-
-error: PseudoClassSelectorChildren
-   --> $DIR/tests/fixture/at-rule/supports/input.css:115:21
-    |
-115 |       :nth-child(1n of ul, ol) a,
-    |                     ^^
-
-error: Ident
-   --> $DIR/tests/fixture/at-rule/supports/input.css:115:21
-    |
-115 |       :nth-child(1n of ul, ol) a,
-    |                     ^^
-
-error: PseudoClassSelectorChildren
-   --> $DIR/tests/fixture/at-rule/supports/input.css:115:24
-    |
-115 |       :nth-child(1n of ul, ol) a,
-    |                        ^^^^^^
-
-error: SelectorList
-   --> $DIR/tests/fixture/at-rule/supports/input.css:115:24
-    |
-115 |       :nth-child(1n of ul, ol) a,
-    |                        ^^^^^^
-
-error: ComplexSelector
-   --> $DIR/tests/fixture/at-rule/supports/input.css:115:24
-    |
-115 |       :nth-child(1n of ul, ol) a,
-    |                        ^^
-
-error: CompoundSelector
-   --> $DIR/tests/fixture/at-rule/supports/input.css:115:24
-    |
-115 |       :nth-child(1n of ul, ol) a,
-    |                        ^^
-
-error: TypeSelector
-   --> $DIR/tests/fixture/at-rule/supports/input.css:115:24
-    |
-115 |       :nth-child(1n of ul, ol) a,
-    |                        ^^
-
-error: TagNameSelector
-   --> $DIR/tests/fixture/at-rule/supports/input.css:115:24
-    |
-115 |       :nth-child(1n of ul, ol) a,
-    |                        ^^
-
-error: WqName
-   --> $DIR/tests/fixture/at-rule/supports/input.css:115:24
-    |
-115 |       :nth-child(1n of ul, ol) a,
-    |                        ^^
-
-error: Ident
-   --> $DIR/tests/fixture/at-rule/supports/input.css:115:24
-    |
-115 |       :nth-child(1n of ul, ol) a,
-    |                        ^^
-
-error: ComplexSelector
-   --> $DIR/tests/fixture/at-rule/supports/input.css:115:28
-    |
-115 |       :nth-child(1n of ul, ol) a,
-    |                            ^^
-
-error: CompoundSelector
-   --> $DIR/tests/fixture/at-rule/supports/input.css:115:28
-    |
-115 |       :nth-child(1n of ul, ol) a,
-    |                            ^^
-
-error: TypeSelector
-   --> $DIR/tests/fixture/at-rule/supports/input.css:115:28
-    |
-115 |       :nth-child(1n of ul, ol) a,
-    |                            ^^
-
-error: TagNameSelector
-   --> $DIR/tests/fixture/at-rule/supports/input.css:115:28
-    |
-115 |       :nth-child(1n of ul, ol) a,
-    |                            ^^
-
-error: WqName
-   --> $DIR/tests/fixture/at-rule/supports/input.css:115:28
-    |
-115 |       :nth-child(1n of ul, ol) a,
-    |                            ^^
-
-error: Ident
-   --> $DIR/tests/fixture/at-rule/supports/input.css:115:28
-    |
-115 |       :nth-child(1n of ul, ol) a,
-    |                            ^^
-
-error: Combinator
-   --> $DIR/tests/fixture/at-rule/supports/input.css:115:31
-    |
-115 |       :nth-child(1n of ul, ol) a,
-    |                               ^
-
-error: CompoundSelector
-   --> $DIR/tests/fixture/at-rule/supports/input.css:115:32
-    |
-115 |       :nth-child(1n of ul, ol) a,
-    |                                ^
-
-error: TypeSelector
-   --> $DIR/tests/fixture/at-rule/supports/input.css:115:32
-    |
-115 |       :nth-child(1n of ul, ol) a,
-    |                                ^
-
-error: TagNameSelector
-   --> $DIR/tests/fixture/at-rule/supports/input.css:115:32
-    |
-115 |       :nth-child(1n of ul, ol) a,
-    |                                ^
-
-error: WqName
-   --> $DIR/tests/fixture/at-rule/supports/input.css:115:32
-    |
-115 |       :nth-child(1n of ul, ol) a,
-    |                                ^
-
-error: Ident
-   --> $DIR/tests/fixture/at-rule/supports/input.css:115:32
-    |
-115 |       :nth-child(1n of ul, ol) a,
-    |                                ^
-
-error: ComplexSelector
-   --> $DIR/tests/fixture/at-rule/supports/input.css:116:7
-    |
-116 |       details > summary
-    |       ^^^^^^^^^^^^^^^^^
-
-error: CompoundSelector
-   --> $DIR/tests/fixture/at-rule/supports/input.css:116:7
-    |
-116 |       details > summary
-    |       ^^^^^^^
-
-error: TypeSelector
-   --> $DIR/tests/fixture/at-rule/supports/input.css:116:7
-    |
-116 |       details > summary
-    |       ^^^^^^^
-
-error: TagNameSelector
-   --> $DIR/tests/fixture/at-rule/supports/input.css:116:7
-    |
-116 |       details > summary
-    |       ^^^^^^^
-
-error: WqName
-   --> $DIR/tests/fixture/at-rule/supports/input.css:116:7
-    |
-116 |       details > summary
-    |       ^^^^^^^
-
-error: Ident
-   --> $DIR/tests/fixture/at-rule/supports/input.css:116:7
-    |
-116 |       details > summary
-    |       ^^^^^^^
-
-error: Combinator
-   --> $DIR/tests/fixture/at-rule/supports/input.css:116:15
-    |
-116 |       details > summary
-    |               ^
-
-error: CompoundSelector
-   --> $DIR/tests/fixture/at-rule/supports/input.css:116:17
-    |
-116 |       details > summary
-    |                 ^^^^^^^
-
-error: TypeSelector
-   --> $DIR/tests/fixture/at-rule/supports/input.css:116:17
-    |
-116 |       details > summary
-    |                 ^^^^^^^
-
-error: TagNameSelector
-   --> $DIR/tests/fixture/at-rule/supports/input.css:116:17
-    |
-116 |       details > summary
-    |                 ^^^^^^^
-
-error: WqName
-   --> $DIR/tests/fixture/at-rule/supports/input.css:116:17
-    |
-116 |       details > summary
-    |                 ^^^^^^^
-
-error: Ident
-   --> $DIR/tests/fixture/at-rule/supports/input.css:116:17
-    |
-116 |       details > summary
-    |                 ^^^^^^^
-
-error: SimpleBlock
-   --> $DIR/tests/fixture/at-rule/supports/input.css:117:5
-    |
-117 |     ) {
-    |  _____^
-118 | |       color: red
-119 | |     }
-    | |_____^
-
-error: ComponentValue
-   --> $DIR/tests/fixture/at-rule/supports/input.css:118:7
-    |
-118 |       color: red
-    |       ^^^^^^^^^^
-
-error: StyleBlock
-   --> $DIR/tests/fixture/at-rule/supports/input.css:118:7
-    |
-118 |       color: red
-    |       ^^^^^^^^^^
-
-error: Declaration
-   --> $DIR/tests/fixture/at-rule/supports/input.css:118:7
-    |
-118 |       color: red
-    |       ^^^^^^^^^^
-
-error: DeclarationName
-   --> $DIR/tests/fixture/at-rule/supports/input.css:118:7
-    |
-118 |       color: red
-    |       ^^^^^
-
-error: Ident
-   --> $DIR/tests/fixture/at-rule/supports/input.css:118:7
-    |
-118 |       color: red
-    |       ^^^^^
-
-error: ComponentValue
-   --> $DIR/tests/fixture/at-rule/supports/input.css:118:14
-    |
-118 |       color: red
-    |              ^^^
-
-error: Ident
-   --> $DIR/tests/fixture/at-rule/supports/input.css:118:14
-    |
-118 |       color: red
-    |              ^^^
-
-error: Rule
-   --> $DIR/tests/fixture/at-rule/supports/input.css:122:1
-    |
-122 | / @supports (animation-name: test) {
-123 | |     @-custom-keyframe anim {
-124 | |         from {
-125 | |             color: black;
-...   |
-130 | |     }
-131 | | }
-    | |_^
-
-error: AtRule
-   --> $DIR/tests/fixture/at-rule/supports/input.css:122:1
-    |
-122 | / @supports (animation-name: test) {
-123 | |     @-custom-keyframe anim {
-124 | |         from {
-125 | |             color: black;
-...   |
-130 | |     }
-131 | | }
-    | |_^
-
-error: SupportsRule
-   --> $DIR/tests/fixture/at-rule/supports/input.css:122:1
-    |
-122 | / @supports (animation-name: test) {
-123 | |     @-custom-keyframe anim {
-124 | |         from {
-125 | |             color: black;
-...   |
-130 | |     }
-131 | | }
-    | |_^
-
-error: SupportsCondition
-   --> $DIR/tests/fixture/at-rule/supports/input.css:122:11
-    |
-122 | @supports (animation-name: test) {
-    |           ^^^^^^^^^^^^^^^^^^^^^^
-
-error: SupportsConditionType
-   --> $DIR/tests/fixture/at-rule/supports/input.css:122:12
-    |
-122 | @supports (animation-name: test) {
-    |            ^^^^^^^^^^^^^^^^^^^^
-
-error: SupportsInParens
-   --> $DIR/tests/fixture/at-rule/supports/input.css:122:12
-    |
-122 | @supports (animation-name: test) {
-    |            ^^^^^^^^^^^^^^^^^^^^
-
-error: SupportsFeature
-   --> $DIR/tests/fixture/at-rule/supports/input.css:122:12
-    |
-122 | @supports (animation-name: test) {
-    |            ^^^^^^^^^^^^^^^^^^^^
-
-error: Declaration
-   --> $DIR/tests/fixture/at-rule/supports/input.css:122:12
-    |
-122 | @supports (animation-name: test) {
-    |            ^^^^^^^^^^^^^^^^^^^^
-
-error: DeclarationName
-   --> $DIR/tests/fixture/at-rule/supports/input.css:122:12
-    |
-122 | @supports (animation-name: test) {
-    |            ^^^^^^^^^^^^^^
-
-error: Ident
-   --> $DIR/tests/fixture/at-rule/supports/input.css:122:12
-    |
-122 | @supports (animation-name: test) {
-    |            ^^^^^^^^^^^^^^
-
-error: ComponentValue
-   --> $DIR/tests/fixture/at-rule/supports/input.css:122:28
-    |
-122 | @supports (animation-name: test) {
-    |                            ^^^^
-
-error: Ident
-   --> $DIR/tests/fixture/at-rule/supports/input.css:122:28
-    |
-122 | @supports (animation-name: test) {
-    |                            ^^^^
-
-error: SimpleBlock
-   --> $DIR/tests/fixture/at-rule/supports/input.css:122:34
-    |
-122 |   @supports (animation-name: test) {
-    |  __________________________________^
-123 | |     @-custom-keyframe anim {
-124 | |         from {
-125 | |             color: black;
-...   |
-130 | |     }
-131 | | }
-    | |_^
-
-error: ComponentValue
-   --> $DIR/tests/fixture/at-rule/supports/input.css:123:5
-    |
-123 | /     @-custom-keyframe anim {
-124 | |         from {
-125 | |             color: black;
-126 | |         }
-...   |
-129 | |         }
-130 | |     }
-    | |_____^
-
-error: Rule
-   --> $DIR/tests/fixture/at-rule/supports/input.css:123:5
-    |
-123 | /     @-custom-keyframe anim {
-124 | |         from {
-125 | |             color: black;
-126 | |         }
-...   |
-129 | |         }
-130 | |     }
-    | |_____^
-
-error: AtRule
-   --> $DIR/tests/fixture/at-rule/supports/input.css:123:5
-    |
-123 | /     @-custom-keyframe anim {
-124 | |         from {
-125 | |             color: black;
-126 | |         }
-...   |
-129 | |         }
-130 | |     }
-    | |_____^
-
-error: UnknownAtRule
-   --> $DIR/tests/fixture/at-rule/supports/input.css:123:5
-    |
-123 | /     @-custom-keyframe anim {
-124 | |         from {
-125 | |             color: black;
-126 | |         }
-...   |
-129 | |         }
-130 | |     }
-    | |_____^
-
-error: AtRuleName
-   --> $DIR/tests/fixture/at-rule/supports/input.css:123:6
-    |
-123 |     @-custom-keyframe anim {
-    |      ^^^^^^^^^^^^^^^^
-
-error: Ident
-   --> $DIR/tests/fixture/at-rule/supports/input.css:123:6
-    |
-123 |     @-custom-keyframe anim {
-    |      ^^^^^^^^^^^^^^^^
-
-error: ComponentValue
-   --> $DIR/tests/fixture/at-rule/supports/input.css:123:22
-    |
-123 |     @-custom-keyframe anim {
-    |                      ^
-
-error: WhiteSpace { value: Atom(' ' type=inline) }
-   --> $DIR/tests/fixture/at-rule/supports/input.css:123:22
-    |
-123 |     @-custom-keyframe anim {
-    |                      ^
-
-error: ComponentValue
-   --> $DIR/tests/fixture/at-rule/supports/input.css:123:23
-    |
-123 |     @-custom-keyframe anim {
-    |                       ^^^^
-
-error: Ident { value: Atom('anim' type=inline), raw: Atom('anim' type=inline) }
-   --> $DIR/tests/fixture/at-rule/supports/input.css:123:23
-    |
-123 |     @-custom-keyframe anim {
-    |                       ^^^^
-
-error: ComponentValue
-   --> $DIR/tests/fixture/at-rule/supports/input.css:123:27
-    |
-123 |     @-custom-keyframe anim {
-    |                           ^
-
-error: WhiteSpace { value: Atom(' ' type=inline) }
-   --> $DIR/tests/fixture/at-rule/supports/input.css:123:27
-    |
-123 |     @-custom-keyframe anim {
-    |                           ^
-
-error: SimpleBlock
-   --> $DIR/tests/fixture/at-rule/supports/input.css:123:28
-    |
-123 |       @-custom-keyframe anim {
-    |  ____________________________^
-124 | |         from {
-125 | |             color: black;
-126 | |         }
-...   |
-129 | |         }
-130 | |     }
-    | |_____^
-
-error: ComponentValue
-   --> $DIR/tests/fixture/at-rule/supports/input.css:123:29
-    |
-123 |       @-custom-keyframe anim {
-    |  _____________________________^
-124 | |         from {
-    | |________^
-
-error: WhiteSpace { value: Atom('
-        ' type=dynamic) }
-   --> $DIR/tests/fixture/at-rule/supports/input.css:123:29
-    |
-123 |       @-custom-keyframe anim {
-    |  _____________________________^
-124 | |         from {
-    | |________^
-
-error: ComponentValue
-   --> $DIR/tests/fixture/at-rule/supports/input.css:124:9
-    |
-124 |         from {
-    |         ^^^^
-
-error: Ident { value: Atom('from' type=static), raw: Atom('from' type=static) }
-   --> $DIR/tests/fixture/at-rule/supports/input.css:124:9
-    |
-124 |         from {
-    |         ^^^^
-
-error: ComponentValue
-   --> $DIR/tests/fixture/at-rule/supports/input.css:124:13
-    |
-124 |         from {
-    |             ^
-
-error: WhiteSpace { value: Atom(' ' type=inline) }
-   --> $DIR/tests/fixture/at-rule/supports/input.css:124:13
-    |
-124 |         from {
-    |             ^
-
-error: ComponentValue
-   --> $DIR/tests/fixture/at-rule/supports/input.css:124:14
-    |
-124 |           from {
-    |  ______________^
-125 | |             color: black;
-126 | |         }
-    | |_________^
-
-error: SimpleBlock
-   --> $DIR/tests/fixture/at-rule/supports/input.css:124:14
-    |
-124 |           from {
-    |  ______________^
-125 | |             color: black;
-126 | |         }
-    | |_________^
-
-error: ComponentValue
-   --> $DIR/tests/fixture/at-rule/supports/input.css:124:15
-    |
-124 |           from {
-    |  _______________^
-125 | |             color: black;
-    | |____________^
-
-error: WhiteSpace { value: Atom('
-            ' type=dynamic) }
-   --> $DIR/tests/fixture/at-rule/supports/input.css:124:15
-    |
-124 |           from {
-    |  _______________^
-125 | |             color: black;
-    | |____________^
-
-error: ComponentValue
-   --> $DIR/tests/fixture/at-rule/supports/input.css:125:13
-    |
-125 |             color: black;
-    |             ^^^^^
-
-error: Ident { value: Atom('color' type=inline), raw: Atom('color' type=inline) }
-   --> $DIR/tests/fixture/at-rule/supports/input.css:125:13
-    |
-125 |             color: black;
-    |             ^^^^^
-
-error: ComponentValue
-   --> $DIR/tests/fixture/at-rule/supports/input.css:125:18
-    |
-125 |             color: black;
-    |                  ^
-
-error: Colon
-   --> $DIR/tests/fixture/at-rule/supports/input.css:125:18
-    |
-125 |             color: black;
-    |                  ^
-
-error: ComponentValue
-   --> $DIR/tests/fixture/at-rule/supports/input.css:125:19
-    |
-125 |             color: black;
-    |                   ^
-
-error: WhiteSpace { value: Atom(' ' type=inline) }
-   --> $DIR/tests/fixture/at-rule/supports/input.css:125:19
-    |
-125 |             color: black;
-    |                   ^
-
-error: ComponentValue
-   --> $DIR/tests/fixture/at-rule/supports/input.css:125:20
-    |
-125 |             color: black;
-    |                    ^^^^^
-
-error: Ident { value: Atom('black' type=inline), raw: Atom('black' type=inline) }
-   --> $DIR/tests/fixture/at-rule/supports/input.css:125:20
-    |
-125 |             color: black;
-    |                    ^^^^^
-
-error: ComponentValue
-   --> $DIR/tests/fixture/at-rule/supports/input.css:125:25
-    |
-125 |             color: black;
-    |                         ^
-
-error: Semi
-   --> $DIR/tests/fixture/at-rule/supports/input.css:125:25
-    |
-125 |             color: black;
-    |                         ^
-
-error: ComponentValue
-   --> $DIR/tests/fixture/at-rule/supports/input.css:125:26
-    |
-125 |               color: black;
-    |  __________________________^
-126 | |         }
-    | |________^
-
-error: WhiteSpace { value: Atom('
-        ' type=dynamic) }
-   --> $DIR/tests/fixture/at-rule/supports/input.css:125:26
-    |
-125 |               color: black;
-    |  __________________________^
-126 | |         }
-    | |________^
-
-error: ComponentValue
-   --> $DIR/tests/fixture/at-rule/supports/input.css:126:10
-    |
-126 |           }
-    |  __________^
-127 | |         to {
-    | |________^
-
-error: WhiteSpace { value: Atom('
-        ' type=dynamic) }
-   --> $DIR/tests/fixture/at-rule/supports/input.css:126:10
-    |
-126 |           }
-    |  __________^
-127 | |         to {
-    | |________^
-
-error: ComponentValue
-   --> $DIR/tests/fixture/at-rule/supports/input.css:127:9
-    |
-127 |         to {
-    |         ^^
-
-error: Ident { value: Atom('to' type=inline), raw: Atom('to' type=inline) }
-   --> $DIR/tests/fixture/at-rule/supports/input.css:127:9
-    |
-127 |         to {
-    |         ^^
-
-error: ComponentValue
-   --> $DIR/tests/fixture/at-rule/supports/input.css:127:11
-    |
-127 |         to {
-    |           ^
-
-error: WhiteSpace { value: Atom(' ' type=inline) }
-   --> $DIR/tests/fixture/at-rule/supports/input.css:127:11
-    |
-127 |         to {
-    |           ^
-
-error: ComponentValue
-   --> $DIR/tests/fixture/at-rule/supports/input.css:127:12
-    |
-127 |           to {
-    |  ____________^
-128 | |             color: white
-129 | |         }
-    | |_________^
-
-error: SimpleBlock
-   --> $DIR/tests/fixture/at-rule/supports/input.css:127:12
-    |
-127 |           to {
-    |  ____________^
-128 | |             color: white
-129 | |         }
-    | |_________^
-
-error: ComponentValue
-   --> $DIR/tests/fixture/at-rule/supports/input.css:127:13
-    |
-127 |           to {
-    |  _____________^
-128 | |             color: white
-    | |____________^
-
-error: WhiteSpace { value: Atom('
-            ' type=dynamic) }
-   --> $DIR/tests/fixture/at-rule/supports/input.css:127:13
-    |
-127 |           to {
-    |  _____________^
-128 | |             color: white
-    | |____________^
-
-error: ComponentValue
-   --> $DIR/tests/fixture/at-rule/supports/input.css:128:13
-    |
-128 |             color: white
-    |             ^^^^^
-
-error: Ident { value: Atom('color' type=inline), raw: Atom('color' type=inline) }
-   --> $DIR/tests/fixture/at-rule/supports/input.css:128:13
-    |
-128 |             color: white
-    |             ^^^^^
-
-error: ComponentValue
-   --> $DIR/tests/fixture/at-rule/supports/input.css:128:18
-    |
-128 |             color: white
-    |                  ^
-
-error: Colon
-   --> $DIR/tests/fixture/at-rule/supports/input.css:128:18
-    |
-128 |             color: white
-    |                  ^
-
-error: ComponentValue
-   --> $DIR/tests/fixture/at-rule/supports/input.css:128:19
-    |
-128 |             color: white
-    |                   ^
-
-error: WhiteSpace { value: Atom(' ' type=inline) }
-   --> $DIR/tests/fixture/at-rule/supports/input.css:128:19
-    |
-128 |             color: white
-    |                   ^
-
-error: ComponentValue
-   --> $DIR/tests/fixture/at-rule/supports/input.css:128:20
-    |
-128 |             color: white
-    |                    ^^^^^
-
-error: Ident { value: Atom('white' type=inline), raw: Atom('white' type=inline) }
-   --> $DIR/tests/fixture/at-rule/supports/input.css:128:20
-    |
-128 |             color: white
-    |                    ^^^^^
-
-error: ComponentValue
-   --> $DIR/tests/fixture/at-rule/supports/input.css:128:25
-    |
-128 |               color: white
-    |  _________________________^
-129 | |         }
-    | |________^
-
-error: WhiteSpace { value: Atom('
-        ' type=dynamic) }
-   --> $DIR/tests/fixture/at-rule/supports/input.css:128:25
-    |
-128 |               color: white
-    |  _________________________^
-129 | |         }
-    | |________^
-
-error: ComponentValue
-   --> $DIR/tests/fixture/at-rule/supports/input.css:129:10
-    |
-129 |           }
-    |  __________^
-130 | |     }
-    | |____^
-
-error: WhiteSpace { value: Atom('
-    ' type=inline) }
-   --> $DIR/tests/fixture/at-rule/supports/input.css:129:10
-    |
-129 |           }
-    |  __________^
-130 | |     }
-    | |____^
-
-error: Rule
-   --> $DIR/tests/fixture/at-rule/supports/input.css:133:1
-    |
-133 | / @supports selector(:focus-visible) {
-134 | |     a:focus-visible {
-135 | |         background: yellow;
-136 | |     }
-137 | | }
-    | |_^
-
-error: AtRule
-   --> $DIR/tests/fixture/at-rule/supports/input.css:133:1
-    |
-133 | / @supports selector(:focus-visible) {
-134 | |     a:focus-visible {
-135 | |         background: yellow;
-136 | |     }
-137 | | }
-    | |_^
-
-error: SupportsRule
-   --> $DIR/tests/fixture/at-rule/supports/input.css:133:1
-    |
-133 | / @supports selector(:focus-visible) {
-134 | |     a:focus-visible {
-135 | |         background: yellow;
-136 | |     }
-137 | | }
-    | |_^
-
-error: SupportsCondition
-   --> $DIR/tests/fixture/at-rule/supports/input.css:133:11
-    |
-133 | @supports selector(:focus-visible) {
-    |           ^^^^^^^^^^^^^^^^^^^^^^^^
-
-error: SupportsConditionType
-   --> $DIR/tests/fixture/at-rule/supports/input.css:133:11
-    |
-133 | @supports selector(:focus-visible) {
-    |           ^^^^^^^^^^^^^^^^^^^^^^^^
-
-error: SupportsInParens
-   --> $DIR/tests/fixture/at-rule/supports/input.css:133:11
-    |
-133 | @supports selector(:focus-visible) {
-    |           ^^^^^^^^^^^^^^^^^^^^^^^^
-
-error: SupportsFeature
-   --> $DIR/tests/fixture/at-rule/supports/input.css:133:11
-    |
-133 | @supports selector(:focus-visible) {
-    |           ^^^^^^^^^^^^^^^^^^^^^^^^
-
-error: Function
-   --> $DIR/tests/fixture/at-rule/supports/input.css:133:11
-    |
-133 | @supports selector(:focus-visible) {
-    |           ^^^^^^^^^^^^^^^^^^^^^^^^
-
-error: Ident
-   --> $DIR/tests/fixture/at-rule/supports/input.css:133:11
-    |
-133 | @supports selector(:focus-visible) {
-    |           ^^^^^^^^
-
-error: ComponentValue
-   --> $DIR/tests/fixture/at-rule/supports/input.css:133:20
-    |
-133 | @supports selector(:focus-visible) {
-    |                    ^^^^^^^^^^^^^^
-
-error: ComplexSelector
-   --> $DIR/tests/fixture/at-rule/supports/input.css:133:20
-    |
-133 | @supports selector(:focus-visible) {
-    |                    ^^^^^^^^^^^^^^
-
-error: CompoundSelector
-   --> $DIR/tests/fixture/at-rule/supports/input.css:133:20
-    |
-133 | @supports selector(:focus-visible) {
-    |                    ^^^^^^^^^^^^^^
-
-error: SubclassSelector
-   --> $DIR/tests/fixture/at-rule/supports/input.css:133:20
-    |
-133 | @supports selector(:focus-visible) {
-    |                    ^^^^^^^^^^^^^^
-
-error: PseudoClassSelector
-   --> $DIR/tests/fixture/at-rule/supports/input.css:133:20
-    |
-133 | @supports selector(:focus-visible) {
-    |                    ^^^^^^^^^^^^^^
-
-error: Ident
-   --> $DIR/tests/fixture/at-rule/supports/input.css:133:21
-    |
-133 | @supports selector(:focus-visible) {
-    |                     ^^^^^^^^^^^^^
-
-error: SimpleBlock
-   --> $DIR/tests/fixture/at-rule/supports/input.css:133:36
-    |
-133 |   @supports selector(:focus-visible) {
-    |  ____________________________________^
-134 | |     a:focus-visible {
-135 | |         background: yellow;
-136 | |     }
-137 | | }
-    | |_^
-
-error: ComponentValue
-   --> $DIR/tests/fixture/at-rule/supports/input.css:134:5
-    |
-134 | /     a:focus-visible {
-135 | |         background: yellow;
-136 | |     }
-    | |_____^
-
-error: Rule
-   --> $DIR/tests/fixture/at-rule/supports/input.css:134:5
-    |
-134 | /     a:focus-visible {
-135 | |         background: yellow;
-136 | |     }
-    | |_____^
-
-error: QualifiedRule
-   --> $DIR/tests/fixture/at-rule/supports/input.css:134:5
-    |
-134 | /     a:focus-visible {
-135 | |         background: yellow;
-136 | |     }
-    | |_____^
-
-error: SelectorList
-   --> $DIR/tests/fixture/at-rule/supports/input.css:134:5
-    |
-134 |     a:focus-visible {
-    |     ^^^^^^^^^^^^^^^
-
-error: ComplexSelector
-   --> $DIR/tests/fixture/at-rule/supports/input.css:134:5
-    |
-134 |     a:focus-visible {
-    |     ^^^^^^^^^^^^^^^
-
-error: CompoundSelector
-   --> $DIR/tests/fixture/at-rule/supports/input.css:134:5
-    |
-134 |     a:focus-visible {
-    |     ^^^^^^^^^^^^^^^
-
-error: TypeSelector
-   --> $DIR/tests/fixture/at-rule/supports/input.css:134:5
-    |
-134 |     a:focus-visible {
-    |     ^
-
-error: TagNameSelector
-   --> $DIR/tests/fixture/at-rule/supports/input.css:134:5
-    |
-134 |     a:focus-visible {
-    |     ^
-
-error: WqName
-   --> $DIR/tests/fixture/at-rule/supports/input.css:134:5
-    |
-134 |     a:focus-visible {
-    |     ^
-
-error: Ident
-   --> $DIR/tests/fixture/at-rule/supports/input.css:134:5
-    |
-134 |     a:focus-visible {
-    |     ^
-
-error: SubclassSelector
-   --> $DIR/tests/fixture/at-rule/supports/input.css:134:6
-    |
-134 |     a:focus-visible {
-    |      ^^^^^^^^^^^^^^
-
-error: PseudoClassSelector
-   --> $DIR/tests/fixture/at-rule/supports/input.css:134:6
-    |
-134 |     a:focus-visible {
-    |      ^^^^^^^^^^^^^^
-
-error: Ident
-   --> $DIR/tests/fixture/at-rule/supports/input.css:134:7
-    |
-134 |     a:focus-visible {
-    |       ^^^^^^^^^^^^^
-
-error: SimpleBlock
-   --> $DIR/tests/fixture/at-rule/supports/input.css:134:21
-    |
-134 |       a:focus-visible {
-    |  _____________________^
-135 | |         background: yellow;
-136 | |     }
-    | |_____^
-
-error: ComponentValue
-   --> $DIR/tests/fixture/at-rule/supports/input.css:135:9
-    |
-135 |         background: yellow;
-    |         ^^^^^^^^^^^^^^^^^^
-
-error: StyleBlock
-   --> $DIR/tests/fixture/at-rule/supports/input.css:135:9
-    |
-135 |         background: yellow;
-    |         ^^^^^^^^^^^^^^^^^^
-
-error: Declaration
-   --> $DIR/tests/fixture/at-rule/supports/input.css:135:9
-    |
-135 |         background: yellow;
-    |         ^^^^^^^^^^^^^^^^^^
-
-error: DeclarationName
-   --> $DIR/tests/fixture/at-rule/supports/input.css:135:9
-    |
-135 |         background: yellow;
-    |         ^^^^^^^^^^
-
-error: Ident
-   --> $DIR/tests/fixture/at-rule/supports/input.css:135:9
-    |
-135 |         background: yellow;
-    |         ^^^^^^^^^^
-
-error: ComponentValue
-   --> $DIR/tests/fixture/at-rule/supports/input.css:135:21
-    |
-135 |         background: yellow;
-    |                     ^^^^^^
-
-error: Ident
-   --> $DIR/tests/fixture/at-rule/supports/input.css:135:21
-    |
-135 |         background: yellow;
-    |                     ^^^^^^
->>>>>>> 96d6f37c
+
+  x Rule
+     ,-[$DIR/tests/fixture/at-rule/supports/input.css:123:1]
+ 123 | ,-> @supports (animation-name: test) {
+ 124 | |       @-custom-keyframe anim {
+ 125 | |           from {
+ 126 | |               color: black;
+ 127 | |           }
+ 128 | |           to {
+ 129 | |               color: white
+ 130 | |           }
+ 131 | |       }
+ 132 | `-> }
+     `----
+
+  x AtRule
+     ,-[$DIR/tests/fixture/at-rule/supports/input.css:123:1]
+ 123 | ,-> @supports (animation-name: test) {
+ 124 | |       @-custom-keyframe anim {
+ 125 | |           from {
+ 126 | |               color: black;
+ 127 | |           }
+ 128 | |           to {
+ 129 | |               color: white
+ 130 | |           }
+ 131 | |       }
+ 132 | `-> }
+     `----
+
+  x SupportsRule
+     ,-[$DIR/tests/fixture/at-rule/supports/input.css:123:1]
+ 123 | ,-> @supports (animation-name: test) {
+ 124 | |       @-custom-keyframe anim {
+ 125 | |           from {
+ 126 | |               color: black;
+ 127 | |           }
+ 128 | |           to {
+ 129 | |               color: white
+ 130 | |           }
+ 131 | |       }
+ 132 | `-> }
+     `----
+
+  x SupportsCondition
+     ,-[$DIR/tests/fixture/at-rule/supports/input.css:123:1]
+ 123 | @supports (animation-name: test) {
+     :           ^^^^^^^^^^^^^^^^^^^^^^
+     `----
+
+  x SupportsConditionType
+     ,-[$DIR/tests/fixture/at-rule/supports/input.css:123:1]
+ 123 | @supports (animation-name: test) {
+     :            ^^^^^^^^^^^^^^^^^^^^
+     `----
+
+  x SupportsInParens
+     ,-[$DIR/tests/fixture/at-rule/supports/input.css:123:1]
+ 123 | @supports (animation-name: test) {
+     :            ^^^^^^^^^^^^^^^^^^^^
+     `----
+
+  x SupportsFeature
+     ,-[$DIR/tests/fixture/at-rule/supports/input.css:123:1]
+ 123 | @supports (animation-name: test) {
+     :            ^^^^^^^^^^^^^^^^^^^^
+     `----
+
+  x Declaration
+     ,-[$DIR/tests/fixture/at-rule/supports/input.css:123:1]
+ 123 | @supports (animation-name: test) {
+     :            ^^^^^^^^^^^^^^^^^^^^
+     `----
+
+  x DeclarationName
+     ,-[$DIR/tests/fixture/at-rule/supports/input.css:123:1]
+ 123 | @supports (animation-name: test) {
+     :            ^^^^^^^^^^^^^^
+     `----
+
+  x Ident
+     ,-[$DIR/tests/fixture/at-rule/supports/input.css:123:1]
+ 123 | @supports (animation-name: test) {
+     :            ^^^^^^^^^^^^^^
+     `----
+
+  x ComponentValue
+     ,-[$DIR/tests/fixture/at-rule/supports/input.css:123:1]
+ 123 | @supports (animation-name: test) {
+     :                            ^^^^
+     `----
+
+  x Ident
+     ,-[$DIR/tests/fixture/at-rule/supports/input.css:123:1]
+ 123 | @supports (animation-name: test) {
+     :                            ^^^^
+     `----
+
+  x SimpleBlock
+     ,-[$DIR/tests/fixture/at-rule/supports/input.css:123:1]
+ 123 | ,-> @supports (animation-name: test) {
+ 124 | |       @-custom-keyframe anim {
+ 125 | |           from {
+ 126 | |               color: black;
+ 127 | |           }
+ 128 | |           to {
+ 129 | |               color: white
+ 130 | |           }
+ 131 | |       }
+ 132 | `-> }
+     `----
+
+  x ComponentValue
+     ,-[$DIR/tests/fixture/at-rule/supports/input.css:124:5]
+ 124 | ,-> @-custom-keyframe anim {
+ 125 | |           from {
+ 126 | |               color: black;
+ 127 | |           }
+ 128 | |           to {
+ 129 | |               color: white
+ 130 | |           }
+ 131 | `->     }
+     `----
+
+  x Rule
+     ,-[$DIR/tests/fixture/at-rule/supports/input.css:124:5]
+ 124 | ,-> @-custom-keyframe anim {
+ 125 | |           from {
+ 126 | |               color: black;
+ 127 | |           }
+ 128 | |           to {
+ 129 | |               color: white
+ 130 | |           }
+ 131 | `->     }
+     `----
+
+  x AtRule
+     ,-[$DIR/tests/fixture/at-rule/supports/input.css:124:5]
+ 124 | ,-> @-custom-keyframe anim {
+ 125 | |           from {
+ 126 | |               color: black;
+ 127 | |           }
+ 128 | |           to {
+ 129 | |               color: white
+ 130 | |           }
+ 131 | `->     }
+     `----
+
+  x UnknownAtRule
+     ,-[$DIR/tests/fixture/at-rule/supports/input.css:124:5]
+ 124 | ,-> @-custom-keyframe anim {
+ 125 | |           from {
+ 126 | |               color: black;
+ 127 | |           }
+ 128 | |           to {
+ 129 | |               color: white
+ 130 | |           }
+ 131 | `->     }
+     `----
+
+  x AtRuleName
+     ,-[$DIR/tests/fixture/at-rule/supports/input.css:124:5]
+ 124 | @-custom-keyframe anim {
+     :  ^^^^^^^^^^^^^^^^
+     `----
+
+  x Ident
+     ,-[$DIR/tests/fixture/at-rule/supports/input.css:124:5]
+ 124 | @-custom-keyframe anim {
+     :  ^^^^^^^^^^^^^^^^
+     `----
+
+  x ComponentValue
+     ,-[$DIR/tests/fixture/at-rule/supports/input.css:124:5]
+ 124 | @-custom-keyframe anim {
+     :                  ^
+     `----
+
+  x WhiteSpace { value: Atom(' ' type=inline) }
+     ,-[$DIR/tests/fixture/at-rule/supports/input.css:124:5]
+ 124 | @-custom-keyframe anim {
+     :                  ^
+     `----
+
+  x ComponentValue
+     ,-[$DIR/tests/fixture/at-rule/supports/input.css:124:5]
+ 124 | @-custom-keyframe anim {
+     :                   ^^^^
+     `----
+
+  x Ident { value: Atom('anim' type=inline), raw: Atom('anim' type=inline) }
+     ,-[$DIR/tests/fixture/at-rule/supports/input.css:124:5]
+ 124 | @-custom-keyframe anim {
+     :                   ^^^^
+     `----
+
+  x ComponentValue
+     ,-[$DIR/tests/fixture/at-rule/supports/input.css:124:5]
+ 124 | @-custom-keyframe anim {
+     :                       ^
+     `----
+
+  x WhiteSpace { value: Atom(' ' type=inline) }
+     ,-[$DIR/tests/fixture/at-rule/supports/input.css:124:5]
+ 124 | @-custom-keyframe anim {
+     :                       ^
+     `----
+
+  x SimpleBlock
+     ,-[$DIR/tests/fixture/at-rule/supports/input.css:124:5]
+ 124 | ,-> @-custom-keyframe anim {
+ 125 | |           from {
+ 126 | |               color: black;
+ 127 | |           }
+ 128 | |           to {
+ 129 | |               color: white
+ 130 | |           }
+ 131 | `->     }
+     `----
+
+  x ComponentValue
+     ,-[$DIR/tests/fixture/at-rule/supports/input.css:124:5]
+ 124 | ,-> @-custom-keyframe anim {
+ 125 | `->         from {
+     `----
+
+  x WhiteSpace { value: Atom('
+  |         ' type=dynamic) }
+     ,-[$DIR/tests/fixture/at-rule/supports/input.css:124:5]
+ 124 | ,-> @-custom-keyframe anim {
+ 125 | `->         from {
+     `----
+
+  x ComponentValue
+     ,-[$DIR/tests/fixture/at-rule/supports/input.css:125:9]
+ 125 | from {
+     : ^^^^
+     `----
+
+  x Ident { value: Atom('from' type=static), raw: Atom('from' type=static) }
+     ,-[$DIR/tests/fixture/at-rule/supports/input.css:125:9]
+ 125 | from {
+     : ^^^^
+     `----
+
+  x ComponentValue
+     ,-[$DIR/tests/fixture/at-rule/supports/input.css:125:9]
+ 125 | from {
+     :     ^
+     `----
+
+  x WhiteSpace { value: Atom(' ' type=inline) }
+     ,-[$DIR/tests/fixture/at-rule/supports/input.css:125:9]
+ 125 | from {
+     :     ^
+     `----
+
+  x ComponentValue
+     ,-[$DIR/tests/fixture/at-rule/supports/input.css:125:9]
+ 125 | ,-> from {
+ 126 | |               color: black;
+ 127 | `->         }
+     `----
+
+  x SimpleBlock
+     ,-[$DIR/tests/fixture/at-rule/supports/input.css:125:9]
+ 125 | ,-> from {
+ 126 | |               color: black;
+ 127 | `->         }
+     `----
+
+  x ComponentValue
+     ,-[$DIR/tests/fixture/at-rule/supports/input.css:125:9]
+ 125 | ,-> from {
+ 126 | `->             color: black;
+     `----
+
+  x WhiteSpace { value: Atom('
+  |             ' type=dynamic) }
+     ,-[$DIR/tests/fixture/at-rule/supports/input.css:125:9]
+ 125 | ,-> from {
+ 126 | `->             color: black;
+     `----
+
+  x ComponentValue
+     ,-[$DIR/tests/fixture/at-rule/supports/input.css:126:13]
+ 126 | color: black;
+     : ^^^^^
+     `----
+
+  x Ident { value: Atom('color' type=inline), raw: Atom('color' type=inline) }
+     ,-[$DIR/tests/fixture/at-rule/supports/input.css:126:13]
+ 126 | color: black;
+     : ^^^^^
+     `----
+
+  x ComponentValue
+     ,-[$DIR/tests/fixture/at-rule/supports/input.css:126:13]
+ 126 | color: black;
+     :      ^
+     `----
+
+  x Colon
+     ,-[$DIR/tests/fixture/at-rule/supports/input.css:126:13]
+ 126 | color: black;
+     :      ^
+     `----
+
+  x ComponentValue
+     ,-[$DIR/tests/fixture/at-rule/supports/input.css:126:13]
+ 126 | color: black;
+     :       ^
+     `----
+
+  x WhiteSpace { value: Atom(' ' type=inline) }
+     ,-[$DIR/tests/fixture/at-rule/supports/input.css:126:13]
+ 126 | color: black;
+     :       ^
+     `----
+
+  x ComponentValue
+     ,-[$DIR/tests/fixture/at-rule/supports/input.css:126:13]
+ 126 | color: black;
+     :        ^^^^^
+     `----
+
+  x Ident { value: Atom('black' type=inline), raw: Atom('black' type=inline) }
+     ,-[$DIR/tests/fixture/at-rule/supports/input.css:126:13]
+ 126 | color: black;
+     :        ^^^^^
+     `----
+
+  x ComponentValue
+     ,-[$DIR/tests/fixture/at-rule/supports/input.css:126:13]
+ 126 | color: black;
+     :             ^
+     `----
+
+  x Semi
+     ,-[$DIR/tests/fixture/at-rule/supports/input.css:126:13]
+ 126 | color: black;
+     :             ^
+     `----
+
+  x ComponentValue
+     ,-[$DIR/tests/fixture/at-rule/supports/input.css:126:13]
+ 126 | ,-> color: black;
+ 127 | `->         }
+     `----
+
+  x WhiteSpace { value: Atom('
+  |         ' type=dynamic) }
+     ,-[$DIR/tests/fixture/at-rule/supports/input.css:126:13]
+ 126 | ,-> color: black;
+ 127 | `->         }
+     `----
+
+  x ComponentValue
+     ,-[$DIR/tests/fixture/at-rule/supports/input.css:127:9]
+ 127 | ,-> }
+ 128 | `->         to {
+     `----
+
+  x WhiteSpace { value: Atom('
+  |         ' type=dynamic) }
+     ,-[$DIR/tests/fixture/at-rule/supports/input.css:127:9]
+ 127 | ,-> }
+ 128 | `->         to {
+     `----
+
+  x ComponentValue
+     ,-[$DIR/tests/fixture/at-rule/supports/input.css:128:9]
+ 128 | to {
+     : ^^
+     `----
+
+  x Ident { value: Atom('to' type=inline), raw: Atom('to' type=inline) }
+     ,-[$DIR/tests/fixture/at-rule/supports/input.css:128:9]
+ 128 | to {
+     : ^^
+     `----
+
+  x ComponentValue
+     ,-[$DIR/tests/fixture/at-rule/supports/input.css:128:9]
+ 128 | to {
+     :   ^
+     `----
+
+  x WhiteSpace { value: Atom(' ' type=inline) }
+     ,-[$DIR/tests/fixture/at-rule/supports/input.css:128:9]
+ 128 | to {
+     :   ^
+     `----
+
+  x ComponentValue
+     ,-[$DIR/tests/fixture/at-rule/supports/input.css:128:9]
+ 128 | ,-> to {
+ 129 | |               color: white
+ 130 | `->         }
+     `----
+
+  x SimpleBlock
+     ,-[$DIR/tests/fixture/at-rule/supports/input.css:128:9]
+ 128 | ,-> to {
+ 129 | |               color: white
+ 130 | `->         }
+     `----
+
+  x ComponentValue
+     ,-[$DIR/tests/fixture/at-rule/supports/input.css:128:9]
+ 128 | ,-> to {
+ 129 | `->             color: white
+     `----
+
+  x WhiteSpace { value: Atom('
+  |             ' type=dynamic) }
+     ,-[$DIR/tests/fixture/at-rule/supports/input.css:128:9]
+ 128 | ,-> to {
+ 129 | `->             color: white
+     `----
+
+  x ComponentValue
+     ,-[$DIR/tests/fixture/at-rule/supports/input.css:129:13]
+ 129 | color: white
+     : ^^^^^
+     `----
+
+  x Ident { value: Atom('color' type=inline), raw: Atom('color' type=inline) }
+     ,-[$DIR/tests/fixture/at-rule/supports/input.css:129:13]
+ 129 | color: white
+     : ^^^^^
+     `----
+
+  x ComponentValue
+     ,-[$DIR/tests/fixture/at-rule/supports/input.css:129:13]
+ 129 | color: white
+     :      ^
+     `----
+
+  x Colon
+     ,-[$DIR/tests/fixture/at-rule/supports/input.css:129:13]
+ 129 | color: white
+     :      ^
+     `----
+
+  x ComponentValue
+     ,-[$DIR/tests/fixture/at-rule/supports/input.css:129:13]
+ 129 | color: white
+     :       ^
+     `----
+
+  x WhiteSpace { value: Atom(' ' type=inline) }
+     ,-[$DIR/tests/fixture/at-rule/supports/input.css:129:13]
+ 129 | color: white
+     :       ^
+     `----
+
+  x ComponentValue
+     ,-[$DIR/tests/fixture/at-rule/supports/input.css:129:13]
+ 129 | color: white
+     :        ^^^^^
+     `----
+
+  x Ident { value: Atom('white' type=inline), raw: Atom('white' type=inline) }
+     ,-[$DIR/tests/fixture/at-rule/supports/input.css:129:13]
+ 129 | color: white
+     :        ^^^^^
+     `----
+
+  x ComponentValue
+     ,-[$DIR/tests/fixture/at-rule/supports/input.css:129:13]
+ 129 | ,-> color: white
+ 130 | `->         }
+     `----
+
+  x WhiteSpace { value: Atom('
+  |         ' type=dynamic) }
+     ,-[$DIR/tests/fixture/at-rule/supports/input.css:129:13]
+ 129 | ,-> color: white
+ 130 | `->         }
+     `----
+
+  x ComponentValue
+     ,-[$DIR/tests/fixture/at-rule/supports/input.css:130:9]
+ 130 | ,-> }
+ 131 | `->     }
+     `----
+
+  x WhiteSpace { value: Atom('
+  |     ' type=inline) }
+     ,-[$DIR/tests/fixture/at-rule/supports/input.css:130:9]
+ 130 | ,-> }
+ 131 | `->     }
+     `----
+
+  x Rule
+     ,-[$DIR/tests/fixture/at-rule/supports/input.css:134:1]
+ 134 | ,-> @supports selector(:focus-visible) {
+ 135 | |       a:focus-visible {
+ 136 | |           background: yellow;
+ 137 | |       }
+ 138 | `-> }
+     `----
+
+  x AtRule
+     ,-[$DIR/tests/fixture/at-rule/supports/input.css:134:1]
+ 134 | ,-> @supports selector(:focus-visible) {
+ 135 | |       a:focus-visible {
+ 136 | |           background: yellow;
+ 137 | |       }
+ 138 | `-> }
+     `----
+
+  x SupportsRule
+     ,-[$DIR/tests/fixture/at-rule/supports/input.css:134:1]
+ 134 | ,-> @supports selector(:focus-visible) {
+ 135 | |       a:focus-visible {
+ 136 | |           background: yellow;
+ 137 | |       }
+ 138 | `-> }
+     `----
+
+  x SupportsCondition
+     ,-[$DIR/tests/fixture/at-rule/supports/input.css:134:1]
+ 134 | @supports selector(:focus-visible) {
+     :           ^^^^^^^^^^^^^^^^^^^^^^^^
+     `----
+
+  x SupportsConditionType
+     ,-[$DIR/tests/fixture/at-rule/supports/input.css:134:1]
+ 134 | @supports selector(:focus-visible) {
+     :           ^^^^^^^^^^^^^^^^^^^^^^^^
+     `----
+
+  x SupportsInParens
+     ,-[$DIR/tests/fixture/at-rule/supports/input.css:134:1]
+ 134 | @supports selector(:focus-visible) {
+     :           ^^^^^^^^^^^^^^^^^^^^^^^^
+     `----
+
+  x SupportsFeature
+     ,-[$DIR/tests/fixture/at-rule/supports/input.css:134:1]
+ 134 | @supports selector(:focus-visible) {
+     :           ^^^^^^^^^^^^^^^^^^^^^^^^
+     `----
+
+  x Function
+     ,-[$DIR/tests/fixture/at-rule/supports/input.css:134:1]
+ 134 | @supports selector(:focus-visible) {
+     :           ^^^^^^^^^^^^^^^^^^^^^^^^
+     `----
+
+  x Ident
+     ,-[$DIR/tests/fixture/at-rule/supports/input.css:134:1]
+ 134 | @supports selector(:focus-visible) {
+     :           ^^^^^^^^
+     `----
+
+  x ComponentValue
+     ,-[$DIR/tests/fixture/at-rule/supports/input.css:134:1]
+ 134 | @supports selector(:focus-visible) {
+     :                    ^^^^^^^^^^^^^^
+     `----
+
+  x ComplexSelector
+     ,-[$DIR/tests/fixture/at-rule/supports/input.css:134:1]
+ 134 | @supports selector(:focus-visible) {
+     :                    ^^^^^^^^^^^^^^
+     `----
+
+  x CompoundSelector
+     ,-[$DIR/tests/fixture/at-rule/supports/input.css:134:1]
+ 134 | @supports selector(:focus-visible) {
+     :                    ^^^^^^^^^^^^^^
+     `----
+
+  x SubclassSelector
+     ,-[$DIR/tests/fixture/at-rule/supports/input.css:134:1]
+ 134 | @supports selector(:focus-visible) {
+     :                    ^^^^^^^^^^^^^^
+     `----
+
+  x PseudoClassSelector
+     ,-[$DIR/tests/fixture/at-rule/supports/input.css:134:1]
+ 134 | @supports selector(:focus-visible) {
+     :                    ^^^^^^^^^^^^^^
+     `----
+
+  x Ident
+     ,-[$DIR/tests/fixture/at-rule/supports/input.css:134:1]
+ 134 | @supports selector(:focus-visible) {
+     :                     ^^^^^^^^^^^^^
+     `----
+
+  x SimpleBlock
+     ,-[$DIR/tests/fixture/at-rule/supports/input.css:134:1]
+ 134 | ,-> @supports selector(:focus-visible) {
+ 135 | |       a:focus-visible {
+ 136 | |           background: yellow;
+ 137 | |       }
+ 138 | `-> }
+     `----
+
+  x ComponentValue
+     ,-[$DIR/tests/fixture/at-rule/supports/input.css:135:5]
+ 135 | ,-> a:focus-visible {
+ 136 | |           background: yellow;
+ 137 | `->     }
+     `----
+
+  x Rule
+     ,-[$DIR/tests/fixture/at-rule/supports/input.css:135:5]
+ 135 | ,-> a:focus-visible {
+ 136 | |           background: yellow;
+ 137 | `->     }
+     `----
+
+  x QualifiedRule
+     ,-[$DIR/tests/fixture/at-rule/supports/input.css:135:5]
+ 135 | ,-> a:focus-visible {
+ 136 | |           background: yellow;
+ 137 | `->     }
+     `----
+
+  x SelectorList
+     ,-[$DIR/tests/fixture/at-rule/supports/input.css:135:5]
+ 135 | a:focus-visible {
+     : ^^^^^^^^^^^^^^^
+     `----
+
+  x ComplexSelector
+     ,-[$DIR/tests/fixture/at-rule/supports/input.css:135:5]
+ 135 | a:focus-visible {
+     : ^^^^^^^^^^^^^^^
+     `----
+
+  x CompoundSelector
+     ,-[$DIR/tests/fixture/at-rule/supports/input.css:135:5]
+ 135 | a:focus-visible {
+     : ^^^^^^^^^^^^^^^
+     `----
+
+  x TypeSelector
+     ,-[$DIR/tests/fixture/at-rule/supports/input.css:135:5]
+ 135 | a:focus-visible {
+     : ^
+     `----
+
+  x TagNameSelector
+     ,-[$DIR/tests/fixture/at-rule/supports/input.css:135:5]
+ 135 | a:focus-visible {
+     : ^
+     `----
+
+  x WqName
+     ,-[$DIR/tests/fixture/at-rule/supports/input.css:135:5]
+ 135 | a:focus-visible {
+     : ^
+     `----
+
+  x Ident
+     ,-[$DIR/tests/fixture/at-rule/supports/input.css:135:5]
+ 135 | a:focus-visible {
+     : ^
+     `----
+
+  x SubclassSelector
+     ,-[$DIR/tests/fixture/at-rule/supports/input.css:135:5]
+ 135 | a:focus-visible {
+     :  ^^^^^^^^^^^^^^
+     `----
+
+  x PseudoClassSelector
+     ,-[$DIR/tests/fixture/at-rule/supports/input.css:135:5]
+ 135 | a:focus-visible {
+     :  ^^^^^^^^^^^^^^
+     `----
+
+  x Ident
+     ,-[$DIR/tests/fixture/at-rule/supports/input.css:135:5]
+ 135 | a:focus-visible {
+     :   ^^^^^^^^^^^^^
+     `----
+
+  x SimpleBlock
+     ,-[$DIR/tests/fixture/at-rule/supports/input.css:135:5]
+ 135 | ,-> a:focus-visible {
+ 136 | |           background: yellow;
+ 137 | `->     }
+     `----
+
+  x ComponentValue
+     ,-[$DIR/tests/fixture/at-rule/supports/input.css:136:9]
+ 136 | background: yellow;
+     : ^^^^^^^^^^^^^^^^^^
+     `----
+
+  x StyleBlock
+     ,-[$DIR/tests/fixture/at-rule/supports/input.css:136:9]
+ 136 | background: yellow;
+     : ^^^^^^^^^^^^^^^^^^
+     `----
+
+  x Declaration
+     ,-[$DIR/tests/fixture/at-rule/supports/input.css:136:9]
+ 136 | background: yellow;
+     : ^^^^^^^^^^^^^^^^^^
+     `----
+
+  x DeclarationName
+     ,-[$DIR/tests/fixture/at-rule/supports/input.css:136:9]
+ 136 | background: yellow;
+     : ^^^^^^^^^^
+     `----
+
+  x Ident
+     ,-[$DIR/tests/fixture/at-rule/supports/input.css:136:9]
+ 136 | background: yellow;
+     : ^^^^^^^^^^
+     `----
+
+  x ComponentValue
+     ,-[$DIR/tests/fixture/at-rule/supports/input.css:136:9]
+ 136 | background: yellow;
+     :             ^^^^^^
+     `----
+
+  x Ident
+     ,-[$DIR/tests/fixture/at-rule/supports/input.css:136:9]
+ 136 | background: yellow;
+     :             ^^^^^^
+     `----
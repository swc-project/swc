<<<<<<< HEAD

  x Stylesheet
    ,-[$DIR/tests/fixture/at-rule/unknown/input.css:2:1]
  2 | ,-> @unknown;
  3 | |   @unknown x y;
  4 | |   @unknown "blah";
  5 | |   @unknown \"blah\";
  6 | |   /*@unknown!*test*!;*/
  7 | |   /*@unknown!*test*!x!*test*! y;*/
  8 | |   @unknown  ;
  9 | |   @unknown  x  y;
 10 | |   
 11 | |   @unknown {}
 12 | |   @\unknown {}
 13 | |   @unknown a b {}
 14 | |   @unknown {p:v}
 15 | |   @unknown x y {p:v}
 16 | |   @unknown x, y x(1) {p:v}
 17 | |   @unknown x, y x(1+2) {p:v}
 18 | |   @unknown/*test*/{/*test*/p/*test*/:/*test*/v/*test*/}
 19 | |   /*@unknown!*test*!x!*test*! y!*test*!{!*test*!p!*test*!:!*test*!v!*test*!}*/
 20 | |   /*@unknown!*test*!x!*test*!,!*test*!y!*test*! x(!*test*!1!*test*!+!*test*!2!*test*!)!*test*!{!*test*!p!*test*!:!*test*!v!*test*!}*/
 21 | |   @unknown  {  p  :  v  }
 22 | |   @unknown  x  y  {  p  :  v  }
 23 | |   /*@unknown  x  ,  y  x(  1  +  2  )  {  p  :  v  }*/
 24 | |   
 25 | |   @unknown {s{p:v}}
 26 | |   @unknown x y {s{p:v}}
 27 | |   @unknown x, y f(1) {s{p:v}}
 28 | |   @unknown x, y f(1+2) {s{p:v}}
 29 | |   @unknown { .a { p: v; } .b { p: v } }
 30 | |   @unknown/*test*/{/*test*/s/*test*/{/*test*/p/*test*/:/*test*/v/*test*/}/*test*/}
 31 | |   /*@unknown!*test*!x!*test*! y!*test*!{!*test*!s!*test*!{!*test*!p!*test*!:!*test*!v!*test*!}!*test*!}*/
 32 | |   /*@unknown!*test*!x!*test*!,!*test*!y!*test*! f(!*test*!1!*test*!+!*test*!2!*test*!)!*test*!{!*test*!s!*test*!{!*test*!p!*test*!:!*test*!v!*test*!}!*test*!}*/
 33 | |   @unknown  {  s  {  p  :  v  }  }
 34 | |   @unknown  x  y  {  s  {  p  :  v  }  }
 35 | |   @unknown  x  ,  y  f(  1  )  {  s  {  p  :  v  }  }
 36 | |   @unknown  x  ,  y  f(  1    2  )  {  s  {  p  :  v  }  }
 37 | |   
 38 | |   @unknown {
 39 | |       --> {}
 40 | |       <!-- {}
 41 | |   }
 42 | |   
 43 | |   @unknown {
 44 | |       @unknown {s{p:v}}
 45 | |   }
 46 | |   
 47 | |   @unknown {
 48 | |       @unknown {s{p:v}}
 49 | |       
 50 | |       color: red;
 51 | |   }
 52 | |   
 53 | |   .foo {
 54 | |       @unknown {s{p:v}}
 55 | |   
 56 | |       color: red;
 57 | |   }
 58 | |   
 59 | |   @unknown x ( a , b ) ;
 60 | |   @unknown x ( a , b ) { foo: bar }
 61 | |   @unknown x( a, b ) { foo: bar }
 62 | |   /*@unknown x ( a + b ) ;*/
 63 | |   /*@unknown x ( a - b ) ;*/
 64 | |   /*@unknown x ( a * b ) ;*/
 65 | `-> /*@unknown x ( a / b ) ;*/
    `----

  x Rule
   ,-[$DIR/tests/fixture/at-rule/unknown/input.css:2:1]
 2 | @unknown;
   : ^^^^^^^^^
   `----

  x AtRule
   ,-[$DIR/tests/fixture/at-rule/unknown/input.css:2:1]
 2 | @unknown;
   : ^^^^^^^^^
   `----

  x UnknownAtRule
   ,-[$DIR/tests/fixture/at-rule/unknown/input.css:2:1]
 2 | @unknown;
   : ^^^^^^^^^
   `----

  x AtRuleName
   ,-[$DIR/tests/fixture/at-rule/unknown/input.css:2:1]
 2 | @unknown;
   :  ^^^^^^^
   `----

  x Ident
   ,-[$DIR/tests/fixture/at-rule/unknown/input.css:2:1]
 2 | @unknown;
   :  ^^^^^^^
   `----

  x Rule
   ,-[$DIR/tests/fixture/at-rule/unknown/input.css:3:1]
 3 | @unknown x y;
   : ^^^^^^^^^^^^^
   `----

  x AtRule
   ,-[$DIR/tests/fixture/at-rule/unknown/input.css:3:1]
 3 | @unknown x y;
   : ^^^^^^^^^^^^^
   `----

  x UnknownAtRule
   ,-[$DIR/tests/fixture/at-rule/unknown/input.css:3:1]
 3 | @unknown x y;
   : ^^^^^^^^^^^^^
   `----

  x AtRuleName
   ,-[$DIR/tests/fixture/at-rule/unknown/input.css:3:1]
 3 | @unknown x y;
   :  ^^^^^^^
   `----

  x Ident
   ,-[$DIR/tests/fixture/at-rule/unknown/input.css:3:1]
 3 | @unknown x y;
   :  ^^^^^^^
   `----

  x ComponentValue
   ,-[$DIR/tests/fixture/at-rule/unknown/input.css:3:1]
 3 | @unknown x y;
   :         ^
   `----

  x WhiteSpace { value: Atom(' ' type=inline) }
   ,-[$DIR/tests/fixture/at-rule/unknown/input.css:3:1]
 3 | @unknown x y;
   :         ^
   `----

  x ComponentValue
   ,-[$DIR/tests/fixture/at-rule/unknown/input.css:3:1]
 3 | @unknown x y;
   :          ^
   `----

  x Ident { value: Atom('x' type=inline), raw: Atom('x' type=inline) }
   ,-[$DIR/tests/fixture/at-rule/unknown/input.css:3:1]
 3 | @unknown x y;
   :          ^
   `----

  x ComponentValue
   ,-[$DIR/tests/fixture/at-rule/unknown/input.css:3:1]
 3 | @unknown x y;
   :           ^
   `----

  x WhiteSpace { value: Atom(' ' type=inline) }
   ,-[$DIR/tests/fixture/at-rule/unknown/input.css:3:1]
 3 | @unknown x y;
   :           ^
   `----

  x ComponentValue
   ,-[$DIR/tests/fixture/at-rule/unknown/input.css:3:1]
 3 | @unknown x y;
   :            ^
   `----

  x Ident { value: Atom('y' type=inline), raw: Atom('y' type=inline) }
   ,-[$DIR/tests/fixture/at-rule/unknown/input.css:3:1]
 3 | @unknown x y;
   :            ^
   `----

  x Rule
   ,-[$DIR/tests/fixture/at-rule/unknown/input.css:4:1]
 4 | @unknown "blah";
   : ^^^^^^^^^^^^^^^^
   `----

  x AtRule
   ,-[$DIR/tests/fixture/at-rule/unknown/input.css:4:1]
 4 | @unknown "blah";
   : ^^^^^^^^^^^^^^^^
   `----

  x UnknownAtRule
   ,-[$DIR/tests/fixture/at-rule/unknown/input.css:4:1]
 4 | @unknown "blah";
   : ^^^^^^^^^^^^^^^^
   `----

  x AtRuleName
   ,-[$DIR/tests/fixture/at-rule/unknown/input.css:4:1]
 4 | @unknown "blah";
   :  ^^^^^^^
   `----

  x Ident
   ,-[$DIR/tests/fixture/at-rule/unknown/input.css:4:1]
 4 | @unknown "blah";
   :  ^^^^^^^
   `----

  x ComponentValue
   ,-[$DIR/tests/fixture/at-rule/unknown/input.css:4:1]
 4 | @unknown "blah";
   :         ^
   `----

  x WhiteSpace { value: Atom(' ' type=inline) }
   ,-[$DIR/tests/fixture/at-rule/unknown/input.css:4:1]
 4 | @unknown "blah";
   :         ^
   `----

  x ComponentValue
   ,-[$DIR/tests/fixture/at-rule/unknown/input.css:4:1]
 4 | @unknown "blah";
   :          ^^^^^^
   `----

  x String { value: Atom('blah' type=inline), raw: Atom('"blah"' type=inline) }
   ,-[$DIR/tests/fixture/at-rule/unknown/input.css:4:1]
 4 | @unknown "blah";
   :          ^^^^^^
   `----

  x Rule
   ,-[$DIR/tests/fixture/at-rule/unknown/input.css:5:1]
 5 | @unknown \"blah\";
   : ^^^^^^^^^^^^^^^^^^
   `----

  x AtRule
   ,-[$DIR/tests/fixture/at-rule/unknown/input.css:5:1]
 5 | @unknown \"blah\";
   : ^^^^^^^^^^^^^^^^^^
   `----

  x UnknownAtRule
   ,-[$DIR/tests/fixture/at-rule/unknown/input.css:5:1]
 5 | @unknown \"blah\";
   : ^^^^^^^^^^^^^^^^^^
   `----

  x AtRuleName
   ,-[$DIR/tests/fixture/at-rule/unknown/input.css:5:1]
 5 | @unknown \"blah\";
   :  ^^^^^^^
   `----

  x Ident
   ,-[$DIR/tests/fixture/at-rule/unknown/input.css:5:1]
 5 | @unknown \"blah\";
   :  ^^^^^^^
   `----

  x ComponentValue
   ,-[$DIR/tests/fixture/at-rule/unknown/input.css:5:1]
 5 | @unknown \"blah\";
   :         ^
   `----

  x WhiteSpace { value: Atom(' ' type=inline) }
   ,-[$DIR/tests/fixture/at-rule/unknown/input.css:5:1]
 5 | @unknown \"blah\";
   :         ^
   `----

  x ComponentValue
   ,-[$DIR/tests/fixture/at-rule/unknown/input.css:5:1]
 5 | @unknown \"blah\";
   :          ^^^^^^^^
   `----

  x Ident { value: Atom('"blah"' type=inline), raw: Atom('\"blah\"' type=dynamic) }
   ,-[$DIR/tests/fixture/at-rule/unknown/input.css:5:1]
 5 | @unknown \"blah\";
   :          ^^^^^^^^
   `----

  x Rule
   ,-[$DIR/tests/fixture/at-rule/unknown/input.css:8:1]
 8 | @unknown  ;
   : ^^^^^^^^^^^
   `----

  x AtRule
   ,-[$DIR/tests/fixture/at-rule/unknown/input.css:8:1]
 8 | @unknown  ;
   : ^^^^^^^^^^^
   `----

  x UnknownAtRule
   ,-[$DIR/tests/fixture/at-rule/unknown/input.css:8:1]
 8 | @unknown  ;
   : ^^^^^^^^^^^
   `----

  x AtRuleName
   ,-[$DIR/tests/fixture/at-rule/unknown/input.css:8:1]
 8 | @unknown  ;
   :  ^^^^^^^
   `----

  x Ident
   ,-[$DIR/tests/fixture/at-rule/unknown/input.css:8:1]
 8 | @unknown  ;
   :  ^^^^^^^
   `----

  x ComponentValue
   ,-[$DIR/tests/fixture/at-rule/unknown/input.css:8:1]
 8 | @unknown  ;
   :         ^^
   `----

  x WhiteSpace { value: Atom('  ' type=inline) }
   ,-[$DIR/tests/fixture/at-rule/unknown/input.css:8:1]
 8 | @unknown  ;
   :         ^^
   `----

  x Rule
   ,-[$DIR/tests/fixture/at-rule/unknown/input.css:9:1]
 9 | @unknown  x  y;
   : ^^^^^^^^^^^^^^^
   `----

  x AtRule
   ,-[$DIR/tests/fixture/at-rule/unknown/input.css:9:1]
 9 | @unknown  x  y;
   : ^^^^^^^^^^^^^^^
   `----

  x UnknownAtRule
   ,-[$DIR/tests/fixture/at-rule/unknown/input.css:9:1]
 9 | @unknown  x  y;
   : ^^^^^^^^^^^^^^^
   `----

  x AtRuleName
   ,-[$DIR/tests/fixture/at-rule/unknown/input.css:9:1]
 9 | @unknown  x  y;
   :  ^^^^^^^
   `----

  x Ident
   ,-[$DIR/tests/fixture/at-rule/unknown/input.css:9:1]
 9 | @unknown  x  y;
   :  ^^^^^^^
   `----

  x ComponentValue
   ,-[$DIR/tests/fixture/at-rule/unknown/input.css:9:1]
 9 | @unknown  x  y;
   :         ^^
   `----

  x WhiteSpace { value: Atom('  ' type=inline) }
   ,-[$DIR/tests/fixture/at-rule/unknown/input.css:9:1]
 9 | @unknown  x  y;
   :         ^^
   `----

  x ComponentValue
   ,-[$DIR/tests/fixture/at-rule/unknown/input.css:9:1]
 9 | @unknown  x  y;
   :           ^
   `----

  x Ident { value: Atom('x' type=inline), raw: Atom('x' type=inline) }
   ,-[$DIR/tests/fixture/at-rule/unknown/input.css:9:1]
 9 | @unknown  x  y;
   :           ^
   `----

  x ComponentValue
   ,-[$DIR/tests/fixture/at-rule/unknown/input.css:9:1]
 9 | @unknown  x  y;
   :            ^^
   `----

  x WhiteSpace { value: Atom('  ' type=inline) }
   ,-[$DIR/tests/fixture/at-rule/unknown/input.css:9:1]
 9 | @unknown  x  y;
   :            ^^
   `----

  x ComponentValue
   ,-[$DIR/tests/fixture/at-rule/unknown/input.css:9:1]
 9 | @unknown  x  y;
   :              ^
   `----

  x Ident { value: Atom('y' type=inline), raw: Atom('y' type=inline) }
   ,-[$DIR/tests/fixture/at-rule/unknown/input.css:9:1]
 9 | @unknown  x  y;
   :              ^
   `----

  x Rule
    ,-[$DIR/tests/fixture/at-rule/unknown/input.css:11:1]
 11 | @unknown {}
    : ^^^^^^^^^^^
    `----

  x AtRule
    ,-[$DIR/tests/fixture/at-rule/unknown/input.css:11:1]
 11 | @unknown {}
    : ^^^^^^^^^^^
    `----

  x UnknownAtRule
    ,-[$DIR/tests/fixture/at-rule/unknown/input.css:11:1]
 11 | @unknown {}
    : ^^^^^^^^^^^
    `----

  x AtRuleName
    ,-[$DIR/tests/fixture/at-rule/unknown/input.css:11:1]
 11 | @unknown {}
    :  ^^^^^^^
    `----

  x Ident
    ,-[$DIR/tests/fixture/at-rule/unknown/input.css:11:1]
 11 | @unknown {}
    :  ^^^^^^^
    `----

  x ComponentValue
    ,-[$DIR/tests/fixture/at-rule/unknown/input.css:11:1]
 11 | @unknown {}
    :         ^
    `----

  x WhiteSpace { value: Atom(' ' type=inline) }
    ,-[$DIR/tests/fixture/at-rule/unknown/input.css:11:1]
 11 | @unknown {}
    :         ^
    `----

  x SimpleBlock
    ,-[$DIR/tests/fixture/at-rule/unknown/input.css:11:1]
 11 | @unknown {}
    :          ^^
    `----

  x Rule
    ,-[$DIR/tests/fixture/at-rule/unknown/input.css:12:1]
 12 | @\unknown {}
    : ^^^^^^^^^^^^
    `----

  x AtRule
    ,-[$DIR/tests/fixture/at-rule/unknown/input.css:12:1]
 12 | @\unknown {}
    : ^^^^^^^^^^^^
    `----

  x UnknownAtRule
    ,-[$DIR/tests/fixture/at-rule/unknown/input.css:12:1]
 12 | @\unknown {}
    : ^^^^^^^^^^^^
    `----

  x AtRuleName
    ,-[$DIR/tests/fixture/at-rule/unknown/input.css:12:1]
 12 | @\unknown {}
    :  ^^^^^^^^
    `----

  x Ident
    ,-[$DIR/tests/fixture/at-rule/unknown/input.css:12:1]
 12 | @\unknown {}
    :  ^^^^^^^^
    `----

  x ComponentValue
    ,-[$DIR/tests/fixture/at-rule/unknown/input.css:12:1]
 12 | @\unknown {}
    :          ^
    `----

  x WhiteSpace { value: Atom(' ' type=inline) }
    ,-[$DIR/tests/fixture/at-rule/unknown/input.css:12:1]
 12 | @\unknown {}
    :          ^
    `----

  x SimpleBlock
    ,-[$DIR/tests/fixture/at-rule/unknown/input.css:12:1]
 12 | @\unknown {}
    :           ^^
    `----

  x Rule
    ,-[$DIR/tests/fixture/at-rule/unknown/input.css:13:1]
 13 | @unknown a b {}
    : ^^^^^^^^^^^^^^^
    `----

  x AtRule
    ,-[$DIR/tests/fixture/at-rule/unknown/input.css:13:1]
 13 | @unknown a b {}
    : ^^^^^^^^^^^^^^^
    `----

  x UnknownAtRule
    ,-[$DIR/tests/fixture/at-rule/unknown/input.css:13:1]
 13 | @unknown a b {}
    : ^^^^^^^^^^^^^^^
    `----

  x AtRuleName
    ,-[$DIR/tests/fixture/at-rule/unknown/input.css:13:1]
 13 | @unknown a b {}
    :  ^^^^^^^
    `----

  x Ident
    ,-[$DIR/tests/fixture/at-rule/unknown/input.css:13:1]
 13 | @unknown a b {}
    :  ^^^^^^^
    `----

  x ComponentValue
    ,-[$DIR/tests/fixture/at-rule/unknown/input.css:13:1]
 13 | @unknown a b {}
    :         ^
    `----

  x WhiteSpace { value: Atom(' ' type=inline) }
    ,-[$DIR/tests/fixture/at-rule/unknown/input.css:13:1]
 13 | @unknown a b {}
    :         ^
    `----

  x ComponentValue
    ,-[$DIR/tests/fixture/at-rule/unknown/input.css:13:1]
 13 | @unknown a b {}
    :          ^
    `----

  x Ident { value: Atom('a' type=inline), raw: Atom('a' type=inline) }
    ,-[$DIR/tests/fixture/at-rule/unknown/input.css:13:1]
 13 | @unknown a b {}
    :          ^
    `----

  x ComponentValue
    ,-[$DIR/tests/fixture/at-rule/unknown/input.css:13:1]
 13 | @unknown a b {}
    :           ^
    `----

  x WhiteSpace { value: Atom(' ' type=inline) }
    ,-[$DIR/tests/fixture/at-rule/unknown/input.css:13:1]
 13 | @unknown a b {}
    :           ^
    `----

  x ComponentValue
    ,-[$DIR/tests/fixture/at-rule/unknown/input.css:13:1]
 13 | @unknown a b {}
    :            ^
    `----

  x Ident { value: Atom('b' type=inline), raw: Atom('b' type=inline) }
    ,-[$DIR/tests/fixture/at-rule/unknown/input.css:13:1]
 13 | @unknown a b {}
    :            ^
    `----

  x ComponentValue
    ,-[$DIR/tests/fixture/at-rule/unknown/input.css:13:1]
 13 | @unknown a b {}
    :             ^
    `----

  x WhiteSpace { value: Atom(' ' type=inline) }
    ,-[$DIR/tests/fixture/at-rule/unknown/input.css:13:1]
 13 | @unknown a b {}
    :             ^
    `----

  x SimpleBlock
    ,-[$DIR/tests/fixture/at-rule/unknown/input.css:13:1]
 13 | @unknown a b {}
    :              ^^
    `----

  x Rule
    ,-[$DIR/tests/fixture/at-rule/unknown/input.css:14:1]
 14 | @unknown {p:v}
    : ^^^^^^^^^^^^^^
    `----

  x AtRule
    ,-[$DIR/tests/fixture/at-rule/unknown/input.css:14:1]
 14 | @unknown {p:v}
    : ^^^^^^^^^^^^^^
    `----

  x UnknownAtRule
    ,-[$DIR/tests/fixture/at-rule/unknown/input.css:14:1]
 14 | @unknown {p:v}
    : ^^^^^^^^^^^^^^
    `----

  x AtRuleName
    ,-[$DIR/tests/fixture/at-rule/unknown/input.css:14:1]
 14 | @unknown {p:v}
    :  ^^^^^^^
    `----

  x Ident
    ,-[$DIR/tests/fixture/at-rule/unknown/input.css:14:1]
 14 | @unknown {p:v}
    :  ^^^^^^^
    `----

  x ComponentValue
    ,-[$DIR/tests/fixture/at-rule/unknown/input.css:14:1]
 14 | @unknown {p:v}
    :         ^
    `----

  x WhiteSpace { value: Atom(' ' type=inline) }
    ,-[$DIR/tests/fixture/at-rule/unknown/input.css:14:1]
 14 | @unknown {p:v}
    :         ^
    `----

  x SimpleBlock
    ,-[$DIR/tests/fixture/at-rule/unknown/input.css:14:1]
 14 | @unknown {p:v}
    :          ^^^^^
    `----

  x ComponentValue
    ,-[$DIR/tests/fixture/at-rule/unknown/input.css:14:1]
 14 | @unknown {p:v}
    :           ^
    `----

  x Ident { value: Atom('p' type=inline), raw: Atom('p' type=inline) }
    ,-[$DIR/tests/fixture/at-rule/unknown/input.css:14:1]
 14 | @unknown {p:v}
    :           ^
    `----

  x ComponentValue
    ,-[$DIR/tests/fixture/at-rule/unknown/input.css:14:1]
 14 | @unknown {p:v}
    :            ^
    `----

  x Colon
    ,-[$DIR/tests/fixture/at-rule/unknown/input.css:14:1]
 14 | @unknown {p:v}
    :            ^
    `----

  x ComponentValue
    ,-[$DIR/tests/fixture/at-rule/unknown/input.css:14:1]
 14 | @unknown {p:v}
    :             ^
    `----

  x Ident { value: Atom('v' type=inline), raw: Atom('v' type=inline) }
    ,-[$DIR/tests/fixture/at-rule/unknown/input.css:14:1]
 14 | @unknown {p:v}
    :             ^
    `----

  x Rule
    ,-[$DIR/tests/fixture/at-rule/unknown/input.css:15:1]
 15 | @unknown x y {p:v}
    : ^^^^^^^^^^^^^^^^^^
    `----

  x AtRule
    ,-[$DIR/tests/fixture/at-rule/unknown/input.css:15:1]
 15 | @unknown x y {p:v}
    : ^^^^^^^^^^^^^^^^^^
    `----

  x UnknownAtRule
    ,-[$DIR/tests/fixture/at-rule/unknown/input.css:15:1]
 15 | @unknown x y {p:v}
    : ^^^^^^^^^^^^^^^^^^
    `----

  x AtRuleName
    ,-[$DIR/tests/fixture/at-rule/unknown/input.css:15:1]
 15 | @unknown x y {p:v}
    :  ^^^^^^^
    `----

  x Ident
    ,-[$DIR/tests/fixture/at-rule/unknown/input.css:15:1]
 15 | @unknown x y {p:v}
    :  ^^^^^^^
    `----

  x ComponentValue
    ,-[$DIR/tests/fixture/at-rule/unknown/input.css:15:1]
 15 | @unknown x y {p:v}
    :         ^
    `----

  x WhiteSpace { value: Atom(' ' type=inline) }
    ,-[$DIR/tests/fixture/at-rule/unknown/input.css:15:1]
 15 | @unknown x y {p:v}
    :         ^
    `----

  x ComponentValue
    ,-[$DIR/tests/fixture/at-rule/unknown/input.css:15:1]
 15 | @unknown x y {p:v}
    :          ^
    `----

  x Ident { value: Atom('x' type=inline), raw: Atom('x' type=inline) }
    ,-[$DIR/tests/fixture/at-rule/unknown/input.css:15:1]
 15 | @unknown x y {p:v}
    :          ^
    `----

  x ComponentValue
    ,-[$DIR/tests/fixture/at-rule/unknown/input.css:15:1]
 15 | @unknown x y {p:v}
    :           ^
    `----

  x WhiteSpace { value: Atom(' ' type=inline) }
    ,-[$DIR/tests/fixture/at-rule/unknown/input.css:15:1]
 15 | @unknown x y {p:v}
    :           ^
    `----

  x ComponentValue
    ,-[$DIR/tests/fixture/at-rule/unknown/input.css:15:1]
 15 | @unknown x y {p:v}
    :            ^
    `----

  x Ident { value: Atom('y' type=inline), raw: Atom('y' type=inline) }
    ,-[$DIR/tests/fixture/at-rule/unknown/input.css:15:1]
 15 | @unknown x y {p:v}
    :            ^
    `----

  x ComponentValue
    ,-[$DIR/tests/fixture/at-rule/unknown/input.css:15:1]
 15 | @unknown x y {p:v}
    :             ^
    `----

  x WhiteSpace { value: Atom(' ' type=inline) }
    ,-[$DIR/tests/fixture/at-rule/unknown/input.css:15:1]
 15 | @unknown x y {p:v}
    :             ^
    `----

  x SimpleBlock
    ,-[$DIR/tests/fixture/at-rule/unknown/input.css:15:1]
 15 | @unknown x y {p:v}
    :              ^^^^^
    `----

  x ComponentValue
    ,-[$DIR/tests/fixture/at-rule/unknown/input.css:15:1]
 15 | @unknown x y {p:v}
    :               ^
    `----

  x Ident { value: Atom('p' type=inline), raw: Atom('p' type=inline) }
    ,-[$DIR/tests/fixture/at-rule/unknown/input.css:15:1]
 15 | @unknown x y {p:v}
    :               ^
    `----

  x ComponentValue
    ,-[$DIR/tests/fixture/at-rule/unknown/input.css:15:1]
 15 | @unknown x y {p:v}
    :                ^
    `----

  x Colon
    ,-[$DIR/tests/fixture/at-rule/unknown/input.css:15:1]
 15 | @unknown x y {p:v}
    :                ^
    `----

  x ComponentValue
    ,-[$DIR/tests/fixture/at-rule/unknown/input.css:15:1]
 15 | @unknown x y {p:v}
    :                 ^
    `----

  x Ident { value: Atom('v' type=inline), raw: Atom('v' type=inline) }
    ,-[$DIR/tests/fixture/at-rule/unknown/input.css:15:1]
 15 | @unknown x y {p:v}
    :                 ^
    `----

  x Rule
    ,-[$DIR/tests/fixture/at-rule/unknown/input.css:16:1]
 16 | @unknown x, y x(1) {p:v}
    : ^^^^^^^^^^^^^^^^^^^^^^^^
    `----

  x AtRule
    ,-[$DIR/tests/fixture/at-rule/unknown/input.css:16:1]
 16 | @unknown x, y x(1) {p:v}
    : ^^^^^^^^^^^^^^^^^^^^^^^^
    `----

  x UnknownAtRule
    ,-[$DIR/tests/fixture/at-rule/unknown/input.css:16:1]
 16 | @unknown x, y x(1) {p:v}
    : ^^^^^^^^^^^^^^^^^^^^^^^^
    `----

  x AtRuleName
    ,-[$DIR/tests/fixture/at-rule/unknown/input.css:16:1]
 16 | @unknown x, y x(1) {p:v}
    :  ^^^^^^^
    `----

  x Ident
    ,-[$DIR/tests/fixture/at-rule/unknown/input.css:16:1]
 16 | @unknown x, y x(1) {p:v}
    :  ^^^^^^^
    `----

  x ComponentValue
    ,-[$DIR/tests/fixture/at-rule/unknown/input.css:16:1]
 16 | @unknown x, y x(1) {p:v}
    :         ^
    `----

  x WhiteSpace { value: Atom(' ' type=inline) }
    ,-[$DIR/tests/fixture/at-rule/unknown/input.css:16:1]
 16 | @unknown x, y x(1) {p:v}
    :         ^
    `----

  x ComponentValue
    ,-[$DIR/tests/fixture/at-rule/unknown/input.css:16:1]
 16 | @unknown x, y x(1) {p:v}
    :          ^
    `----

  x Ident { value: Atom('x' type=inline), raw: Atom('x' type=inline) }
    ,-[$DIR/tests/fixture/at-rule/unknown/input.css:16:1]
 16 | @unknown x, y x(1) {p:v}
    :          ^
    `----

  x ComponentValue
    ,-[$DIR/tests/fixture/at-rule/unknown/input.css:16:1]
 16 | @unknown x, y x(1) {p:v}
    :           ^
    `----

  x Comma
    ,-[$DIR/tests/fixture/at-rule/unknown/input.css:16:1]
 16 | @unknown x, y x(1) {p:v}
    :           ^
    `----

  x ComponentValue
    ,-[$DIR/tests/fixture/at-rule/unknown/input.css:16:1]
 16 | @unknown x, y x(1) {p:v}
    :            ^
    `----

  x WhiteSpace { value: Atom(' ' type=inline) }
    ,-[$DIR/tests/fixture/at-rule/unknown/input.css:16:1]
 16 | @unknown x, y x(1) {p:v}
    :            ^
    `----

  x ComponentValue
    ,-[$DIR/tests/fixture/at-rule/unknown/input.css:16:1]
 16 | @unknown x, y x(1) {p:v}
    :             ^
    `----

  x Ident { value: Atom('y' type=inline), raw: Atom('y' type=inline) }
    ,-[$DIR/tests/fixture/at-rule/unknown/input.css:16:1]
 16 | @unknown x, y x(1) {p:v}
    :             ^
    `----

  x ComponentValue
    ,-[$DIR/tests/fixture/at-rule/unknown/input.css:16:1]
 16 | @unknown x, y x(1) {p:v}
    :              ^
    `----

  x WhiteSpace { value: Atom(' ' type=inline) }
    ,-[$DIR/tests/fixture/at-rule/unknown/input.css:16:1]
 16 | @unknown x, y x(1) {p:v}
    :              ^
    `----

  x ComponentValue
    ,-[$DIR/tests/fixture/at-rule/unknown/input.css:16:1]
 16 | @unknown x, y x(1) {p:v}
    :               ^^^^
    `----

  x Function
    ,-[$DIR/tests/fixture/at-rule/unknown/input.css:16:1]
 16 | @unknown x, y x(1) {p:v}
    :               ^^^^
    `----

  x Ident
    ,-[$DIR/tests/fixture/at-rule/unknown/input.css:16:1]
 16 | @unknown x, y x(1) {p:v}
    :               ^
    `----

  x ComponentValue
    ,-[$DIR/tests/fixture/at-rule/unknown/input.css:16:1]
 16 | @unknown x, y x(1) {p:v}
    :                 ^
    `----

  x Integer
    ,-[$DIR/tests/fixture/at-rule/unknown/input.css:16:1]
 16 | @unknown x, y x(1) {p:v}
    :                 ^
    `----

  x ComponentValue
    ,-[$DIR/tests/fixture/at-rule/unknown/input.css:16:1]
 16 | @unknown x, y x(1) {p:v}
    :                   ^
    `----

  x WhiteSpace { value: Atom(' ' type=inline) }
    ,-[$DIR/tests/fixture/at-rule/unknown/input.css:16:1]
 16 | @unknown x, y x(1) {p:v}
    :                   ^
    `----

  x SimpleBlock
    ,-[$DIR/tests/fixture/at-rule/unknown/input.css:16:1]
 16 | @unknown x, y x(1) {p:v}
    :                    ^^^^^
    `----

  x ComponentValue
    ,-[$DIR/tests/fixture/at-rule/unknown/input.css:16:1]
 16 | @unknown x, y x(1) {p:v}
    :                     ^
    `----

  x Ident { value: Atom('p' type=inline), raw: Atom('p' type=inline) }
    ,-[$DIR/tests/fixture/at-rule/unknown/input.css:16:1]
 16 | @unknown x, y x(1) {p:v}
    :                     ^
    `----

  x ComponentValue
    ,-[$DIR/tests/fixture/at-rule/unknown/input.css:16:1]
 16 | @unknown x, y x(1) {p:v}
    :                      ^
    `----

  x Colon
    ,-[$DIR/tests/fixture/at-rule/unknown/input.css:16:1]
 16 | @unknown x, y x(1) {p:v}
    :                      ^
    `----

  x ComponentValue
    ,-[$DIR/tests/fixture/at-rule/unknown/input.css:16:1]
 16 | @unknown x, y x(1) {p:v}
    :                       ^
    `----

  x Ident { value: Atom('v' type=inline), raw: Atom('v' type=inline) }
    ,-[$DIR/tests/fixture/at-rule/unknown/input.css:16:1]
 16 | @unknown x, y x(1) {p:v}
    :                       ^
    `----

  x Rule
    ,-[$DIR/tests/fixture/at-rule/unknown/input.css:17:1]
 17 | @unknown x, y x(1+2) {p:v}
    : ^^^^^^^^^^^^^^^^^^^^^^^^^^
    `----

  x AtRule
    ,-[$DIR/tests/fixture/at-rule/unknown/input.css:17:1]
 17 | @unknown x, y x(1+2) {p:v}
    : ^^^^^^^^^^^^^^^^^^^^^^^^^^
    `----

  x UnknownAtRule
    ,-[$DIR/tests/fixture/at-rule/unknown/input.css:17:1]
 17 | @unknown x, y x(1+2) {p:v}
    : ^^^^^^^^^^^^^^^^^^^^^^^^^^
    `----

  x AtRuleName
    ,-[$DIR/tests/fixture/at-rule/unknown/input.css:17:1]
 17 | @unknown x, y x(1+2) {p:v}
    :  ^^^^^^^
    `----

  x Ident
    ,-[$DIR/tests/fixture/at-rule/unknown/input.css:17:1]
 17 | @unknown x, y x(1+2) {p:v}
    :  ^^^^^^^
    `----

  x ComponentValue
    ,-[$DIR/tests/fixture/at-rule/unknown/input.css:17:1]
 17 | @unknown x, y x(1+2) {p:v}
    :         ^
    `----

  x WhiteSpace { value: Atom(' ' type=inline) }
    ,-[$DIR/tests/fixture/at-rule/unknown/input.css:17:1]
 17 | @unknown x, y x(1+2) {p:v}
    :         ^
    `----

  x ComponentValue
    ,-[$DIR/tests/fixture/at-rule/unknown/input.css:17:1]
 17 | @unknown x, y x(1+2) {p:v}
    :          ^
    `----

  x Ident { value: Atom('x' type=inline), raw: Atom('x' type=inline) }
    ,-[$DIR/tests/fixture/at-rule/unknown/input.css:17:1]
 17 | @unknown x, y x(1+2) {p:v}
    :          ^
    `----

  x ComponentValue
    ,-[$DIR/tests/fixture/at-rule/unknown/input.css:17:1]
 17 | @unknown x, y x(1+2) {p:v}
    :           ^
    `----

  x Comma
    ,-[$DIR/tests/fixture/at-rule/unknown/input.css:17:1]
 17 | @unknown x, y x(1+2) {p:v}
    :           ^
    `----

  x ComponentValue
    ,-[$DIR/tests/fixture/at-rule/unknown/input.css:17:1]
 17 | @unknown x, y x(1+2) {p:v}
    :            ^
    `----

  x WhiteSpace { value: Atom(' ' type=inline) }
    ,-[$DIR/tests/fixture/at-rule/unknown/input.css:17:1]
 17 | @unknown x, y x(1+2) {p:v}
    :            ^
    `----

  x ComponentValue
    ,-[$DIR/tests/fixture/at-rule/unknown/input.css:17:1]
 17 | @unknown x, y x(1+2) {p:v}
    :             ^
    `----

  x Ident { value: Atom('y' type=inline), raw: Atom('y' type=inline) }
    ,-[$DIR/tests/fixture/at-rule/unknown/input.css:17:1]
 17 | @unknown x, y x(1+2) {p:v}
    :             ^
    `----

  x ComponentValue
    ,-[$DIR/tests/fixture/at-rule/unknown/input.css:17:1]
 17 | @unknown x, y x(1+2) {p:v}
    :              ^
    `----

  x WhiteSpace { value: Atom(' ' type=inline) }
    ,-[$DIR/tests/fixture/at-rule/unknown/input.css:17:1]
 17 | @unknown x, y x(1+2) {p:v}
    :              ^
    `----

  x ComponentValue
    ,-[$DIR/tests/fixture/at-rule/unknown/input.css:17:1]
 17 | @unknown x, y x(1+2) {p:v}
    :               ^^^^^^
    `----

  x Function
    ,-[$DIR/tests/fixture/at-rule/unknown/input.css:17:1]
 17 | @unknown x, y x(1+2) {p:v}
    :               ^^^^^^
    `----

  x Ident
    ,-[$DIR/tests/fixture/at-rule/unknown/input.css:17:1]
 17 | @unknown x, y x(1+2) {p:v}
    :               ^
    `----

  x ComponentValue
    ,-[$DIR/tests/fixture/at-rule/unknown/input.css:17:1]
 17 | @unknown x, y x(1+2) {p:v}
    :                 ^
    `----

  x Integer
    ,-[$DIR/tests/fixture/at-rule/unknown/input.css:17:1]
 17 | @unknown x, y x(1+2) {p:v}
    :                 ^
    `----

  x ComponentValue
    ,-[$DIR/tests/fixture/at-rule/unknown/input.css:17:1]
 17 | @unknown x, y x(1+2) {p:v}
    :                  ^^
    `----

  x Integer
    ,-[$DIR/tests/fixture/at-rule/unknown/input.css:17:1]
 17 | @unknown x, y x(1+2) {p:v}
    :                  ^^
    `----

  x ComponentValue
    ,-[$DIR/tests/fixture/at-rule/unknown/input.css:17:1]
 17 | @unknown x, y x(1+2) {p:v}
    :                     ^
    `----

  x WhiteSpace { value: Atom(' ' type=inline) }
    ,-[$DIR/tests/fixture/at-rule/unknown/input.css:17:1]
 17 | @unknown x, y x(1+2) {p:v}
    :                     ^
    `----

  x SimpleBlock
    ,-[$DIR/tests/fixture/at-rule/unknown/input.css:17:1]
 17 | @unknown x, y x(1+2) {p:v}
    :                      ^^^^^
    `----

  x ComponentValue
    ,-[$DIR/tests/fixture/at-rule/unknown/input.css:17:1]
 17 | @unknown x, y x(1+2) {p:v}
    :                       ^
    `----

  x Ident { value: Atom('p' type=inline), raw: Atom('p' type=inline) }
    ,-[$DIR/tests/fixture/at-rule/unknown/input.css:17:1]
 17 | @unknown x, y x(1+2) {p:v}
    :                       ^
    `----

  x ComponentValue
    ,-[$DIR/tests/fixture/at-rule/unknown/input.css:17:1]
 17 | @unknown x, y x(1+2) {p:v}
    :                        ^
    `----

  x Colon
    ,-[$DIR/tests/fixture/at-rule/unknown/input.css:17:1]
 17 | @unknown x, y x(1+2) {p:v}
    :                        ^
    `----

  x ComponentValue
    ,-[$DIR/tests/fixture/at-rule/unknown/input.css:17:1]
 17 | @unknown x, y x(1+2) {p:v}
    :                         ^
    `----

  x Ident { value: Atom('v' type=inline), raw: Atom('v' type=inline) }
    ,-[$DIR/tests/fixture/at-rule/unknown/input.css:17:1]
 17 | @unknown x, y x(1+2) {p:v}
    :                         ^
    `----

  x Rule
    ,-[$DIR/tests/fixture/at-rule/unknown/input.css:18:1]
 18 | @unknown/*test*/{/*test*/p/*test*/:/*test*/v/*test*/}
    : ^^^^^^^^^^^^^^^^^^^^^^^^^^^^^^^^^^^^^^^^^^^^^^^^^^^^^
    `----

  x AtRule
    ,-[$DIR/tests/fixture/at-rule/unknown/input.css:18:1]
 18 | @unknown/*test*/{/*test*/p/*test*/:/*test*/v/*test*/}
    : ^^^^^^^^^^^^^^^^^^^^^^^^^^^^^^^^^^^^^^^^^^^^^^^^^^^^^
    `----

  x UnknownAtRule
    ,-[$DIR/tests/fixture/at-rule/unknown/input.css:18:1]
 18 | @unknown/*test*/{/*test*/p/*test*/:/*test*/v/*test*/}
    : ^^^^^^^^^^^^^^^^^^^^^^^^^^^^^^^^^^^^^^^^^^^^^^^^^^^^^
    `----

  x AtRuleName
    ,-[$DIR/tests/fixture/at-rule/unknown/input.css:18:1]
 18 | @unknown/*test*/{/*test*/p/*test*/:/*test*/v/*test*/}
    :  ^^^^^^^
    `----

  x Ident
    ,-[$DIR/tests/fixture/at-rule/unknown/input.css:18:1]
 18 | @unknown/*test*/{/*test*/p/*test*/:/*test*/v/*test*/}
    :  ^^^^^^^
    `----

  x SimpleBlock
    ,-[$DIR/tests/fixture/at-rule/unknown/input.css:18:1]
 18 | @unknown/*test*/{/*test*/p/*test*/:/*test*/v/*test*/}
    :                 ^^^^^^^^^^^^^^^^^^^^^^^^^^^^^^^^^^^^^
    `----

  x ComponentValue
    ,-[$DIR/tests/fixture/at-rule/unknown/input.css:18:1]
 18 | @unknown/*test*/{/*test*/p/*test*/:/*test*/v/*test*/}
    :                          ^
    `----

  x Ident { value: Atom('p' type=inline), raw: Atom('p' type=inline) }
    ,-[$DIR/tests/fixture/at-rule/unknown/input.css:18:1]
 18 | @unknown/*test*/{/*test*/p/*test*/:/*test*/v/*test*/}
    :                          ^
    `----

  x ComponentValue
    ,-[$DIR/tests/fixture/at-rule/unknown/input.css:18:1]
 18 | @unknown/*test*/{/*test*/p/*test*/:/*test*/v/*test*/}
    :                                   ^
    `----

  x Colon
    ,-[$DIR/tests/fixture/at-rule/unknown/input.css:18:1]
 18 | @unknown/*test*/{/*test*/p/*test*/:/*test*/v/*test*/}
    :                                   ^
    `----

  x ComponentValue
    ,-[$DIR/tests/fixture/at-rule/unknown/input.css:18:1]
 18 | @unknown/*test*/{/*test*/p/*test*/:/*test*/v/*test*/}
    :                                            ^
    `----

  x Ident { value: Atom('v' type=inline), raw: Atom('v' type=inline) }
    ,-[$DIR/tests/fixture/at-rule/unknown/input.css:18:1]
 18 | @unknown/*test*/{/*test*/p/*test*/:/*test*/v/*test*/}
    :                                            ^
    `----

  x Rule
    ,-[$DIR/tests/fixture/at-rule/unknown/input.css:21:1]
 21 | @unknown  {  p  :  v  }
    : ^^^^^^^^^^^^^^^^^^^^^^^
    `----

  x AtRule
    ,-[$DIR/tests/fixture/at-rule/unknown/input.css:21:1]
 21 | @unknown  {  p  :  v  }
    : ^^^^^^^^^^^^^^^^^^^^^^^
    `----

  x UnknownAtRule
    ,-[$DIR/tests/fixture/at-rule/unknown/input.css:21:1]
 21 | @unknown  {  p  :  v  }
    : ^^^^^^^^^^^^^^^^^^^^^^^
    `----

  x AtRuleName
    ,-[$DIR/tests/fixture/at-rule/unknown/input.css:21:1]
 21 | @unknown  {  p  :  v  }
    :  ^^^^^^^
    `----

  x Ident
    ,-[$DIR/tests/fixture/at-rule/unknown/input.css:21:1]
 21 | @unknown  {  p  :  v  }
    :  ^^^^^^^
    `----

  x ComponentValue
    ,-[$DIR/tests/fixture/at-rule/unknown/input.css:21:1]
 21 | @unknown  {  p  :  v  }
    :         ^^
    `----

  x WhiteSpace { value: Atom('  ' type=inline) }
    ,-[$DIR/tests/fixture/at-rule/unknown/input.css:21:1]
 21 | @unknown  {  p  :  v  }
    :         ^^
    `----

  x SimpleBlock
    ,-[$DIR/tests/fixture/at-rule/unknown/input.css:21:1]
 21 | @unknown  {  p  :  v  }
    :           ^^^^^^^^^^^^^
    `----

  x ComponentValue
    ,-[$DIR/tests/fixture/at-rule/unknown/input.css:21:1]
 21 | @unknown  {  p  :  v  }
    :            ^^
    `----

  x WhiteSpace { value: Atom('  ' type=inline) }
    ,-[$DIR/tests/fixture/at-rule/unknown/input.css:21:1]
 21 | @unknown  {  p  :  v  }
    :            ^^
    `----

  x ComponentValue
    ,-[$DIR/tests/fixture/at-rule/unknown/input.css:21:1]
 21 | @unknown  {  p  :  v  }
    :              ^
    `----

  x Ident { value: Atom('p' type=inline), raw: Atom('p' type=inline) }
    ,-[$DIR/tests/fixture/at-rule/unknown/input.css:21:1]
 21 | @unknown  {  p  :  v  }
    :              ^
    `----

  x ComponentValue
    ,-[$DIR/tests/fixture/at-rule/unknown/input.css:21:1]
 21 | @unknown  {  p  :  v  }
    :               ^^
    `----

  x WhiteSpace { value: Atom('  ' type=inline) }
    ,-[$DIR/tests/fixture/at-rule/unknown/input.css:21:1]
 21 | @unknown  {  p  :  v  }
    :               ^^
    `----

  x ComponentValue
    ,-[$DIR/tests/fixture/at-rule/unknown/input.css:21:1]
 21 | @unknown  {  p  :  v  }
    :                 ^
    `----

  x Colon
    ,-[$DIR/tests/fixture/at-rule/unknown/input.css:21:1]
 21 | @unknown  {  p  :  v  }
    :                 ^
    `----

  x ComponentValue
    ,-[$DIR/tests/fixture/at-rule/unknown/input.css:21:1]
 21 | @unknown  {  p  :  v  }
    :                  ^^
    `----

  x WhiteSpace { value: Atom('  ' type=inline) }
    ,-[$DIR/tests/fixture/at-rule/unknown/input.css:21:1]
 21 | @unknown  {  p  :  v  }
    :                  ^^
    `----

  x ComponentValue
    ,-[$DIR/tests/fixture/at-rule/unknown/input.css:21:1]
 21 | @unknown  {  p  :  v  }
    :                    ^
    `----

  x Ident { value: Atom('v' type=inline), raw: Atom('v' type=inline) }
    ,-[$DIR/tests/fixture/at-rule/unknown/input.css:21:1]
 21 | @unknown  {  p  :  v  }
    :                    ^
    `----

  x ComponentValue
    ,-[$DIR/tests/fixture/at-rule/unknown/input.css:21:1]
 21 | @unknown  {  p  :  v  }
    :                     ^^
    `----

  x WhiteSpace { value: Atom('  ' type=inline) }
    ,-[$DIR/tests/fixture/at-rule/unknown/input.css:21:1]
 21 | @unknown  {  p  :  v  }
    :                     ^^
    `----

  x Rule
    ,-[$DIR/tests/fixture/at-rule/unknown/input.css:22:1]
 22 | @unknown  x  y  {  p  :  v  }
    : ^^^^^^^^^^^^^^^^^^^^^^^^^^^^^
    `----

  x AtRule
    ,-[$DIR/tests/fixture/at-rule/unknown/input.css:22:1]
 22 | @unknown  x  y  {  p  :  v  }
    : ^^^^^^^^^^^^^^^^^^^^^^^^^^^^^
    `----

  x UnknownAtRule
    ,-[$DIR/tests/fixture/at-rule/unknown/input.css:22:1]
 22 | @unknown  x  y  {  p  :  v  }
    : ^^^^^^^^^^^^^^^^^^^^^^^^^^^^^
    `----

  x AtRuleName
    ,-[$DIR/tests/fixture/at-rule/unknown/input.css:22:1]
 22 | @unknown  x  y  {  p  :  v  }
    :  ^^^^^^^
    `----

  x Ident
    ,-[$DIR/tests/fixture/at-rule/unknown/input.css:22:1]
 22 | @unknown  x  y  {  p  :  v  }
    :  ^^^^^^^
    `----

  x ComponentValue
    ,-[$DIR/tests/fixture/at-rule/unknown/input.css:22:1]
 22 | @unknown  x  y  {  p  :  v  }
    :         ^^
    `----

  x WhiteSpace { value: Atom('  ' type=inline) }
    ,-[$DIR/tests/fixture/at-rule/unknown/input.css:22:1]
 22 | @unknown  x  y  {  p  :  v  }
    :         ^^
    `----

  x ComponentValue
    ,-[$DIR/tests/fixture/at-rule/unknown/input.css:22:1]
 22 | @unknown  x  y  {  p  :  v  }
    :           ^
    `----

  x Ident { value: Atom('x' type=inline), raw: Atom('x' type=inline) }
    ,-[$DIR/tests/fixture/at-rule/unknown/input.css:22:1]
 22 | @unknown  x  y  {  p  :  v  }
    :           ^
    `----

  x ComponentValue
    ,-[$DIR/tests/fixture/at-rule/unknown/input.css:22:1]
 22 | @unknown  x  y  {  p  :  v  }
    :            ^^
    `----

  x WhiteSpace { value: Atom('  ' type=inline) }
    ,-[$DIR/tests/fixture/at-rule/unknown/input.css:22:1]
 22 | @unknown  x  y  {  p  :  v  }
    :            ^^
    `----

  x ComponentValue
    ,-[$DIR/tests/fixture/at-rule/unknown/input.css:22:1]
 22 | @unknown  x  y  {  p  :  v  }
    :              ^
    `----

  x Ident { value: Atom('y' type=inline), raw: Atom('y' type=inline) }
    ,-[$DIR/tests/fixture/at-rule/unknown/input.css:22:1]
 22 | @unknown  x  y  {  p  :  v  }
    :              ^
    `----

  x ComponentValue
    ,-[$DIR/tests/fixture/at-rule/unknown/input.css:22:1]
 22 | @unknown  x  y  {  p  :  v  }
    :               ^^
    `----

  x WhiteSpace { value: Atom('  ' type=inline) }
    ,-[$DIR/tests/fixture/at-rule/unknown/input.css:22:1]
 22 | @unknown  x  y  {  p  :  v  }
    :               ^^
    `----

  x SimpleBlock
    ,-[$DIR/tests/fixture/at-rule/unknown/input.css:22:1]
 22 | @unknown  x  y  {  p  :  v  }
    :                 ^^^^^^^^^^^^^
    `----

  x ComponentValue
    ,-[$DIR/tests/fixture/at-rule/unknown/input.css:22:1]
 22 | @unknown  x  y  {  p  :  v  }
    :                  ^^
    `----

  x WhiteSpace { value: Atom('  ' type=inline) }
    ,-[$DIR/tests/fixture/at-rule/unknown/input.css:22:1]
 22 | @unknown  x  y  {  p  :  v  }
    :                  ^^
    `----

  x ComponentValue
    ,-[$DIR/tests/fixture/at-rule/unknown/input.css:22:1]
 22 | @unknown  x  y  {  p  :  v  }
    :                    ^
    `----

  x Ident { value: Atom('p' type=inline), raw: Atom('p' type=inline) }
    ,-[$DIR/tests/fixture/at-rule/unknown/input.css:22:1]
 22 | @unknown  x  y  {  p  :  v  }
    :                    ^
    `----

  x ComponentValue
    ,-[$DIR/tests/fixture/at-rule/unknown/input.css:22:1]
 22 | @unknown  x  y  {  p  :  v  }
    :                     ^^
    `----

  x WhiteSpace { value: Atom('  ' type=inline) }
    ,-[$DIR/tests/fixture/at-rule/unknown/input.css:22:1]
 22 | @unknown  x  y  {  p  :  v  }
    :                     ^^
    `----

  x ComponentValue
    ,-[$DIR/tests/fixture/at-rule/unknown/input.css:22:1]
 22 | @unknown  x  y  {  p  :  v  }
    :                       ^
    `----

  x Colon
    ,-[$DIR/tests/fixture/at-rule/unknown/input.css:22:1]
 22 | @unknown  x  y  {  p  :  v  }
    :                       ^
    `----

  x ComponentValue
    ,-[$DIR/tests/fixture/at-rule/unknown/input.css:22:1]
 22 | @unknown  x  y  {  p  :  v  }
    :                        ^^
    `----

  x WhiteSpace { value: Atom('  ' type=inline) }
    ,-[$DIR/tests/fixture/at-rule/unknown/input.css:22:1]
 22 | @unknown  x  y  {  p  :  v  }
    :                        ^^
    `----

  x ComponentValue
    ,-[$DIR/tests/fixture/at-rule/unknown/input.css:22:1]
 22 | @unknown  x  y  {  p  :  v  }
    :                          ^
    `----

  x Ident { value: Atom('v' type=inline), raw: Atom('v' type=inline) }
    ,-[$DIR/tests/fixture/at-rule/unknown/input.css:22:1]
 22 | @unknown  x  y  {  p  :  v  }
    :                          ^
    `----

  x ComponentValue
    ,-[$DIR/tests/fixture/at-rule/unknown/input.css:22:1]
 22 | @unknown  x  y  {  p  :  v  }
    :                           ^^
    `----

  x WhiteSpace { value: Atom('  ' type=inline) }
    ,-[$DIR/tests/fixture/at-rule/unknown/input.css:22:1]
 22 | @unknown  x  y  {  p  :  v  }
    :                           ^^
    `----

  x Rule
    ,-[$DIR/tests/fixture/at-rule/unknown/input.css:25:1]
 25 | @unknown {s{p:v}}
    : ^^^^^^^^^^^^^^^^^
    `----

  x AtRule
    ,-[$DIR/tests/fixture/at-rule/unknown/input.css:25:1]
 25 | @unknown {s{p:v}}
    : ^^^^^^^^^^^^^^^^^
    `----

  x UnknownAtRule
    ,-[$DIR/tests/fixture/at-rule/unknown/input.css:25:1]
 25 | @unknown {s{p:v}}
    : ^^^^^^^^^^^^^^^^^
    `----

  x AtRuleName
    ,-[$DIR/tests/fixture/at-rule/unknown/input.css:25:1]
 25 | @unknown {s{p:v}}
    :  ^^^^^^^
    `----

  x Ident
    ,-[$DIR/tests/fixture/at-rule/unknown/input.css:25:1]
 25 | @unknown {s{p:v}}
    :  ^^^^^^^
    `----

  x ComponentValue
    ,-[$DIR/tests/fixture/at-rule/unknown/input.css:25:1]
 25 | @unknown {s{p:v}}
    :         ^
    `----

  x WhiteSpace { value: Atom(' ' type=inline) }
    ,-[$DIR/tests/fixture/at-rule/unknown/input.css:25:1]
 25 | @unknown {s{p:v}}
    :         ^
    `----

  x SimpleBlock
    ,-[$DIR/tests/fixture/at-rule/unknown/input.css:25:1]
 25 | @unknown {s{p:v}}
    :          ^^^^^^^^
    `----

  x ComponentValue
    ,-[$DIR/tests/fixture/at-rule/unknown/input.css:25:1]
 25 | @unknown {s{p:v}}
    :           ^
    `----

  x Ident { value: Atom('s' type=inline), raw: Atom('s' type=inline) }
    ,-[$DIR/tests/fixture/at-rule/unknown/input.css:25:1]
 25 | @unknown {s{p:v}}
    :           ^
    `----

  x ComponentValue
    ,-[$DIR/tests/fixture/at-rule/unknown/input.css:25:1]
 25 | @unknown {s{p:v}}
    :            ^^^^^
    `----

  x SimpleBlock
    ,-[$DIR/tests/fixture/at-rule/unknown/input.css:25:1]
 25 | @unknown {s{p:v}}
    :            ^^^^^
    `----

  x ComponentValue
    ,-[$DIR/tests/fixture/at-rule/unknown/input.css:25:1]
 25 | @unknown {s{p:v}}
    :             ^
    `----

  x Ident { value: Atom('p' type=inline), raw: Atom('p' type=inline) }
    ,-[$DIR/tests/fixture/at-rule/unknown/input.css:25:1]
 25 | @unknown {s{p:v}}
    :             ^
    `----

  x ComponentValue
    ,-[$DIR/tests/fixture/at-rule/unknown/input.css:25:1]
 25 | @unknown {s{p:v}}
    :              ^
    `----

  x Colon
    ,-[$DIR/tests/fixture/at-rule/unknown/input.css:25:1]
 25 | @unknown {s{p:v}}
    :              ^
    `----

  x ComponentValue
    ,-[$DIR/tests/fixture/at-rule/unknown/input.css:25:1]
 25 | @unknown {s{p:v}}
    :               ^
    `----

  x Ident { value: Atom('v' type=inline), raw: Atom('v' type=inline) }
    ,-[$DIR/tests/fixture/at-rule/unknown/input.css:25:1]
 25 | @unknown {s{p:v}}
    :               ^
    `----

  x Rule
    ,-[$DIR/tests/fixture/at-rule/unknown/input.css:26:1]
 26 | @unknown x y {s{p:v}}
    : ^^^^^^^^^^^^^^^^^^^^^
    `----

  x AtRule
    ,-[$DIR/tests/fixture/at-rule/unknown/input.css:26:1]
 26 | @unknown x y {s{p:v}}
    : ^^^^^^^^^^^^^^^^^^^^^
    `----

  x UnknownAtRule
    ,-[$DIR/tests/fixture/at-rule/unknown/input.css:26:1]
 26 | @unknown x y {s{p:v}}
    : ^^^^^^^^^^^^^^^^^^^^^
    `----

  x AtRuleName
    ,-[$DIR/tests/fixture/at-rule/unknown/input.css:26:1]
 26 | @unknown x y {s{p:v}}
    :  ^^^^^^^
    `----

  x Ident
    ,-[$DIR/tests/fixture/at-rule/unknown/input.css:26:1]
 26 | @unknown x y {s{p:v}}
    :  ^^^^^^^
    `----

  x ComponentValue
    ,-[$DIR/tests/fixture/at-rule/unknown/input.css:26:1]
 26 | @unknown x y {s{p:v}}
    :         ^
    `----

  x WhiteSpace { value: Atom(' ' type=inline) }
    ,-[$DIR/tests/fixture/at-rule/unknown/input.css:26:1]
 26 | @unknown x y {s{p:v}}
    :         ^
    `----

  x ComponentValue
    ,-[$DIR/tests/fixture/at-rule/unknown/input.css:26:1]
 26 | @unknown x y {s{p:v}}
    :          ^
    `----

  x Ident { value: Atom('x' type=inline), raw: Atom('x' type=inline) }
    ,-[$DIR/tests/fixture/at-rule/unknown/input.css:26:1]
 26 | @unknown x y {s{p:v}}
    :          ^
    `----

  x ComponentValue
    ,-[$DIR/tests/fixture/at-rule/unknown/input.css:26:1]
 26 | @unknown x y {s{p:v}}
    :           ^
    `----

  x WhiteSpace { value: Atom(' ' type=inline) }
    ,-[$DIR/tests/fixture/at-rule/unknown/input.css:26:1]
 26 | @unknown x y {s{p:v}}
    :           ^
    `----

  x ComponentValue
    ,-[$DIR/tests/fixture/at-rule/unknown/input.css:26:1]
 26 | @unknown x y {s{p:v}}
    :            ^
    `----

  x Ident { value: Atom('y' type=inline), raw: Atom('y' type=inline) }
    ,-[$DIR/tests/fixture/at-rule/unknown/input.css:26:1]
 26 | @unknown x y {s{p:v}}
    :            ^
    `----

  x ComponentValue
    ,-[$DIR/tests/fixture/at-rule/unknown/input.css:26:1]
 26 | @unknown x y {s{p:v}}
    :             ^
    `----

  x WhiteSpace { value: Atom(' ' type=inline) }
    ,-[$DIR/tests/fixture/at-rule/unknown/input.css:26:1]
 26 | @unknown x y {s{p:v}}
    :             ^
    `----

  x SimpleBlock
    ,-[$DIR/tests/fixture/at-rule/unknown/input.css:26:1]
 26 | @unknown x y {s{p:v}}
    :              ^^^^^^^^
    `----

  x ComponentValue
    ,-[$DIR/tests/fixture/at-rule/unknown/input.css:26:1]
 26 | @unknown x y {s{p:v}}
    :               ^
    `----

  x Ident { value: Atom('s' type=inline), raw: Atom('s' type=inline) }
    ,-[$DIR/tests/fixture/at-rule/unknown/input.css:26:1]
 26 | @unknown x y {s{p:v}}
    :               ^
    `----

  x ComponentValue
    ,-[$DIR/tests/fixture/at-rule/unknown/input.css:26:1]
 26 | @unknown x y {s{p:v}}
    :                ^^^^^
    `----

  x SimpleBlock
    ,-[$DIR/tests/fixture/at-rule/unknown/input.css:26:1]
 26 | @unknown x y {s{p:v}}
    :                ^^^^^
    `----

  x ComponentValue
    ,-[$DIR/tests/fixture/at-rule/unknown/input.css:26:1]
 26 | @unknown x y {s{p:v}}
    :                 ^
    `----

  x Ident { value: Atom('p' type=inline), raw: Atom('p' type=inline) }
    ,-[$DIR/tests/fixture/at-rule/unknown/input.css:26:1]
 26 | @unknown x y {s{p:v}}
    :                 ^
    `----

  x ComponentValue
    ,-[$DIR/tests/fixture/at-rule/unknown/input.css:26:1]
 26 | @unknown x y {s{p:v}}
    :                  ^
    `----

  x Colon
    ,-[$DIR/tests/fixture/at-rule/unknown/input.css:26:1]
 26 | @unknown x y {s{p:v}}
    :                  ^
    `----

  x ComponentValue
    ,-[$DIR/tests/fixture/at-rule/unknown/input.css:26:1]
 26 | @unknown x y {s{p:v}}
    :                   ^
    `----

  x Ident { value: Atom('v' type=inline), raw: Atom('v' type=inline) }
    ,-[$DIR/tests/fixture/at-rule/unknown/input.css:26:1]
 26 | @unknown x y {s{p:v}}
    :                   ^
    `----

  x Rule
    ,-[$DIR/tests/fixture/at-rule/unknown/input.css:27:1]
 27 | @unknown x, y f(1) {s{p:v}}
    : ^^^^^^^^^^^^^^^^^^^^^^^^^^^
    `----

  x AtRule
    ,-[$DIR/tests/fixture/at-rule/unknown/input.css:27:1]
 27 | @unknown x, y f(1) {s{p:v}}
    : ^^^^^^^^^^^^^^^^^^^^^^^^^^^
    `----

  x UnknownAtRule
    ,-[$DIR/tests/fixture/at-rule/unknown/input.css:27:1]
 27 | @unknown x, y f(1) {s{p:v}}
    : ^^^^^^^^^^^^^^^^^^^^^^^^^^^
    `----

  x AtRuleName
    ,-[$DIR/tests/fixture/at-rule/unknown/input.css:27:1]
 27 | @unknown x, y f(1) {s{p:v}}
    :  ^^^^^^^
    `----

  x Ident
    ,-[$DIR/tests/fixture/at-rule/unknown/input.css:27:1]
 27 | @unknown x, y f(1) {s{p:v}}
    :  ^^^^^^^
    `----

  x ComponentValue
    ,-[$DIR/tests/fixture/at-rule/unknown/input.css:27:1]
 27 | @unknown x, y f(1) {s{p:v}}
    :         ^
    `----

  x WhiteSpace { value: Atom(' ' type=inline) }
    ,-[$DIR/tests/fixture/at-rule/unknown/input.css:27:1]
 27 | @unknown x, y f(1) {s{p:v}}
    :         ^
    `----

  x ComponentValue
    ,-[$DIR/tests/fixture/at-rule/unknown/input.css:27:1]
 27 | @unknown x, y f(1) {s{p:v}}
    :          ^
    `----

  x Ident { value: Atom('x' type=inline), raw: Atom('x' type=inline) }
    ,-[$DIR/tests/fixture/at-rule/unknown/input.css:27:1]
 27 | @unknown x, y f(1) {s{p:v}}
    :          ^
    `----

  x ComponentValue
    ,-[$DIR/tests/fixture/at-rule/unknown/input.css:27:1]
 27 | @unknown x, y f(1) {s{p:v}}
    :           ^
    `----

  x Comma
    ,-[$DIR/tests/fixture/at-rule/unknown/input.css:27:1]
 27 | @unknown x, y f(1) {s{p:v}}
    :           ^
    `----

  x ComponentValue
    ,-[$DIR/tests/fixture/at-rule/unknown/input.css:27:1]
 27 | @unknown x, y f(1) {s{p:v}}
    :            ^
    `----

  x WhiteSpace { value: Atom(' ' type=inline) }
    ,-[$DIR/tests/fixture/at-rule/unknown/input.css:27:1]
 27 | @unknown x, y f(1) {s{p:v}}
    :            ^
    `----

  x ComponentValue
    ,-[$DIR/tests/fixture/at-rule/unknown/input.css:27:1]
 27 | @unknown x, y f(1) {s{p:v}}
    :             ^
    `----

  x Ident { value: Atom('y' type=inline), raw: Atom('y' type=inline) }
    ,-[$DIR/tests/fixture/at-rule/unknown/input.css:27:1]
 27 | @unknown x, y f(1) {s{p:v}}
    :             ^
    `----

  x ComponentValue
    ,-[$DIR/tests/fixture/at-rule/unknown/input.css:27:1]
 27 | @unknown x, y f(1) {s{p:v}}
    :              ^
    `----

  x WhiteSpace { value: Atom(' ' type=inline) }
    ,-[$DIR/tests/fixture/at-rule/unknown/input.css:27:1]
 27 | @unknown x, y f(1) {s{p:v}}
    :              ^
    `----

  x ComponentValue
    ,-[$DIR/tests/fixture/at-rule/unknown/input.css:27:1]
 27 | @unknown x, y f(1) {s{p:v}}
    :               ^^^^
    `----

  x Function
    ,-[$DIR/tests/fixture/at-rule/unknown/input.css:27:1]
 27 | @unknown x, y f(1) {s{p:v}}
    :               ^^^^
    `----

  x Ident
    ,-[$DIR/tests/fixture/at-rule/unknown/input.css:27:1]
 27 | @unknown x, y f(1) {s{p:v}}
    :               ^
    `----

  x ComponentValue
    ,-[$DIR/tests/fixture/at-rule/unknown/input.css:27:1]
 27 | @unknown x, y f(1) {s{p:v}}
    :                 ^
    `----

  x Integer
    ,-[$DIR/tests/fixture/at-rule/unknown/input.css:27:1]
 27 | @unknown x, y f(1) {s{p:v}}
    :                 ^
    `----

  x ComponentValue
    ,-[$DIR/tests/fixture/at-rule/unknown/input.css:27:1]
 27 | @unknown x, y f(1) {s{p:v}}
    :                   ^
    `----

  x WhiteSpace { value: Atom(' ' type=inline) }
    ,-[$DIR/tests/fixture/at-rule/unknown/input.css:27:1]
 27 | @unknown x, y f(1) {s{p:v}}
    :                   ^
    `----

  x SimpleBlock
    ,-[$DIR/tests/fixture/at-rule/unknown/input.css:27:1]
 27 | @unknown x, y f(1) {s{p:v}}
    :                    ^^^^^^^^
    `----

  x ComponentValue
    ,-[$DIR/tests/fixture/at-rule/unknown/input.css:27:1]
 27 | @unknown x, y f(1) {s{p:v}}
    :                     ^
    `----

  x Ident { value: Atom('s' type=inline), raw: Atom('s' type=inline) }
    ,-[$DIR/tests/fixture/at-rule/unknown/input.css:27:1]
 27 | @unknown x, y f(1) {s{p:v}}
    :                     ^
    `----

  x ComponentValue
    ,-[$DIR/tests/fixture/at-rule/unknown/input.css:27:1]
 27 | @unknown x, y f(1) {s{p:v}}
    :                      ^^^^^
    `----

  x SimpleBlock
    ,-[$DIR/tests/fixture/at-rule/unknown/input.css:27:1]
 27 | @unknown x, y f(1) {s{p:v}}
    :                      ^^^^^
    `----

  x ComponentValue
    ,-[$DIR/tests/fixture/at-rule/unknown/input.css:27:1]
 27 | @unknown x, y f(1) {s{p:v}}
    :                       ^
    `----

  x Ident { value: Atom('p' type=inline), raw: Atom('p' type=inline) }
    ,-[$DIR/tests/fixture/at-rule/unknown/input.css:27:1]
 27 | @unknown x, y f(1) {s{p:v}}
    :                       ^
    `----

  x ComponentValue
    ,-[$DIR/tests/fixture/at-rule/unknown/input.css:27:1]
 27 | @unknown x, y f(1) {s{p:v}}
    :                        ^
    `----

  x Colon
    ,-[$DIR/tests/fixture/at-rule/unknown/input.css:27:1]
 27 | @unknown x, y f(1) {s{p:v}}
    :                        ^
    `----

  x ComponentValue
    ,-[$DIR/tests/fixture/at-rule/unknown/input.css:27:1]
 27 | @unknown x, y f(1) {s{p:v}}
    :                         ^
    `----

  x Ident { value: Atom('v' type=inline), raw: Atom('v' type=inline) }
    ,-[$DIR/tests/fixture/at-rule/unknown/input.css:27:1]
 27 | @unknown x, y f(1) {s{p:v}}
    :                         ^
    `----

  x Rule
    ,-[$DIR/tests/fixture/at-rule/unknown/input.css:28:1]
 28 | @unknown x, y f(1+2) {s{p:v}}
    : ^^^^^^^^^^^^^^^^^^^^^^^^^^^^^
    `----

  x AtRule
    ,-[$DIR/tests/fixture/at-rule/unknown/input.css:28:1]
 28 | @unknown x, y f(1+2) {s{p:v}}
    : ^^^^^^^^^^^^^^^^^^^^^^^^^^^^^
    `----

  x UnknownAtRule
    ,-[$DIR/tests/fixture/at-rule/unknown/input.css:28:1]
 28 | @unknown x, y f(1+2) {s{p:v}}
    : ^^^^^^^^^^^^^^^^^^^^^^^^^^^^^
    `----

  x AtRuleName
    ,-[$DIR/tests/fixture/at-rule/unknown/input.css:28:1]
 28 | @unknown x, y f(1+2) {s{p:v}}
    :  ^^^^^^^
    `----

  x Ident
    ,-[$DIR/tests/fixture/at-rule/unknown/input.css:28:1]
 28 | @unknown x, y f(1+2) {s{p:v}}
    :  ^^^^^^^
    `----

  x ComponentValue
    ,-[$DIR/tests/fixture/at-rule/unknown/input.css:28:1]
 28 | @unknown x, y f(1+2) {s{p:v}}
    :         ^
    `----

  x WhiteSpace { value: Atom(' ' type=inline) }
    ,-[$DIR/tests/fixture/at-rule/unknown/input.css:28:1]
 28 | @unknown x, y f(1+2) {s{p:v}}
    :         ^
    `----

  x ComponentValue
    ,-[$DIR/tests/fixture/at-rule/unknown/input.css:28:1]
 28 | @unknown x, y f(1+2) {s{p:v}}
    :          ^
    `----

  x Ident { value: Atom('x' type=inline), raw: Atom('x' type=inline) }
    ,-[$DIR/tests/fixture/at-rule/unknown/input.css:28:1]
 28 | @unknown x, y f(1+2) {s{p:v}}
    :          ^
    `----

  x ComponentValue
    ,-[$DIR/tests/fixture/at-rule/unknown/input.css:28:1]
 28 | @unknown x, y f(1+2) {s{p:v}}
    :           ^
    `----

  x Comma
    ,-[$DIR/tests/fixture/at-rule/unknown/input.css:28:1]
 28 | @unknown x, y f(1+2) {s{p:v}}
    :           ^
    `----

  x ComponentValue
    ,-[$DIR/tests/fixture/at-rule/unknown/input.css:28:1]
 28 | @unknown x, y f(1+2) {s{p:v}}
    :            ^
    `----

  x WhiteSpace { value: Atom(' ' type=inline) }
    ,-[$DIR/tests/fixture/at-rule/unknown/input.css:28:1]
 28 | @unknown x, y f(1+2) {s{p:v}}
    :            ^
    `----

  x ComponentValue
    ,-[$DIR/tests/fixture/at-rule/unknown/input.css:28:1]
 28 | @unknown x, y f(1+2) {s{p:v}}
    :             ^
    `----

  x Ident { value: Atom('y' type=inline), raw: Atom('y' type=inline) }
    ,-[$DIR/tests/fixture/at-rule/unknown/input.css:28:1]
 28 | @unknown x, y f(1+2) {s{p:v}}
    :             ^
    `----

  x ComponentValue
    ,-[$DIR/tests/fixture/at-rule/unknown/input.css:28:1]
 28 | @unknown x, y f(1+2) {s{p:v}}
    :              ^
    `----

  x WhiteSpace { value: Atom(' ' type=inline) }
    ,-[$DIR/tests/fixture/at-rule/unknown/input.css:28:1]
 28 | @unknown x, y f(1+2) {s{p:v}}
    :              ^
    `----

  x ComponentValue
    ,-[$DIR/tests/fixture/at-rule/unknown/input.css:28:1]
 28 | @unknown x, y f(1+2) {s{p:v}}
    :               ^^^^^^
    `----

  x Function
    ,-[$DIR/tests/fixture/at-rule/unknown/input.css:28:1]
 28 | @unknown x, y f(1+2) {s{p:v}}
    :               ^^^^^^
    `----

  x Ident
    ,-[$DIR/tests/fixture/at-rule/unknown/input.css:28:1]
 28 | @unknown x, y f(1+2) {s{p:v}}
    :               ^
    `----

  x ComponentValue
    ,-[$DIR/tests/fixture/at-rule/unknown/input.css:28:1]
 28 | @unknown x, y f(1+2) {s{p:v}}
    :                 ^
    `----

  x Integer
    ,-[$DIR/tests/fixture/at-rule/unknown/input.css:28:1]
 28 | @unknown x, y f(1+2) {s{p:v}}
    :                 ^
    `----

  x ComponentValue
    ,-[$DIR/tests/fixture/at-rule/unknown/input.css:28:1]
 28 | @unknown x, y f(1+2) {s{p:v}}
    :                  ^^
    `----

  x Integer
    ,-[$DIR/tests/fixture/at-rule/unknown/input.css:28:1]
 28 | @unknown x, y f(1+2) {s{p:v}}
    :                  ^^
    `----

  x ComponentValue
    ,-[$DIR/tests/fixture/at-rule/unknown/input.css:28:1]
 28 | @unknown x, y f(1+2) {s{p:v}}
    :                     ^
    `----

  x WhiteSpace { value: Atom(' ' type=inline) }
    ,-[$DIR/tests/fixture/at-rule/unknown/input.css:28:1]
 28 | @unknown x, y f(1+2) {s{p:v}}
    :                     ^
    `----

  x SimpleBlock
    ,-[$DIR/tests/fixture/at-rule/unknown/input.css:28:1]
 28 | @unknown x, y f(1+2) {s{p:v}}
    :                      ^^^^^^^^
    `----

  x ComponentValue
    ,-[$DIR/tests/fixture/at-rule/unknown/input.css:28:1]
 28 | @unknown x, y f(1+2) {s{p:v}}
    :                       ^
    `----

  x Ident { value: Atom('s' type=inline), raw: Atom('s' type=inline) }
    ,-[$DIR/tests/fixture/at-rule/unknown/input.css:28:1]
 28 | @unknown x, y f(1+2) {s{p:v}}
    :                       ^
    `----

  x ComponentValue
    ,-[$DIR/tests/fixture/at-rule/unknown/input.css:28:1]
 28 | @unknown x, y f(1+2) {s{p:v}}
    :                        ^^^^^
    `----

  x SimpleBlock
    ,-[$DIR/tests/fixture/at-rule/unknown/input.css:28:1]
 28 | @unknown x, y f(1+2) {s{p:v}}
    :                        ^^^^^
    `----

  x ComponentValue
    ,-[$DIR/tests/fixture/at-rule/unknown/input.css:28:1]
 28 | @unknown x, y f(1+2) {s{p:v}}
    :                         ^
    `----

  x Ident { value: Atom('p' type=inline), raw: Atom('p' type=inline) }
    ,-[$DIR/tests/fixture/at-rule/unknown/input.css:28:1]
 28 | @unknown x, y f(1+2) {s{p:v}}
    :                         ^
    `----

  x ComponentValue
    ,-[$DIR/tests/fixture/at-rule/unknown/input.css:28:1]
 28 | @unknown x, y f(1+2) {s{p:v}}
    :                          ^
    `----

  x Colon
    ,-[$DIR/tests/fixture/at-rule/unknown/input.css:28:1]
 28 | @unknown x, y f(1+2) {s{p:v}}
    :                          ^
    `----

  x ComponentValue
    ,-[$DIR/tests/fixture/at-rule/unknown/input.css:28:1]
 28 | @unknown x, y f(1+2) {s{p:v}}
    :                           ^
    `----

  x Ident { value: Atom('v' type=inline), raw: Atom('v' type=inline) }
    ,-[$DIR/tests/fixture/at-rule/unknown/input.css:28:1]
 28 | @unknown x, y f(1+2) {s{p:v}}
    :                           ^
    `----

  x Rule
    ,-[$DIR/tests/fixture/at-rule/unknown/input.css:29:1]
 29 | @unknown { .a { p: v; } .b { p: v } }
    : ^^^^^^^^^^^^^^^^^^^^^^^^^^^^^^^^^^^^^
    `----

  x AtRule
    ,-[$DIR/tests/fixture/at-rule/unknown/input.css:29:1]
 29 | @unknown { .a { p: v; } .b { p: v } }
    : ^^^^^^^^^^^^^^^^^^^^^^^^^^^^^^^^^^^^^
    `----

  x UnknownAtRule
    ,-[$DIR/tests/fixture/at-rule/unknown/input.css:29:1]
 29 | @unknown { .a { p: v; } .b { p: v } }
    : ^^^^^^^^^^^^^^^^^^^^^^^^^^^^^^^^^^^^^
    `----

  x AtRuleName
    ,-[$DIR/tests/fixture/at-rule/unknown/input.css:29:1]
 29 | @unknown { .a { p: v; } .b { p: v } }
    :  ^^^^^^^
    `----

  x Ident
    ,-[$DIR/tests/fixture/at-rule/unknown/input.css:29:1]
 29 | @unknown { .a { p: v; } .b { p: v } }
    :  ^^^^^^^
    `----

  x ComponentValue
    ,-[$DIR/tests/fixture/at-rule/unknown/input.css:29:1]
 29 | @unknown { .a { p: v; } .b { p: v } }
    :         ^
    `----

  x WhiteSpace { value: Atom(' ' type=inline) }
    ,-[$DIR/tests/fixture/at-rule/unknown/input.css:29:1]
 29 | @unknown { .a { p: v; } .b { p: v } }
    :         ^
    `----

  x SimpleBlock
    ,-[$DIR/tests/fixture/at-rule/unknown/input.css:29:1]
 29 | @unknown { .a { p: v; } .b { p: v } }
    :          ^^^^^^^^^^^^^^^^^^^^^^^^^^^^
    `----

  x ComponentValue
    ,-[$DIR/tests/fixture/at-rule/unknown/input.css:29:1]
 29 | @unknown { .a { p: v; } .b { p: v } }
    :           ^
    `----

  x WhiteSpace { value: Atom(' ' type=inline) }
    ,-[$DIR/tests/fixture/at-rule/unknown/input.css:29:1]
 29 | @unknown { .a { p: v; } .b { p: v } }
    :           ^
    `----

  x ComponentValue
    ,-[$DIR/tests/fixture/at-rule/unknown/input.css:29:1]
 29 | @unknown { .a { p: v; } .b { p: v } }
    :            ^
    `----

  x Delim { value: '.' }
    ,-[$DIR/tests/fixture/at-rule/unknown/input.css:29:1]
 29 | @unknown { .a { p: v; } .b { p: v } }
    :            ^
    `----

  x ComponentValue
    ,-[$DIR/tests/fixture/at-rule/unknown/input.css:29:1]
 29 | @unknown { .a { p: v; } .b { p: v } }
    :             ^
    `----

  x Ident { value: Atom('a' type=inline), raw: Atom('a' type=inline) }
    ,-[$DIR/tests/fixture/at-rule/unknown/input.css:29:1]
 29 | @unknown { .a { p: v; } .b { p: v } }
    :             ^
    `----

  x ComponentValue
    ,-[$DIR/tests/fixture/at-rule/unknown/input.css:29:1]
 29 | @unknown { .a { p: v; } .b { p: v } }
    :              ^
    `----

  x WhiteSpace { value: Atom(' ' type=inline) }
    ,-[$DIR/tests/fixture/at-rule/unknown/input.css:29:1]
 29 | @unknown { .a { p: v; } .b { p: v } }
    :              ^
    `----

  x ComponentValue
    ,-[$DIR/tests/fixture/at-rule/unknown/input.css:29:1]
 29 | @unknown { .a { p: v; } .b { p: v } }
    :               ^^^^^^^^^
    `----

  x SimpleBlock
    ,-[$DIR/tests/fixture/at-rule/unknown/input.css:29:1]
 29 | @unknown { .a { p: v; } .b { p: v } }
    :               ^^^^^^^^^
    `----

  x ComponentValue
    ,-[$DIR/tests/fixture/at-rule/unknown/input.css:29:1]
 29 | @unknown { .a { p: v; } .b { p: v } }
    :                ^
    `----

  x WhiteSpace { value: Atom(' ' type=inline) }
    ,-[$DIR/tests/fixture/at-rule/unknown/input.css:29:1]
 29 | @unknown { .a { p: v; } .b { p: v } }
    :                ^
    `----

  x ComponentValue
    ,-[$DIR/tests/fixture/at-rule/unknown/input.css:29:1]
 29 | @unknown { .a { p: v; } .b { p: v } }
    :                 ^
    `----

  x Ident { value: Atom('p' type=inline), raw: Atom('p' type=inline) }
    ,-[$DIR/tests/fixture/at-rule/unknown/input.css:29:1]
 29 | @unknown { .a { p: v; } .b { p: v } }
    :                 ^
    `----

  x ComponentValue
    ,-[$DIR/tests/fixture/at-rule/unknown/input.css:29:1]
 29 | @unknown { .a { p: v; } .b { p: v } }
    :                  ^
    `----

  x Colon
    ,-[$DIR/tests/fixture/at-rule/unknown/input.css:29:1]
 29 | @unknown { .a { p: v; } .b { p: v } }
    :                  ^
    `----

  x ComponentValue
    ,-[$DIR/tests/fixture/at-rule/unknown/input.css:29:1]
 29 | @unknown { .a { p: v; } .b { p: v } }
    :                   ^
    `----

  x WhiteSpace { value: Atom(' ' type=inline) }
    ,-[$DIR/tests/fixture/at-rule/unknown/input.css:29:1]
 29 | @unknown { .a { p: v; } .b { p: v } }
    :                   ^
    `----

  x ComponentValue
    ,-[$DIR/tests/fixture/at-rule/unknown/input.css:29:1]
 29 | @unknown { .a { p: v; } .b { p: v } }
    :                    ^
    `----

  x Ident { value: Atom('v' type=inline), raw: Atom('v' type=inline) }
    ,-[$DIR/tests/fixture/at-rule/unknown/input.css:29:1]
 29 | @unknown { .a { p: v; } .b { p: v } }
    :                    ^
    `----

  x ComponentValue
    ,-[$DIR/tests/fixture/at-rule/unknown/input.css:29:1]
 29 | @unknown { .a { p: v; } .b { p: v } }
    :                     ^
    `----

  x Semi
    ,-[$DIR/tests/fixture/at-rule/unknown/input.css:29:1]
 29 | @unknown { .a { p: v; } .b { p: v } }
    :                     ^
    `----

  x ComponentValue
    ,-[$DIR/tests/fixture/at-rule/unknown/input.css:29:1]
 29 | @unknown { .a { p: v; } .b { p: v } }
    :                      ^
    `----

  x WhiteSpace { value: Atom(' ' type=inline) }
    ,-[$DIR/tests/fixture/at-rule/unknown/input.css:29:1]
 29 | @unknown { .a { p: v; } .b { p: v } }
    :                      ^
    `----

  x ComponentValue
    ,-[$DIR/tests/fixture/at-rule/unknown/input.css:29:1]
 29 | @unknown { .a { p: v; } .b { p: v } }
    :                        ^
    `----

  x WhiteSpace { value: Atom(' ' type=inline) }
    ,-[$DIR/tests/fixture/at-rule/unknown/input.css:29:1]
 29 | @unknown { .a { p: v; } .b { p: v } }
    :                        ^
    `----

  x ComponentValue
    ,-[$DIR/tests/fixture/at-rule/unknown/input.css:29:1]
 29 | @unknown { .a { p: v; } .b { p: v } }
    :                         ^
    `----

  x Delim { value: '.' }
    ,-[$DIR/tests/fixture/at-rule/unknown/input.css:29:1]
 29 | @unknown { .a { p: v; } .b { p: v } }
    :                         ^
    `----

  x ComponentValue
    ,-[$DIR/tests/fixture/at-rule/unknown/input.css:29:1]
 29 | @unknown { .a { p: v; } .b { p: v } }
    :                          ^
    `----

  x Ident { value: Atom('b' type=inline), raw: Atom('b' type=inline) }
    ,-[$DIR/tests/fixture/at-rule/unknown/input.css:29:1]
 29 | @unknown { .a { p: v; } .b { p: v } }
    :                          ^
    `----

  x ComponentValue
    ,-[$DIR/tests/fixture/at-rule/unknown/input.css:29:1]
 29 | @unknown { .a { p: v; } .b { p: v } }
    :                           ^
    `----

  x WhiteSpace { value: Atom(' ' type=inline) }
    ,-[$DIR/tests/fixture/at-rule/unknown/input.css:29:1]
 29 | @unknown { .a { p: v; } .b { p: v } }
    :                           ^
    `----

  x ComponentValue
    ,-[$DIR/tests/fixture/at-rule/unknown/input.css:29:1]
 29 | @unknown { .a { p: v; } .b { p: v } }
    :                            ^^^^^^^^
    `----

  x SimpleBlock
    ,-[$DIR/tests/fixture/at-rule/unknown/input.css:29:1]
 29 | @unknown { .a { p: v; } .b { p: v } }
    :                            ^^^^^^^^
    `----

  x ComponentValue
    ,-[$DIR/tests/fixture/at-rule/unknown/input.css:29:1]
 29 | @unknown { .a { p: v; } .b { p: v } }
    :                             ^
    `----

  x WhiteSpace { value: Atom(' ' type=inline) }
    ,-[$DIR/tests/fixture/at-rule/unknown/input.css:29:1]
 29 | @unknown { .a { p: v; } .b { p: v } }
    :                             ^
    `----

  x ComponentValue
    ,-[$DIR/tests/fixture/at-rule/unknown/input.css:29:1]
 29 | @unknown { .a { p: v; } .b { p: v } }
    :                              ^
    `----

  x Ident { value: Atom('p' type=inline), raw: Atom('p' type=inline) }
    ,-[$DIR/tests/fixture/at-rule/unknown/input.css:29:1]
 29 | @unknown { .a { p: v; } .b { p: v } }
    :                              ^
    `----

  x ComponentValue
    ,-[$DIR/tests/fixture/at-rule/unknown/input.css:29:1]
 29 | @unknown { .a { p: v; } .b { p: v } }
    :                               ^
    `----

  x Colon
    ,-[$DIR/tests/fixture/at-rule/unknown/input.css:29:1]
 29 | @unknown { .a { p: v; } .b { p: v } }
    :                               ^
    `----

  x ComponentValue
    ,-[$DIR/tests/fixture/at-rule/unknown/input.css:29:1]
 29 | @unknown { .a { p: v; } .b { p: v } }
    :                                ^
    `----

  x WhiteSpace { value: Atom(' ' type=inline) }
    ,-[$DIR/tests/fixture/at-rule/unknown/input.css:29:1]
 29 | @unknown { .a { p: v; } .b { p: v } }
    :                                ^
    `----

  x ComponentValue
    ,-[$DIR/tests/fixture/at-rule/unknown/input.css:29:1]
 29 | @unknown { .a { p: v; } .b { p: v } }
    :                                 ^
    `----

  x Ident { value: Atom('v' type=inline), raw: Atom('v' type=inline) }
    ,-[$DIR/tests/fixture/at-rule/unknown/input.css:29:1]
 29 | @unknown { .a { p: v; } .b { p: v } }
    :                                 ^
    `----

  x ComponentValue
    ,-[$DIR/tests/fixture/at-rule/unknown/input.css:29:1]
 29 | @unknown { .a { p: v; } .b { p: v } }
    :                                  ^
    `----

  x WhiteSpace { value: Atom(' ' type=inline) }
    ,-[$DIR/tests/fixture/at-rule/unknown/input.css:29:1]
 29 | @unknown { .a { p: v; } .b { p: v } }
    :                                  ^
    `----

  x ComponentValue
    ,-[$DIR/tests/fixture/at-rule/unknown/input.css:29:1]
 29 | @unknown { .a { p: v; } .b { p: v } }
    :                                    ^
    `----

  x WhiteSpace { value: Atom(' ' type=inline) }
    ,-[$DIR/tests/fixture/at-rule/unknown/input.css:29:1]
 29 | @unknown { .a { p: v; } .b { p: v } }
    :                                    ^
    `----

  x Rule
    ,-[$DIR/tests/fixture/at-rule/unknown/input.css:30:1]
 30 | @unknown/*test*/{/*test*/s/*test*/{/*test*/p/*test*/:/*test*/v/*test*/}/*test*/}
    : ^^^^^^^^^^^^^^^^^^^^^^^^^^^^^^^^^^^^^^^^^^^^^^^^^^^^^^^^^^^^^^^^^^^^^^^^^^^^^^^^
    `----

  x AtRule
    ,-[$DIR/tests/fixture/at-rule/unknown/input.css:30:1]
 30 | @unknown/*test*/{/*test*/s/*test*/{/*test*/p/*test*/:/*test*/v/*test*/}/*test*/}
    : ^^^^^^^^^^^^^^^^^^^^^^^^^^^^^^^^^^^^^^^^^^^^^^^^^^^^^^^^^^^^^^^^^^^^^^^^^^^^^^^^
    `----

  x UnknownAtRule
    ,-[$DIR/tests/fixture/at-rule/unknown/input.css:30:1]
 30 | @unknown/*test*/{/*test*/s/*test*/{/*test*/p/*test*/:/*test*/v/*test*/}/*test*/}
    : ^^^^^^^^^^^^^^^^^^^^^^^^^^^^^^^^^^^^^^^^^^^^^^^^^^^^^^^^^^^^^^^^^^^^^^^^^^^^^^^^
    `----

  x AtRuleName
    ,-[$DIR/tests/fixture/at-rule/unknown/input.css:30:1]
 30 | @unknown/*test*/{/*test*/s/*test*/{/*test*/p/*test*/:/*test*/v/*test*/}/*test*/}
    :  ^^^^^^^
    `----

  x Ident
    ,-[$DIR/tests/fixture/at-rule/unknown/input.css:30:1]
 30 | @unknown/*test*/{/*test*/s/*test*/{/*test*/p/*test*/:/*test*/v/*test*/}/*test*/}
    :  ^^^^^^^
    `----

  x SimpleBlock
    ,-[$DIR/tests/fixture/at-rule/unknown/input.css:30:1]
 30 | @unknown/*test*/{/*test*/s/*test*/{/*test*/p/*test*/:/*test*/v/*test*/}/*test*/}
    :                 ^^^^^^^^^^^^^^^^^^^^^^^^^^^^^^^^^^^^^^^^^^^^^^^^^^^^^^^^^^^^^^^^
    `----

  x ComponentValue
    ,-[$DIR/tests/fixture/at-rule/unknown/input.css:30:1]
 30 | @unknown/*test*/{/*test*/s/*test*/{/*test*/p/*test*/:/*test*/v/*test*/}/*test*/}
    :                          ^
    `----

  x Ident { value: Atom('s' type=inline), raw: Atom('s' type=inline) }
    ,-[$DIR/tests/fixture/at-rule/unknown/input.css:30:1]
 30 | @unknown/*test*/{/*test*/s/*test*/{/*test*/p/*test*/:/*test*/v/*test*/}/*test*/}
    :                          ^
    `----

  x ComponentValue
    ,-[$DIR/tests/fixture/at-rule/unknown/input.css:30:1]
 30 | @unknown/*test*/{/*test*/s/*test*/{/*test*/p/*test*/:/*test*/v/*test*/}/*test*/}
    :                                   ^^^^^^^^^^^^^^^^^^^^^^^^^^^^^^^^^^^^^
    `----

  x SimpleBlock
    ,-[$DIR/tests/fixture/at-rule/unknown/input.css:30:1]
 30 | @unknown/*test*/{/*test*/s/*test*/{/*test*/p/*test*/:/*test*/v/*test*/}/*test*/}
    :                                   ^^^^^^^^^^^^^^^^^^^^^^^^^^^^^^^^^^^^^
    `----

  x ComponentValue
    ,-[$DIR/tests/fixture/at-rule/unknown/input.css:30:1]
 30 | @unknown/*test*/{/*test*/s/*test*/{/*test*/p/*test*/:/*test*/v/*test*/}/*test*/}
    :                                            ^
    `----

  x Ident { value: Atom('p' type=inline), raw: Atom('p' type=inline) }
    ,-[$DIR/tests/fixture/at-rule/unknown/input.css:30:1]
 30 | @unknown/*test*/{/*test*/s/*test*/{/*test*/p/*test*/:/*test*/v/*test*/}/*test*/}
    :                                            ^
    `----

  x ComponentValue
    ,-[$DIR/tests/fixture/at-rule/unknown/input.css:30:1]
 30 | @unknown/*test*/{/*test*/s/*test*/{/*test*/p/*test*/:/*test*/v/*test*/}/*test*/}
    :                                                     ^
    `----

  x Colon
    ,-[$DIR/tests/fixture/at-rule/unknown/input.css:30:1]
 30 | @unknown/*test*/{/*test*/s/*test*/{/*test*/p/*test*/:/*test*/v/*test*/}/*test*/}
    :                                                     ^
    `----

  x ComponentValue
    ,-[$DIR/tests/fixture/at-rule/unknown/input.css:30:1]
 30 | @unknown/*test*/{/*test*/s/*test*/{/*test*/p/*test*/:/*test*/v/*test*/}/*test*/}
    :                                                              ^
    `----

  x Ident { value: Atom('v' type=inline), raw: Atom('v' type=inline) }
    ,-[$DIR/tests/fixture/at-rule/unknown/input.css:30:1]
 30 | @unknown/*test*/{/*test*/s/*test*/{/*test*/p/*test*/:/*test*/v/*test*/}/*test*/}
    :                                                              ^
    `----

  x Rule
    ,-[$DIR/tests/fixture/at-rule/unknown/input.css:33:1]
 33 | @unknown  {  s  {  p  :  v  }  }
    : ^^^^^^^^^^^^^^^^^^^^^^^^^^^^^^^^
    `----

  x AtRule
    ,-[$DIR/tests/fixture/at-rule/unknown/input.css:33:1]
 33 | @unknown  {  s  {  p  :  v  }  }
    : ^^^^^^^^^^^^^^^^^^^^^^^^^^^^^^^^
    `----

  x UnknownAtRule
    ,-[$DIR/tests/fixture/at-rule/unknown/input.css:33:1]
 33 | @unknown  {  s  {  p  :  v  }  }
    : ^^^^^^^^^^^^^^^^^^^^^^^^^^^^^^^^
    `----

  x AtRuleName
    ,-[$DIR/tests/fixture/at-rule/unknown/input.css:33:1]
 33 | @unknown  {  s  {  p  :  v  }  }
    :  ^^^^^^^
    `----

  x Ident
    ,-[$DIR/tests/fixture/at-rule/unknown/input.css:33:1]
 33 | @unknown  {  s  {  p  :  v  }  }
    :  ^^^^^^^
    `----

  x ComponentValue
    ,-[$DIR/tests/fixture/at-rule/unknown/input.css:33:1]
 33 | @unknown  {  s  {  p  :  v  }  }
    :         ^^
    `----

  x WhiteSpace { value: Atom('  ' type=inline) }
    ,-[$DIR/tests/fixture/at-rule/unknown/input.css:33:1]
 33 | @unknown  {  s  {  p  :  v  }  }
    :         ^^
    `----

  x SimpleBlock
    ,-[$DIR/tests/fixture/at-rule/unknown/input.css:33:1]
 33 | @unknown  {  s  {  p  :  v  }  }
    :           ^^^^^^^^^^^^^^^^^^^^^^
    `----

  x ComponentValue
    ,-[$DIR/tests/fixture/at-rule/unknown/input.css:33:1]
 33 | @unknown  {  s  {  p  :  v  }  }
    :            ^^
    `----

  x WhiteSpace { value: Atom('  ' type=inline) }
    ,-[$DIR/tests/fixture/at-rule/unknown/input.css:33:1]
 33 | @unknown  {  s  {  p  :  v  }  }
    :            ^^
    `----

  x ComponentValue
    ,-[$DIR/tests/fixture/at-rule/unknown/input.css:33:1]
 33 | @unknown  {  s  {  p  :  v  }  }
    :              ^
    `----

  x Ident { value: Atom('s' type=inline), raw: Atom('s' type=inline) }
    ,-[$DIR/tests/fixture/at-rule/unknown/input.css:33:1]
 33 | @unknown  {  s  {  p  :  v  }  }
    :              ^
    `----

  x ComponentValue
    ,-[$DIR/tests/fixture/at-rule/unknown/input.css:33:1]
 33 | @unknown  {  s  {  p  :  v  }  }
    :               ^^
    `----

  x WhiteSpace { value: Atom('  ' type=inline) }
    ,-[$DIR/tests/fixture/at-rule/unknown/input.css:33:1]
 33 | @unknown  {  s  {  p  :  v  }  }
    :               ^^
    `----

  x ComponentValue
    ,-[$DIR/tests/fixture/at-rule/unknown/input.css:33:1]
 33 | @unknown  {  s  {  p  :  v  }  }
    :                 ^^^^^^^^^^^^^
    `----

  x SimpleBlock
    ,-[$DIR/tests/fixture/at-rule/unknown/input.css:33:1]
 33 | @unknown  {  s  {  p  :  v  }  }
    :                 ^^^^^^^^^^^^^
    `----

  x ComponentValue
    ,-[$DIR/tests/fixture/at-rule/unknown/input.css:33:1]
 33 | @unknown  {  s  {  p  :  v  }  }
    :                  ^^
    `----

  x WhiteSpace { value: Atom('  ' type=inline) }
    ,-[$DIR/tests/fixture/at-rule/unknown/input.css:33:1]
 33 | @unknown  {  s  {  p  :  v  }  }
    :                  ^^
    `----

  x ComponentValue
    ,-[$DIR/tests/fixture/at-rule/unknown/input.css:33:1]
 33 | @unknown  {  s  {  p  :  v  }  }
    :                    ^
    `----

  x Ident { value: Atom('p' type=inline), raw: Atom('p' type=inline) }
    ,-[$DIR/tests/fixture/at-rule/unknown/input.css:33:1]
 33 | @unknown  {  s  {  p  :  v  }  }
    :                    ^
    `----

  x ComponentValue
    ,-[$DIR/tests/fixture/at-rule/unknown/input.css:33:1]
 33 | @unknown  {  s  {  p  :  v  }  }
    :                     ^^
    `----

  x WhiteSpace { value: Atom('  ' type=inline) }
    ,-[$DIR/tests/fixture/at-rule/unknown/input.css:33:1]
 33 | @unknown  {  s  {  p  :  v  }  }
    :                     ^^
    `----

  x ComponentValue
    ,-[$DIR/tests/fixture/at-rule/unknown/input.css:33:1]
 33 | @unknown  {  s  {  p  :  v  }  }
    :                       ^
    `----

  x Colon
    ,-[$DIR/tests/fixture/at-rule/unknown/input.css:33:1]
 33 | @unknown  {  s  {  p  :  v  }  }
    :                       ^
    `----

  x ComponentValue
    ,-[$DIR/tests/fixture/at-rule/unknown/input.css:33:1]
 33 | @unknown  {  s  {  p  :  v  }  }
    :                        ^^
    `----

  x WhiteSpace { value: Atom('  ' type=inline) }
    ,-[$DIR/tests/fixture/at-rule/unknown/input.css:33:1]
 33 | @unknown  {  s  {  p  :  v  }  }
    :                        ^^
    `----

  x ComponentValue
    ,-[$DIR/tests/fixture/at-rule/unknown/input.css:33:1]
 33 | @unknown  {  s  {  p  :  v  }  }
    :                          ^
    `----

  x Ident { value: Atom('v' type=inline), raw: Atom('v' type=inline) }
    ,-[$DIR/tests/fixture/at-rule/unknown/input.css:33:1]
 33 | @unknown  {  s  {  p  :  v  }  }
    :                          ^
    `----

  x ComponentValue
    ,-[$DIR/tests/fixture/at-rule/unknown/input.css:33:1]
 33 | @unknown  {  s  {  p  :  v  }  }
    :                           ^^
    `----

  x WhiteSpace { value: Atom('  ' type=inline) }
    ,-[$DIR/tests/fixture/at-rule/unknown/input.css:33:1]
 33 | @unknown  {  s  {  p  :  v  }  }
    :                           ^^
    `----

  x ComponentValue
    ,-[$DIR/tests/fixture/at-rule/unknown/input.css:33:1]
 33 | @unknown  {  s  {  p  :  v  }  }
    :                              ^^
    `----

  x WhiteSpace { value: Atom('  ' type=inline) }
    ,-[$DIR/tests/fixture/at-rule/unknown/input.css:33:1]
 33 | @unknown  {  s  {  p  :  v  }  }
    :                              ^^
    `----

  x Rule
    ,-[$DIR/tests/fixture/at-rule/unknown/input.css:34:1]
 34 | @unknown  x  y  {  s  {  p  :  v  }  }
    : ^^^^^^^^^^^^^^^^^^^^^^^^^^^^^^^^^^^^^^
    `----

  x AtRule
    ,-[$DIR/tests/fixture/at-rule/unknown/input.css:34:1]
 34 | @unknown  x  y  {  s  {  p  :  v  }  }
    : ^^^^^^^^^^^^^^^^^^^^^^^^^^^^^^^^^^^^^^
    `----

  x UnknownAtRule
    ,-[$DIR/tests/fixture/at-rule/unknown/input.css:34:1]
 34 | @unknown  x  y  {  s  {  p  :  v  }  }
    : ^^^^^^^^^^^^^^^^^^^^^^^^^^^^^^^^^^^^^^
    `----

  x AtRuleName
    ,-[$DIR/tests/fixture/at-rule/unknown/input.css:34:1]
 34 | @unknown  x  y  {  s  {  p  :  v  }  }
    :  ^^^^^^^
    `----

  x Ident
    ,-[$DIR/tests/fixture/at-rule/unknown/input.css:34:1]
 34 | @unknown  x  y  {  s  {  p  :  v  }  }
    :  ^^^^^^^
    `----

  x ComponentValue
    ,-[$DIR/tests/fixture/at-rule/unknown/input.css:34:1]
 34 | @unknown  x  y  {  s  {  p  :  v  }  }
    :         ^^
    `----

  x WhiteSpace { value: Atom('  ' type=inline) }
    ,-[$DIR/tests/fixture/at-rule/unknown/input.css:34:1]
 34 | @unknown  x  y  {  s  {  p  :  v  }  }
    :         ^^
    `----

  x ComponentValue
    ,-[$DIR/tests/fixture/at-rule/unknown/input.css:34:1]
 34 | @unknown  x  y  {  s  {  p  :  v  }  }
    :           ^
    `----

  x Ident { value: Atom('x' type=inline), raw: Atom('x' type=inline) }
    ,-[$DIR/tests/fixture/at-rule/unknown/input.css:34:1]
 34 | @unknown  x  y  {  s  {  p  :  v  }  }
    :           ^
    `----

  x ComponentValue
    ,-[$DIR/tests/fixture/at-rule/unknown/input.css:34:1]
 34 | @unknown  x  y  {  s  {  p  :  v  }  }
    :            ^^
    `----

  x WhiteSpace { value: Atom('  ' type=inline) }
    ,-[$DIR/tests/fixture/at-rule/unknown/input.css:34:1]
 34 | @unknown  x  y  {  s  {  p  :  v  }  }
    :            ^^
    `----

  x ComponentValue
    ,-[$DIR/tests/fixture/at-rule/unknown/input.css:34:1]
 34 | @unknown  x  y  {  s  {  p  :  v  }  }
    :              ^
    `----

  x Ident { value: Atom('y' type=inline), raw: Atom('y' type=inline) }
    ,-[$DIR/tests/fixture/at-rule/unknown/input.css:34:1]
 34 | @unknown  x  y  {  s  {  p  :  v  }  }
    :              ^
    `----

  x ComponentValue
    ,-[$DIR/tests/fixture/at-rule/unknown/input.css:34:1]
 34 | @unknown  x  y  {  s  {  p  :  v  }  }
    :               ^^
    `----

  x WhiteSpace { value: Atom('  ' type=inline) }
    ,-[$DIR/tests/fixture/at-rule/unknown/input.css:34:1]
 34 | @unknown  x  y  {  s  {  p  :  v  }  }
    :               ^^
    `----

  x SimpleBlock
    ,-[$DIR/tests/fixture/at-rule/unknown/input.css:34:1]
 34 | @unknown  x  y  {  s  {  p  :  v  }  }
    :                 ^^^^^^^^^^^^^^^^^^^^^^
    `----

  x ComponentValue
    ,-[$DIR/tests/fixture/at-rule/unknown/input.css:34:1]
 34 | @unknown  x  y  {  s  {  p  :  v  }  }
    :                  ^^
    `----

  x WhiteSpace { value: Atom('  ' type=inline) }
    ,-[$DIR/tests/fixture/at-rule/unknown/input.css:34:1]
 34 | @unknown  x  y  {  s  {  p  :  v  }  }
    :                  ^^
    `----

  x ComponentValue
    ,-[$DIR/tests/fixture/at-rule/unknown/input.css:34:1]
 34 | @unknown  x  y  {  s  {  p  :  v  }  }
    :                    ^
    `----

  x Ident { value: Atom('s' type=inline), raw: Atom('s' type=inline) }
    ,-[$DIR/tests/fixture/at-rule/unknown/input.css:34:1]
 34 | @unknown  x  y  {  s  {  p  :  v  }  }
    :                    ^
    `----

  x ComponentValue
    ,-[$DIR/tests/fixture/at-rule/unknown/input.css:34:1]
 34 | @unknown  x  y  {  s  {  p  :  v  }  }
    :                     ^^
    `----

  x WhiteSpace { value: Atom('  ' type=inline) }
    ,-[$DIR/tests/fixture/at-rule/unknown/input.css:34:1]
 34 | @unknown  x  y  {  s  {  p  :  v  }  }
    :                     ^^
    `----

  x ComponentValue
    ,-[$DIR/tests/fixture/at-rule/unknown/input.css:34:1]
 34 | @unknown  x  y  {  s  {  p  :  v  }  }
    :                       ^^^^^^^^^^^^^
    `----

  x SimpleBlock
    ,-[$DIR/tests/fixture/at-rule/unknown/input.css:34:1]
 34 | @unknown  x  y  {  s  {  p  :  v  }  }
    :                       ^^^^^^^^^^^^^
    `----

  x ComponentValue
    ,-[$DIR/tests/fixture/at-rule/unknown/input.css:34:1]
 34 | @unknown  x  y  {  s  {  p  :  v  }  }
    :                        ^^
    `----

  x WhiteSpace { value: Atom('  ' type=inline) }
    ,-[$DIR/tests/fixture/at-rule/unknown/input.css:34:1]
 34 | @unknown  x  y  {  s  {  p  :  v  }  }
    :                        ^^
    `----

  x ComponentValue
    ,-[$DIR/tests/fixture/at-rule/unknown/input.css:34:1]
 34 | @unknown  x  y  {  s  {  p  :  v  }  }
    :                          ^
    `----

  x Ident { value: Atom('p' type=inline), raw: Atom('p' type=inline) }
    ,-[$DIR/tests/fixture/at-rule/unknown/input.css:34:1]
 34 | @unknown  x  y  {  s  {  p  :  v  }  }
    :                          ^
    `----

  x ComponentValue
    ,-[$DIR/tests/fixture/at-rule/unknown/input.css:34:1]
 34 | @unknown  x  y  {  s  {  p  :  v  }  }
    :                           ^^
    `----

  x WhiteSpace { value: Atom('  ' type=inline) }
    ,-[$DIR/tests/fixture/at-rule/unknown/input.css:34:1]
 34 | @unknown  x  y  {  s  {  p  :  v  }  }
    :                           ^^
    `----

  x ComponentValue
    ,-[$DIR/tests/fixture/at-rule/unknown/input.css:34:1]
 34 | @unknown  x  y  {  s  {  p  :  v  }  }
    :                             ^
    `----

  x Colon
    ,-[$DIR/tests/fixture/at-rule/unknown/input.css:34:1]
 34 | @unknown  x  y  {  s  {  p  :  v  }  }
    :                             ^
    `----

  x ComponentValue
    ,-[$DIR/tests/fixture/at-rule/unknown/input.css:34:1]
 34 | @unknown  x  y  {  s  {  p  :  v  }  }
    :                              ^^
    `----

  x WhiteSpace { value: Atom('  ' type=inline) }
    ,-[$DIR/tests/fixture/at-rule/unknown/input.css:34:1]
 34 | @unknown  x  y  {  s  {  p  :  v  }  }
    :                              ^^
    `----

  x ComponentValue
    ,-[$DIR/tests/fixture/at-rule/unknown/input.css:34:1]
 34 | @unknown  x  y  {  s  {  p  :  v  }  }
    :                                ^
    `----

  x Ident { value: Atom('v' type=inline), raw: Atom('v' type=inline) }
    ,-[$DIR/tests/fixture/at-rule/unknown/input.css:34:1]
 34 | @unknown  x  y  {  s  {  p  :  v  }  }
    :                                ^
    `----

  x ComponentValue
    ,-[$DIR/tests/fixture/at-rule/unknown/input.css:34:1]
 34 | @unknown  x  y  {  s  {  p  :  v  }  }
    :                                 ^^
    `----

  x WhiteSpace { value: Atom('  ' type=inline) }
    ,-[$DIR/tests/fixture/at-rule/unknown/input.css:34:1]
 34 | @unknown  x  y  {  s  {  p  :  v  }  }
    :                                 ^^
    `----

  x ComponentValue
    ,-[$DIR/tests/fixture/at-rule/unknown/input.css:34:1]
 34 | @unknown  x  y  {  s  {  p  :  v  }  }
    :                                    ^^
    `----

  x WhiteSpace { value: Atom('  ' type=inline) }
    ,-[$DIR/tests/fixture/at-rule/unknown/input.css:34:1]
 34 | @unknown  x  y  {  s  {  p  :  v  }  }
    :                                    ^^
    `----

  x Rule
    ,-[$DIR/tests/fixture/at-rule/unknown/input.css:35:1]
 35 | @unknown  x  ,  y  f(  1  )  {  s  {  p  :  v  }  }
    : ^^^^^^^^^^^^^^^^^^^^^^^^^^^^^^^^^^^^^^^^^^^^^^^^^^^
    `----

  x AtRule
    ,-[$DIR/tests/fixture/at-rule/unknown/input.css:35:1]
 35 | @unknown  x  ,  y  f(  1  )  {  s  {  p  :  v  }  }
    : ^^^^^^^^^^^^^^^^^^^^^^^^^^^^^^^^^^^^^^^^^^^^^^^^^^^
    `----

  x UnknownAtRule
    ,-[$DIR/tests/fixture/at-rule/unknown/input.css:35:1]
 35 | @unknown  x  ,  y  f(  1  )  {  s  {  p  :  v  }  }
    : ^^^^^^^^^^^^^^^^^^^^^^^^^^^^^^^^^^^^^^^^^^^^^^^^^^^
    `----

  x AtRuleName
    ,-[$DIR/tests/fixture/at-rule/unknown/input.css:35:1]
 35 | @unknown  x  ,  y  f(  1  )  {  s  {  p  :  v  }  }
    :  ^^^^^^^
    `----

  x Ident
    ,-[$DIR/tests/fixture/at-rule/unknown/input.css:35:1]
 35 | @unknown  x  ,  y  f(  1  )  {  s  {  p  :  v  }  }
    :  ^^^^^^^
    `----

  x ComponentValue
    ,-[$DIR/tests/fixture/at-rule/unknown/input.css:35:1]
 35 | @unknown  x  ,  y  f(  1  )  {  s  {  p  :  v  }  }
    :         ^^
    `----

  x WhiteSpace { value: Atom('  ' type=inline) }
    ,-[$DIR/tests/fixture/at-rule/unknown/input.css:35:1]
 35 | @unknown  x  ,  y  f(  1  )  {  s  {  p  :  v  }  }
    :         ^^
    `----

  x ComponentValue
    ,-[$DIR/tests/fixture/at-rule/unknown/input.css:35:1]
 35 | @unknown  x  ,  y  f(  1  )  {  s  {  p  :  v  }  }
    :           ^
    `----

  x Ident { value: Atom('x' type=inline), raw: Atom('x' type=inline) }
    ,-[$DIR/tests/fixture/at-rule/unknown/input.css:35:1]
 35 | @unknown  x  ,  y  f(  1  )  {  s  {  p  :  v  }  }
    :           ^
    `----

  x ComponentValue
    ,-[$DIR/tests/fixture/at-rule/unknown/input.css:35:1]
 35 | @unknown  x  ,  y  f(  1  )  {  s  {  p  :  v  }  }
    :            ^^
    `----

  x WhiteSpace { value: Atom('  ' type=inline) }
    ,-[$DIR/tests/fixture/at-rule/unknown/input.css:35:1]
 35 | @unknown  x  ,  y  f(  1  )  {  s  {  p  :  v  }  }
    :            ^^
    `----

  x ComponentValue
    ,-[$DIR/tests/fixture/at-rule/unknown/input.css:35:1]
 35 | @unknown  x  ,  y  f(  1  )  {  s  {  p  :  v  }  }
    :              ^
    `----

  x Comma
    ,-[$DIR/tests/fixture/at-rule/unknown/input.css:35:1]
 35 | @unknown  x  ,  y  f(  1  )  {  s  {  p  :  v  }  }
    :              ^
    `----

  x ComponentValue
    ,-[$DIR/tests/fixture/at-rule/unknown/input.css:35:1]
 35 | @unknown  x  ,  y  f(  1  )  {  s  {  p  :  v  }  }
    :               ^^
    `----

  x WhiteSpace { value: Atom('  ' type=inline) }
    ,-[$DIR/tests/fixture/at-rule/unknown/input.css:35:1]
 35 | @unknown  x  ,  y  f(  1  )  {  s  {  p  :  v  }  }
    :               ^^
    `----

  x ComponentValue
    ,-[$DIR/tests/fixture/at-rule/unknown/input.css:35:1]
 35 | @unknown  x  ,  y  f(  1  )  {  s  {  p  :  v  }  }
    :                 ^
    `----

  x Ident { value: Atom('y' type=inline), raw: Atom('y' type=inline) }
    ,-[$DIR/tests/fixture/at-rule/unknown/input.css:35:1]
 35 | @unknown  x  ,  y  f(  1  )  {  s  {  p  :  v  }  }
    :                 ^
    `----

  x ComponentValue
    ,-[$DIR/tests/fixture/at-rule/unknown/input.css:35:1]
 35 | @unknown  x  ,  y  f(  1  )  {  s  {  p  :  v  }  }
    :                  ^^
    `----

  x WhiteSpace { value: Atom('  ' type=inline) }
    ,-[$DIR/tests/fixture/at-rule/unknown/input.css:35:1]
 35 | @unknown  x  ,  y  f(  1  )  {  s  {  p  :  v  }  }
    :                  ^^
    `----

  x ComponentValue
    ,-[$DIR/tests/fixture/at-rule/unknown/input.css:35:1]
 35 | @unknown  x  ,  y  f(  1  )  {  s  {  p  :  v  }  }
    :                    ^^^^^^^^
    `----

  x Function
    ,-[$DIR/tests/fixture/at-rule/unknown/input.css:35:1]
 35 | @unknown  x  ,  y  f(  1  )  {  s  {  p  :  v  }  }
    :                    ^^^^^^^^
    `----

  x Ident
    ,-[$DIR/tests/fixture/at-rule/unknown/input.css:35:1]
 35 | @unknown  x  ,  y  f(  1  )  {  s  {  p  :  v  }  }
    :                    ^
    `----

  x ComponentValue
    ,-[$DIR/tests/fixture/at-rule/unknown/input.css:35:1]
 35 | @unknown  x  ,  y  f(  1  )  {  s  {  p  :  v  }  }
    :                        ^
    `----

  x Integer
    ,-[$DIR/tests/fixture/at-rule/unknown/input.css:35:1]
 35 | @unknown  x  ,  y  f(  1  )  {  s  {  p  :  v  }  }
    :                        ^
    `----

  x ComponentValue
    ,-[$DIR/tests/fixture/at-rule/unknown/input.css:35:1]
 35 | @unknown  x  ,  y  f(  1  )  {  s  {  p  :  v  }  }
    :                            ^^
    `----

  x WhiteSpace { value: Atom('  ' type=inline) }
    ,-[$DIR/tests/fixture/at-rule/unknown/input.css:35:1]
 35 | @unknown  x  ,  y  f(  1  )  {  s  {  p  :  v  }  }
    :                            ^^
    `----

  x SimpleBlock
    ,-[$DIR/tests/fixture/at-rule/unknown/input.css:35:1]
 35 | @unknown  x  ,  y  f(  1  )  {  s  {  p  :  v  }  }
    :                              ^^^^^^^^^^^^^^^^^^^^^^
    `----

  x ComponentValue
    ,-[$DIR/tests/fixture/at-rule/unknown/input.css:35:1]
 35 | @unknown  x  ,  y  f(  1  )  {  s  {  p  :  v  }  }
    :                               ^^
    `----

  x WhiteSpace { value: Atom('  ' type=inline) }
    ,-[$DIR/tests/fixture/at-rule/unknown/input.css:35:1]
 35 | @unknown  x  ,  y  f(  1  )  {  s  {  p  :  v  }  }
    :                               ^^
    `----

  x ComponentValue
    ,-[$DIR/tests/fixture/at-rule/unknown/input.css:35:1]
 35 | @unknown  x  ,  y  f(  1  )  {  s  {  p  :  v  }  }
    :                                 ^
    `----

  x Ident { value: Atom('s' type=inline), raw: Atom('s' type=inline) }
    ,-[$DIR/tests/fixture/at-rule/unknown/input.css:35:1]
 35 | @unknown  x  ,  y  f(  1  )  {  s  {  p  :  v  }  }
    :                                 ^
    `----

  x ComponentValue
    ,-[$DIR/tests/fixture/at-rule/unknown/input.css:35:1]
 35 | @unknown  x  ,  y  f(  1  )  {  s  {  p  :  v  }  }
    :                                  ^^
    `----

  x WhiteSpace { value: Atom('  ' type=inline) }
    ,-[$DIR/tests/fixture/at-rule/unknown/input.css:35:1]
 35 | @unknown  x  ,  y  f(  1  )  {  s  {  p  :  v  }  }
    :                                  ^^
    `----

  x ComponentValue
    ,-[$DIR/tests/fixture/at-rule/unknown/input.css:35:1]
 35 | @unknown  x  ,  y  f(  1  )  {  s  {  p  :  v  }  }
    :                                    ^^^^^^^^^^^^^
    `----

  x SimpleBlock
    ,-[$DIR/tests/fixture/at-rule/unknown/input.css:35:1]
 35 | @unknown  x  ,  y  f(  1  )  {  s  {  p  :  v  }  }
    :                                    ^^^^^^^^^^^^^
    `----

  x ComponentValue
    ,-[$DIR/tests/fixture/at-rule/unknown/input.css:35:1]
 35 | @unknown  x  ,  y  f(  1  )  {  s  {  p  :  v  }  }
    :                                     ^^
    `----

  x WhiteSpace { value: Atom('  ' type=inline) }
    ,-[$DIR/tests/fixture/at-rule/unknown/input.css:35:1]
 35 | @unknown  x  ,  y  f(  1  )  {  s  {  p  :  v  }  }
    :                                     ^^
    `----

  x ComponentValue
    ,-[$DIR/tests/fixture/at-rule/unknown/input.css:35:1]
 35 | @unknown  x  ,  y  f(  1  )  {  s  {  p  :  v  }  }
    :                                       ^
    `----

  x Ident { value: Atom('p' type=inline), raw: Atom('p' type=inline) }
    ,-[$DIR/tests/fixture/at-rule/unknown/input.css:35:1]
 35 | @unknown  x  ,  y  f(  1  )  {  s  {  p  :  v  }  }
    :                                       ^
    `----

  x ComponentValue
    ,-[$DIR/tests/fixture/at-rule/unknown/input.css:35:1]
 35 | @unknown  x  ,  y  f(  1  )  {  s  {  p  :  v  }  }
    :                                        ^^
    `----

  x WhiteSpace { value: Atom('  ' type=inline) }
    ,-[$DIR/tests/fixture/at-rule/unknown/input.css:35:1]
 35 | @unknown  x  ,  y  f(  1  )  {  s  {  p  :  v  }  }
    :                                        ^^
    `----

  x ComponentValue
    ,-[$DIR/tests/fixture/at-rule/unknown/input.css:35:1]
 35 | @unknown  x  ,  y  f(  1  )  {  s  {  p  :  v  }  }
    :                                          ^
    `----

  x Colon
    ,-[$DIR/tests/fixture/at-rule/unknown/input.css:35:1]
 35 | @unknown  x  ,  y  f(  1  )  {  s  {  p  :  v  }  }
    :                                          ^
    `----

  x ComponentValue
    ,-[$DIR/tests/fixture/at-rule/unknown/input.css:35:1]
 35 | @unknown  x  ,  y  f(  1  )  {  s  {  p  :  v  }  }
    :                                           ^^
    `----

  x WhiteSpace { value: Atom('  ' type=inline) }
    ,-[$DIR/tests/fixture/at-rule/unknown/input.css:35:1]
 35 | @unknown  x  ,  y  f(  1  )  {  s  {  p  :  v  }  }
    :                                           ^^
    `----

  x ComponentValue
    ,-[$DIR/tests/fixture/at-rule/unknown/input.css:35:1]
 35 | @unknown  x  ,  y  f(  1  )  {  s  {  p  :  v  }  }
    :                                             ^
    `----

  x Ident { value: Atom('v' type=inline), raw: Atom('v' type=inline) }
    ,-[$DIR/tests/fixture/at-rule/unknown/input.css:35:1]
 35 | @unknown  x  ,  y  f(  1  )  {  s  {  p  :  v  }  }
    :                                             ^
    `----

  x ComponentValue
    ,-[$DIR/tests/fixture/at-rule/unknown/input.css:35:1]
 35 | @unknown  x  ,  y  f(  1  )  {  s  {  p  :  v  }  }
    :                                              ^^
    `----

  x WhiteSpace { value: Atom('  ' type=inline) }
    ,-[$DIR/tests/fixture/at-rule/unknown/input.css:35:1]
 35 | @unknown  x  ,  y  f(  1  )  {  s  {  p  :  v  }  }
    :                                              ^^
    `----

  x ComponentValue
    ,-[$DIR/tests/fixture/at-rule/unknown/input.css:35:1]
 35 | @unknown  x  ,  y  f(  1  )  {  s  {  p  :  v  }  }
    :                                                 ^^
    `----

  x WhiteSpace { value: Atom('  ' type=inline) }
    ,-[$DIR/tests/fixture/at-rule/unknown/input.css:35:1]
 35 | @unknown  x  ,  y  f(  1  )  {  s  {  p  :  v  }  }
    :                                                 ^^
    `----

  x Rule
    ,-[$DIR/tests/fixture/at-rule/unknown/input.css:36:1]
 36 | @unknown  x  ,  y  f(  1    2  )  {  s  {  p  :  v  }  }
    : ^^^^^^^^^^^^^^^^^^^^^^^^^^^^^^^^^^^^^^^^^^^^^^^^^^^^^^^^
    `----

  x AtRule
    ,-[$DIR/tests/fixture/at-rule/unknown/input.css:36:1]
 36 | @unknown  x  ,  y  f(  1    2  )  {  s  {  p  :  v  }  }
    : ^^^^^^^^^^^^^^^^^^^^^^^^^^^^^^^^^^^^^^^^^^^^^^^^^^^^^^^^
    `----

  x UnknownAtRule
    ,-[$DIR/tests/fixture/at-rule/unknown/input.css:36:1]
 36 | @unknown  x  ,  y  f(  1    2  )  {  s  {  p  :  v  }  }
    : ^^^^^^^^^^^^^^^^^^^^^^^^^^^^^^^^^^^^^^^^^^^^^^^^^^^^^^^^
    `----

  x AtRuleName
    ,-[$DIR/tests/fixture/at-rule/unknown/input.css:36:1]
 36 | @unknown  x  ,  y  f(  1    2  )  {  s  {  p  :  v  }  }
    :  ^^^^^^^
    `----

  x Ident
    ,-[$DIR/tests/fixture/at-rule/unknown/input.css:36:1]
 36 | @unknown  x  ,  y  f(  1    2  )  {  s  {  p  :  v  }  }
    :  ^^^^^^^
    `----

  x ComponentValue
    ,-[$DIR/tests/fixture/at-rule/unknown/input.css:36:1]
 36 | @unknown  x  ,  y  f(  1    2  )  {  s  {  p  :  v  }  }
    :         ^^
    `----

  x WhiteSpace { value: Atom('  ' type=inline) }
    ,-[$DIR/tests/fixture/at-rule/unknown/input.css:36:1]
 36 | @unknown  x  ,  y  f(  1    2  )  {  s  {  p  :  v  }  }
    :         ^^
    `----

  x ComponentValue
    ,-[$DIR/tests/fixture/at-rule/unknown/input.css:36:1]
 36 | @unknown  x  ,  y  f(  1    2  )  {  s  {  p  :  v  }  }
    :           ^
    `----

  x Ident { value: Atom('x' type=inline), raw: Atom('x' type=inline) }
    ,-[$DIR/tests/fixture/at-rule/unknown/input.css:36:1]
 36 | @unknown  x  ,  y  f(  1    2  )  {  s  {  p  :  v  }  }
    :           ^
    `----

  x ComponentValue
    ,-[$DIR/tests/fixture/at-rule/unknown/input.css:36:1]
 36 | @unknown  x  ,  y  f(  1    2  )  {  s  {  p  :  v  }  }
    :            ^^
    `----

  x WhiteSpace { value: Atom('  ' type=inline) }
    ,-[$DIR/tests/fixture/at-rule/unknown/input.css:36:1]
 36 | @unknown  x  ,  y  f(  1    2  )  {  s  {  p  :  v  }  }
    :            ^^
    `----

  x ComponentValue
    ,-[$DIR/tests/fixture/at-rule/unknown/input.css:36:1]
 36 | @unknown  x  ,  y  f(  1    2  )  {  s  {  p  :  v  }  }
    :              ^
    `----

  x Comma
    ,-[$DIR/tests/fixture/at-rule/unknown/input.css:36:1]
 36 | @unknown  x  ,  y  f(  1    2  )  {  s  {  p  :  v  }  }
    :              ^
    `----

  x ComponentValue
    ,-[$DIR/tests/fixture/at-rule/unknown/input.css:36:1]
 36 | @unknown  x  ,  y  f(  1    2  )  {  s  {  p  :  v  }  }
    :               ^^
    `----

  x WhiteSpace { value: Atom('  ' type=inline) }
    ,-[$DIR/tests/fixture/at-rule/unknown/input.css:36:1]
 36 | @unknown  x  ,  y  f(  1    2  )  {  s  {  p  :  v  }  }
    :               ^^
    `----

  x ComponentValue
    ,-[$DIR/tests/fixture/at-rule/unknown/input.css:36:1]
 36 | @unknown  x  ,  y  f(  1    2  )  {  s  {  p  :  v  }  }
    :                 ^
    `----

  x Ident { value: Atom('y' type=inline), raw: Atom('y' type=inline) }
    ,-[$DIR/tests/fixture/at-rule/unknown/input.css:36:1]
 36 | @unknown  x  ,  y  f(  1    2  )  {  s  {  p  :  v  }  }
    :                 ^
    `----

  x ComponentValue
    ,-[$DIR/tests/fixture/at-rule/unknown/input.css:36:1]
 36 | @unknown  x  ,  y  f(  1    2  )  {  s  {  p  :  v  }  }
    :                  ^^
    `----

  x WhiteSpace { value: Atom('  ' type=inline) }
    ,-[$DIR/tests/fixture/at-rule/unknown/input.css:36:1]
 36 | @unknown  x  ,  y  f(  1    2  )  {  s  {  p  :  v  }  }
    :                  ^^
    `----

  x ComponentValue
    ,-[$DIR/tests/fixture/at-rule/unknown/input.css:36:1]
 36 | @unknown  x  ,  y  f(  1    2  )  {  s  {  p  :  v  }  }
    :                    ^^^^^^^^^^^^^
    `----

  x Function
    ,-[$DIR/tests/fixture/at-rule/unknown/input.css:36:1]
 36 | @unknown  x  ,  y  f(  1    2  )  {  s  {  p  :  v  }  }
    :                    ^^^^^^^^^^^^^
    `----

  x Ident
    ,-[$DIR/tests/fixture/at-rule/unknown/input.css:36:1]
 36 | @unknown  x  ,  y  f(  1    2  )  {  s  {  p  :  v  }  }
    :                    ^
    `----

  x ComponentValue
    ,-[$DIR/tests/fixture/at-rule/unknown/input.css:36:1]
 36 | @unknown  x  ,  y  f(  1    2  )  {  s  {  p  :  v  }  }
    :                        ^
    `----

  x Integer
    ,-[$DIR/tests/fixture/at-rule/unknown/input.css:36:1]
 36 | @unknown  x  ,  y  f(  1    2  )  {  s  {  p  :  v  }  }
    :                        ^
    `----

  x ComponentValue
    ,-[$DIR/tests/fixture/at-rule/unknown/input.css:36:1]
 36 | @unknown  x  ,  y  f(  1    2  )  {  s  {  p  :  v  }  }
    :                             ^
    `----

  x Integer
    ,-[$DIR/tests/fixture/at-rule/unknown/input.css:36:1]
 36 | @unknown  x  ,  y  f(  1    2  )  {  s  {  p  :  v  }  }
    :                             ^
    `----

  x ComponentValue
    ,-[$DIR/tests/fixture/at-rule/unknown/input.css:36:1]
 36 | @unknown  x  ,  y  f(  1    2  )  {  s  {  p  :  v  }  }
    :                                 ^^
    `----

  x WhiteSpace { value: Atom('  ' type=inline) }
    ,-[$DIR/tests/fixture/at-rule/unknown/input.css:36:1]
 36 | @unknown  x  ,  y  f(  1    2  )  {  s  {  p  :  v  }  }
    :                                 ^^
    `----

  x SimpleBlock
    ,-[$DIR/tests/fixture/at-rule/unknown/input.css:36:1]
 36 | @unknown  x  ,  y  f(  1    2  )  {  s  {  p  :  v  }  }
    :                                   ^^^^^^^^^^^^^^^^^^^^^^
    `----

  x ComponentValue
    ,-[$DIR/tests/fixture/at-rule/unknown/input.css:36:1]
 36 | @unknown  x  ,  y  f(  1    2  )  {  s  {  p  :  v  }  }
    :                                    ^^
    `----

  x WhiteSpace { value: Atom('  ' type=inline) }
    ,-[$DIR/tests/fixture/at-rule/unknown/input.css:36:1]
 36 | @unknown  x  ,  y  f(  1    2  )  {  s  {  p  :  v  }  }
    :                                    ^^
    `----

  x ComponentValue
    ,-[$DIR/tests/fixture/at-rule/unknown/input.css:36:1]
 36 | @unknown  x  ,  y  f(  1    2  )  {  s  {  p  :  v  }  }
    :                                      ^
    `----

  x Ident { value: Atom('s' type=inline), raw: Atom('s' type=inline) }
    ,-[$DIR/tests/fixture/at-rule/unknown/input.css:36:1]
 36 | @unknown  x  ,  y  f(  1    2  )  {  s  {  p  :  v  }  }
    :                                      ^
    `----

  x ComponentValue
    ,-[$DIR/tests/fixture/at-rule/unknown/input.css:36:1]
 36 | @unknown  x  ,  y  f(  1    2  )  {  s  {  p  :  v  }  }
    :                                       ^^
    `----

  x WhiteSpace { value: Atom('  ' type=inline) }
    ,-[$DIR/tests/fixture/at-rule/unknown/input.css:36:1]
 36 | @unknown  x  ,  y  f(  1    2  )  {  s  {  p  :  v  }  }
    :                                       ^^
    `----

  x ComponentValue
    ,-[$DIR/tests/fixture/at-rule/unknown/input.css:36:1]
 36 | @unknown  x  ,  y  f(  1    2  )  {  s  {  p  :  v  }  }
    :                                         ^^^^^^^^^^^^^
    `----

  x SimpleBlock
    ,-[$DIR/tests/fixture/at-rule/unknown/input.css:36:1]
 36 | @unknown  x  ,  y  f(  1    2  )  {  s  {  p  :  v  }  }
    :                                         ^^^^^^^^^^^^^
    `----

  x ComponentValue
    ,-[$DIR/tests/fixture/at-rule/unknown/input.css:36:1]
 36 | @unknown  x  ,  y  f(  1    2  )  {  s  {  p  :  v  }  }
    :                                          ^^
    `----

  x WhiteSpace { value: Atom('  ' type=inline) }
    ,-[$DIR/tests/fixture/at-rule/unknown/input.css:36:1]
 36 | @unknown  x  ,  y  f(  1    2  )  {  s  {  p  :  v  }  }
    :                                          ^^
    `----

  x ComponentValue
    ,-[$DIR/tests/fixture/at-rule/unknown/input.css:36:1]
 36 | @unknown  x  ,  y  f(  1    2  )  {  s  {  p  :  v  }  }
    :                                            ^
    `----

  x Ident { value: Atom('p' type=inline), raw: Atom('p' type=inline) }
    ,-[$DIR/tests/fixture/at-rule/unknown/input.css:36:1]
 36 | @unknown  x  ,  y  f(  1    2  )  {  s  {  p  :  v  }  }
    :                                            ^
    `----

  x ComponentValue
    ,-[$DIR/tests/fixture/at-rule/unknown/input.css:36:1]
 36 | @unknown  x  ,  y  f(  1    2  )  {  s  {  p  :  v  }  }
    :                                             ^^
    `----

  x WhiteSpace { value: Atom('  ' type=inline) }
    ,-[$DIR/tests/fixture/at-rule/unknown/input.css:36:1]
 36 | @unknown  x  ,  y  f(  1    2  )  {  s  {  p  :  v  }  }
    :                                             ^^
    `----

  x ComponentValue
    ,-[$DIR/tests/fixture/at-rule/unknown/input.css:36:1]
 36 | @unknown  x  ,  y  f(  1    2  )  {  s  {  p  :  v  }  }
    :                                               ^
    `----

  x Colon
    ,-[$DIR/tests/fixture/at-rule/unknown/input.css:36:1]
 36 | @unknown  x  ,  y  f(  1    2  )  {  s  {  p  :  v  }  }
    :                                               ^
    `----

  x ComponentValue
    ,-[$DIR/tests/fixture/at-rule/unknown/input.css:36:1]
 36 | @unknown  x  ,  y  f(  1    2  )  {  s  {  p  :  v  }  }
    :                                                ^^
    `----

  x WhiteSpace { value: Atom('  ' type=inline) }
    ,-[$DIR/tests/fixture/at-rule/unknown/input.css:36:1]
 36 | @unknown  x  ,  y  f(  1    2  )  {  s  {  p  :  v  }  }
    :                                                ^^
    `----

  x ComponentValue
    ,-[$DIR/tests/fixture/at-rule/unknown/input.css:36:1]
 36 | @unknown  x  ,  y  f(  1    2  )  {  s  {  p  :  v  }  }
    :                                                  ^
    `----

  x Ident { value: Atom('v' type=inline), raw: Atom('v' type=inline) }
    ,-[$DIR/tests/fixture/at-rule/unknown/input.css:36:1]
 36 | @unknown  x  ,  y  f(  1    2  )  {  s  {  p  :  v  }  }
    :                                                  ^
    `----

  x ComponentValue
    ,-[$DIR/tests/fixture/at-rule/unknown/input.css:36:1]
 36 | @unknown  x  ,  y  f(  1    2  )  {  s  {  p  :  v  }  }
    :                                                   ^^
    `----

  x WhiteSpace { value: Atom('  ' type=inline) }
    ,-[$DIR/tests/fixture/at-rule/unknown/input.css:36:1]
 36 | @unknown  x  ,  y  f(  1    2  )  {  s  {  p  :  v  }  }
    :                                                   ^^
    `----

  x ComponentValue
    ,-[$DIR/tests/fixture/at-rule/unknown/input.css:36:1]
 36 | @unknown  x  ,  y  f(  1    2  )  {  s  {  p  :  v  }  }
    :                                                      ^^
    `----

  x WhiteSpace { value: Atom('  ' type=inline) }
    ,-[$DIR/tests/fixture/at-rule/unknown/input.css:36:1]
 36 | @unknown  x  ,  y  f(  1    2  )  {  s  {  p  :  v  }  }
    :                                                      ^^
    `----

  x Rule
    ,-[$DIR/tests/fixture/at-rule/unknown/input.css:38:1]
 38 | ,-> @unknown {
 39 | |       --> {}
 40 | |       <!-- {}
 41 | `-> }
    `----

  x AtRule
    ,-[$DIR/tests/fixture/at-rule/unknown/input.css:38:1]
 38 | ,-> @unknown {
 39 | |       --> {}
 40 | |       <!-- {}
 41 | `-> }
    `----

  x UnknownAtRule
    ,-[$DIR/tests/fixture/at-rule/unknown/input.css:38:1]
 38 | ,-> @unknown {
 39 | |       --> {}
 40 | |       <!-- {}
 41 | `-> }
    `----

  x AtRuleName
    ,-[$DIR/tests/fixture/at-rule/unknown/input.css:38:1]
 38 | @unknown {
    :  ^^^^^^^
    `----

  x Ident
    ,-[$DIR/tests/fixture/at-rule/unknown/input.css:38:1]
 38 | @unknown {
    :  ^^^^^^^
    `----

  x ComponentValue
    ,-[$DIR/tests/fixture/at-rule/unknown/input.css:38:1]
 38 | @unknown {
    :         ^
    `----

  x WhiteSpace { value: Atom(' ' type=inline) }
    ,-[$DIR/tests/fixture/at-rule/unknown/input.css:38:1]
 38 | @unknown {
    :         ^
    `----

  x SimpleBlock
    ,-[$DIR/tests/fixture/at-rule/unknown/input.css:38:1]
 38 | ,-> @unknown {
 39 | |       --> {}
 40 | |       <!-- {}
 41 | `-> }
    `----

  x ComponentValue
    ,-[$DIR/tests/fixture/at-rule/unknown/input.css:38:1]
 38 | ,-> @unknown {
 39 | `->     --> {}
    `----

  x WhiteSpace { value: Atom('
  |     ' type=inline) }
    ,-[$DIR/tests/fixture/at-rule/unknown/input.css:38:1]
 38 | ,-> @unknown {
 39 | `->     --> {}
    `----

  x ComponentValue
    ,-[$DIR/tests/fixture/at-rule/unknown/input.css:39:5]
 39 | --> {}
    : ^^^
    `----

  x CDC
    ,-[$DIR/tests/fixture/at-rule/unknown/input.css:39:5]
 39 | --> {}
    : ^^^
    `----

  x ComponentValue
    ,-[$DIR/tests/fixture/at-rule/unknown/input.css:39:5]
 39 | --> {}
    :    ^
    `----

  x WhiteSpace { value: Atom(' ' type=inline) }
    ,-[$DIR/tests/fixture/at-rule/unknown/input.css:39:5]
 39 | --> {}
    :    ^
    `----

  x ComponentValue
    ,-[$DIR/tests/fixture/at-rule/unknown/input.css:39:5]
 39 | --> {}
    :     ^^
    `----

  x SimpleBlock
    ,-[$DIR/tests/fixture/at-rule/unknown/input.css:39:5]
 39 | --> {}
    :     ^^
    `----

  x ComponentValue
    ,-[$DIR/tests/fixture/at-rule/unknown/input.css:39:5]
 39 | ,-> --> {}
 40 | `->     <!-- {}
    `----

  x WhiteSpace { value: Atom('
  |     ' type=inline) }
    ,-[$DIR/tests/fixture/at-rule/unknown/input.css:39:5]
 39 | ,-> --> {}
 40 | `->     <!-- {}
    `----

  x ComponentValue
    ,-[$DIR/tests/fixture/at-rule/unknown/input.css:40:5]
 40 | <!-- {}
    : ^^^^
    `----

  x CDO
    ,-[$DIR/tests/fixture/at-rule/unknown/input.css:40:5]
 40 | <!-- {}
    : ^^^^
    `----

  x ComponentValue
    ,-[$DIR/tests/fixture/at-rule/unknown/input.css:40:5]
 40 | <!-- {}
    :     ^
    `----

  x WhiteSpace { value: Atom(' ' type=inline) }
    ,-[$DIR/tests/fixture/at-rule/unknown/input.css:40:5]
 40 | <!-- {}
    :     ^
    `----

  x ComponentValue
    ,-[$DIR/tests/fixture/at-rule/unknown/input.css:40:5]
 40 | <!-- {}
    :      ^^
    `----

  x SimpleBlock
    ,-[$DIR/tests/fixture/at-rule/unknown/input.css:40:5]
 40 | <!-- {}
    :      ^^
    `----

  x ComponentValue
    ,-[$DIR/tests/fixture/at-rule/unknown/input.css:40:5]
 40 | <!-- {}
    :        ^
 41 | }
    `----

  x WhiteSpace { value: Atom('
  | ' type=inline) }
    ,-[$DIR/tests/fixture/at-rule/unknown/input.css:40:5]
 40 | <!-- {}
    :        ^
 41 | }
    `----

  x Rule
    ,-[$DIR/tests/fixture/at-rule/unknown/input.css:43:1]
 43 | ,-> @unknown {
 44 | |       @unknown {s{p:v}}
 45 | `-> }
    `----

  x AtRule
    ,-[$DIR/tests/fixture/at-rule/unknown/input.css:43:1]
 43 | ,-> @unknown {
 44 | |       @unknown {s{p:v}}
 45 | `-> }
    `----

  x UnknownAtRule
    ,-[$DIR/tests/fixture/at-rule/unknown/input.css:43:1]
 43 | ,-> @unknown {
 44 | |       @unknown {s{p:v}}
 45 | `-> }
    `----

  x AtRuleName
    ,-[$DIR/tests/fixture/at-rule/unknown/input.css:43:1]
 43 | @unknown {
    :  ^^^^^^^
    `----

  x Ident
    ,-[$DIR/tests/fixture/at-rule/unknown/input.css:43:1]
 43 | @unknown {
    :  ^^^^^^^
    `----

  x ComponentValue
    ,-[$DIR/tests/fixture/at-rule/unknown/input.css:43:1]
 43 | @unknown {
    :         ^
    `----

  x WhiteSpace { value: Atom(' ' type=inline) }
    ,-[$DIR/tests/fixture/at-rule/unknown/input.css:43:1]
 43 | @unknown {
    :         ^
    `----

  x SimpleBlock
    ,-[$DIR/tests/fixture/at-rule/unknown/input.css:43:1]
 43 | ,-> @unknown {
 44 | |       @unknown {s{p:v}}
 45 | `-> }
    `----

  x ComponentValue
    ,-[$DIR/tests/fixture/at-rule/unknown/input.css:43:1]
 43 | ,-> @unknown {
 44 | `->     @unknown {s{p:v}}
    `----

  x WhiteSpace { value: Atom('
  |     ' type=inline) }
    ,-[$DIR/tests/fixture/at-rule/unknown/input.css:43:1]
 43 | ,-> @unknown {
 44 | `->     @unknown {s{p:v}}
    `----

  x ComponentValue
    ,-[$DIR/tests/fixture/at-rule/unknown/input.css:44:5]
 44 | @unknown {s{p:v}}
    : ^^^^^^^^
    `----

  x AtKeyword { value: Atom('unknown' type=static), raw: Atom('unknown' type=static) }
    ,-[$DIR/tests/fixture/at-rule/unknown/input.css:44:5]
 44 | @unknown {s{p:v}}
    : ^^^^^^^^
    `----

  x ComponentValue
    ,-[$DIR/tests/fixture/at-rule/unknown/input.css:44:5]
 44 | @unknown {s{p:v}}
    :         ^
    `----

  x WhiteSpace { value: Atom(' ' type=inline) }
    ,-[$DIR/tests/fixture/at-rule/unknown/input.css:44:5]
 44 | @unknown {s{p:v}}
    :         ^
    `----

  x ComponentValue
    ,-[$DIR/tests/fixture/at-rule/unknown/input.css:44:5]
 44 | @unknown {s{p:v}}
    :          ^^^^^^^^
    `----

  x SimpleBlock
    ,-[$DIR/tests/fixture/at-rule/unknown/input.css:44:5]
 44 | @unknown {s{p:v}}
    :          ^^^^^^^^
    `----

  x ComponentValue
    ,-[$DIR/tests/fixture/at-rule/unknown/input.css:44:5]
 44 | @unknown {s{p:v}}
    :           ^
    `----

  x Ident { value: Atom('s' type=inline), raw: Atom('s' type=inline) }
    ,-[$DIR/tests/fixture/at-rule/unknown/input.css:44:5]
 44 | @unknown {s{p:v}}
    :           ^
    `----

  x ComponentValue
    ,-[$DIR/tests/fixture/at-rule/unknown/input.css:44:5]
 44 | @unknown {s{p:v}}
    :            ^^^^^
    `----

  x SimpleBlock
    ,-[$DIR/tests/fixture/at-rule/unknown/input.css:44:5]
 44 | @unknown {s{p:v}}
    :            ^^^^^
    `----

  x ComponentValue
    ,-[$DIR/tests/fixture/at-rule/unknown/input.css:44:5]
 44 | @unknown {s{p:v}}
    :             ^
    `----

  x Ident { value: Atom('p' type=inline), raw: Atom('p' type=inline) }
    ,-[$DIR/tests/fixture/at-rule/unknown/input.css:44:5]
 44 | @unknown {s{p:v}}
    :             ^
    `----

  x ComponentValue
    ,-[$DIR/tests/fixture/at-rule/unknown/input.css:44:5]
 44 | @unknown {s{p:v}}
    :              ^
    `----

  x Colon
    ,-[$DIR/tests/fixture/at-rule/unknown/input.css:44:5]
 44 | @unknown {s{p:v}}
    :              ^
    `----

  x ComponentValue
    ,-[$DIR/tests/fixture/at-rule/unknown/input.css:44:5]
 44 | @unknown {s{p:v}}
    :               ^
    `----

  x Ident { value: Atom('v' type=inline), raw: Atom('v' type=inline) }
    ,-[$DIR/tests/fixture/at-rule/unknown/input.css:44:5]
 44 | @unknown {s{p:v}}
    :               ^
    `----

  x ComponentValue
    ,-[$DIR/tests/fixture/at-rule/unknown/input.css:44:5]
 44 | @unknown {s{p:v}}
    :                  ^
 45 | }
    `----

  x WhiteSpace { value: Atom('
  | ' type=inline) }
    ,-[$DIR/tests/fixture/at-rule/unknown/input.css:44:5]
 44 | @unknown {s{p:v}}
    :                  ^
 45 | }
    `----

  x Rule
    ,-[$DIR/tests/fixture/at-rule/unknown/input.css:47:1]
 47 | ,-> @unknown {
 48 | |       @unknown {s{p:v}}
 49 | |       
 50 | |       color: red;
 51 | `-> }
    `----

  x AtRule
    ,-[$DIR/tests/fixture/at-rule/unknown/input.css:47:1]
 47 | ,-> @unknown {
 48 | |       @unknown {s{p:v}}
 49 | |       
 50 | |       color: red;
 51 | `-> }
    `----

  x UnknownAtRule
    ,-[$DIR/tests/fixture/at-rule/unknown/input.css:47:1]
 47 | ,-> @unknown {
 48 | |       @unknown {s{p:v}}
 49 | |       
 50 | |       color: red;
 51 | `-> }
    `----

  x AtRuleName
    ,-[$DIR/tests/fixture/at-rule/unknown/input.css:47:1]
 47 | @unknown {
    :  ^^^^^^^
    `----

  x Ident
    ,-[$DIR/tests/fixture/at-rule/unknown/input.css:47:1]
 47 | @unknown {
    :  ^^^^^^^
    `----

  x ComponentValue
    ,-[$DIR/tests/fixture/at-rule/unknown/input.css:47:1]
 47 | @unknown {
    :         ^
    `----

  x WhiteSpace { value: Atom(' ' type=inline) }
    ,-[$DIR/tests/fixture/at-rule/unknown/input.css:47:1]
 47 | @unknown {
    :         ^
    `----

  x SimpleBlock
    ,-[$DIR/tests/fixture/at-rule/unknown/input.css:47:1]
 47 | ,-> @unknown {
 48 | |       @unknown {s{p:v}}
 49 | |       
 50 | |       color: red;
 51 | `-> }
    `----

  x ComponentValue
    ,-[$DIR/tests/fixture/at-rule/unknown/input.css:47:1]
 47 | ,-> @unknown {
 48 | `->     @unknown {s{p:v}}
    `----

  x WhiteSpace { value: Atom('
  |     ' type=inline) }
    ,-[$DIR/tests/fixture/at-rule/unknown/input.css:47:1]
 47 | ,-> @unknown {
 48 | `->     @unknown {s{p:v}}
    `----

  x ComponentValue
    ,-[$DIR/tests/fixture/at-rule/unknown/input.css:48:5]
 48 | @unknown {s{p:v}}
    : ^^^^^^^^
    `----

  x AtKeyword { value: Atom('unknown' type=static), raw: Atom('unknown' type=static) }
    ,-[$DIR/tests/fixture/at-rule/unknown/input.css:48:5]
 48 | @unknown {s{p:v}}
    : ^^^^^^^^
    `----

  x ComponentValue
    ,-[$DIR/tests/fixture/at-rule/unknown/input.css:48:5]
 48 | @unknown {s{p:v}}
    :         ^
    `----

  x WhiteSpace { value: Atom(' ' type=inline) }
    ,-[$DIR/tests/fixture/at-rule/unknown/input.css:48:5]
 48 | @unknown {s{p:v}}
    :         ^
    `----

  x ComponentValue
    ,-[$DIR/tests/fixture/at-rule/unknown/input.css:48:5]
 48 | @unknown {s{p:v}}
    :          ^^^^^^^^
    `----

  x SimpleBlock
    ,-[$DIR/tests/fixture/at-rule/unknown/input.css:48:5]
 48 | @unknown {s{p:v}}
    :          ^^^^^^^^
    `----

  x ComponentValue
    ,-[$DIR/tests/fixture/at-rule/unknown/input.css:48:5]
 48 | @unknown {s{p:v}}
    :           ^
    `----

  x Ident { value: Atom('s' type=inline), raw: Atom('s' type=inline) }
    ,-[$DIR/tests/fixture/at-rule/unknown/input.css:48:5]
 48 | @unknown {s{p:v}}
    :           ^
    `----

  x ComponentValue
    ,-[$DIR/tests/fixture/at-rule/unknown/input.css:48:5]
 48 | @unknown {s{p:v}}
    :            ^^^^^
    `----

  x SimpleBlock
    ,-[$DIR/tests/fixture/at-rule/unknown/input.css:48:5]
 48 | @unknown {s{p:v}}
    :            ^^^^^
    `----

  x ComponentValue
    ,-[$DIR/tests/fixture/at-rule/unknown/input.css:48:5]
 48 | @unknown {s{p:v}}
    :             ^
    `----

  x Ident { value: Atom('p' type=inline), raw: Atom('p' type=inline) }
    ,-[$DIR/tests/fixture/at-rule/unknown/input.css:48:5]
 48 | @unknown {s{p:v}}
    :             ^
    `----

  x ComponentValue
    ,-[$DIR/tests/fixture/at-rule/unknown/input.css:48:5]
 48 | @unknown {s{p:v}}
    :              ^
    `----

  x Colon
    ,-[$DIR/tests/fixture/at-rule/unknown/input.css:48:5]
 48 | @unknown {s{p:v}}
    :              ^
    `----

  x ComponentValue
    ,-[$DIR/tests/fixture/at-rule/unknown/input.css:48:5]
 48 | @unknown {s{p:v}}
    :               ^
    `----

  x Ident { value: Atom('v' type=inline), raw: Atom('v' type=inline) }
    ,-[$DIR/tests/fixture/at-rule/unknown/input.css:48:5]
 48 | @unknown {s{p:v}}
    :               ^
    `----

  x ComponentValue
    ,-[$DIR/tests/fixture/at-rule/unknown/input.css:48:5]
 48 | ,-> @unknown {s{p:v}}
 49 | |       
 50 | `->     color: red;
    `----

  x WhiteSpace { value: Atom('
  | 
  |     ' type=dynamic) }
    ,-[$DIR/tests/fixture/at-rule/unknown/input.css:48:5]
 48 | ,-> @unknown {s{p:v}}
 49 | |       
 50 | `->     color: red;
    `----

  x ComponentValue
    ,-[$DIR/tests/fixture/at-rule/unknown/input.css:50:5]
 50 | color: red;
    : ^^^^^
    `----

  x Ident { value: Atom('color' type=inline), raw: Atom('color' type=inline) }
    ,-[$DIR/tests/fixture/at-rule/unknown/input.css:50:5]
 50 | color: red;
    : ^^^^^
    `----

  x ComponentValue
    ,-[$DIR/tests/fixture/at-rule/unknown/input.css:50:5]
 50 | color: red;
    :      ^
    `----

  x Colon
    ,-[$DIR/tests/fixture/at-rule/unknown/input.css:50:5]
 50 | color: red;
    :      ^
    `----

  x ComponentValue
    ,-[$DIR/tests/fixture/at-rule/unknown/input.css:50:5]
 50 | color: red;
    :       ^
    `----

  x WhiteSpace { value: Atom(' ' type=inline) }
    ,-[$DIR/tests/fixture/at-rule/unknown/input.css:50:5]
 50 | color: red;
    :       ^
    `----

  x ComponentValue
    ,-[$DIR/tests/fixture/at-rule/unknown/input.css:50:5]
 50 | color: red;
    :        ^^^
    `----

  x Ident { value: Atom('red' type=inline), raw: Atom('red' type=inline) }
    ,-[$DIR/tests/fixture/at-rule/unknown/input.css:50:5]
 50 | color: red;
    :        ^^^
    `----

  x ComponentValue
    ,-[$DIR/tests/fixture/at-rule/unknown/input.css:50:5]
 50 | color: red;
    :           ^
    `----

  x Semi
    ,-[$DIR/tests/fixture/at-rule/unknown/input.css:50:5]
 50 | color: red;
    :           ^
    `----

  x ComponentValue
    ,-[$DIR/tests/fixture/at-rule/unknown/input.css:50:5]
 50 | color: red;
    :            ^
 51 | }
    `----

  x WhiteSpace { value: Atom('
  | ' type=inline) }
    ,-[$DIR/tests/fixture/at-rule/unknown/input.css:50:5]
 50 | color: red;
    :            ^
 51 | }
    `----

  x Rule
    ,-[$DIR/tests/fixture/at-rule/unknown/input.css:53:1]
 53 | ,-> .foo {
 54 | |       @unknown {s{p:v}}
 55 | |   
 56 | |       color: red;
 57 | `-> }
    `----

  x QualifiedRule
    ,-[$DIR/tests/fixture/at-rule/unknown/input.css:53:1]
 53 | ,-> .foo {
 54 | |       @unknown {s{p:v}}
 55 | |   
 56 | |       color: red;
 57 | `-> }
    `----

  x SelectorList
    ,-[$DIR/tests/fixture/at-rule/unknown/input.css:53:1]
 53 | .foo {
    : ^^^^
    `----

  x ComplexSelector
    ,-[$DIR/tests/fixture/at-rule/unknown/input.css:53:1]
 53 | .foo {
    : ^^^^
    `----

  x CompoundSelector
    ,-[$DIR/tests/fixture/at-rule/unknown/input.css:53:1]
 53 | .foo {
    : ^^^^
    `----

  x SubclassSelector
    ,-[$DIR/tests/fixture/at-rule/unknown/input.css:53:1]
 53 | .foo {
    : ^^^^
    `----

  x ClassSelector
    ,-[$DIR/tests/fixture/at-rule/unknown/input.css:53:1]
 53 | .foo {
    : ^^^^
    `----

  x Ident
    ,-[$DIR/tests/fixture/at-rule/unknown/input.css:53:1]
 53 | .foo {
    :  ^^^
    `----

  x SimpleBlock
    ,-[$DIR/tests/fixture/at-rule/unknown/input.css:53:1]
 53 | ,-> .foo {
 54 | |       @unknown {s{p:v}}
 55 | |   
 56 | |       color: red;
 57 | `-> }
    `----

  x ComponentValue
    ,-[$DIR/tests/fixture/at-rule/unknown/input.css:56:5]
 56 | color: red;
    : ^^^^^^^^^^
    `----

  x StyleBlock
    ,-[$DIR/tests/fixture/at-rule/unknown/input.css:56:5]
 56 | color: red;
    : ^^^^^^^^^^
    `----

  x Declaration
    ,-[$DIR/tests/fixture/at-rule/unknown/input.css:56:5]
 56 | color: red;
    : ^^^^^^^^^^
    `----

  x DeclarationName
    ,-[$DIR/tests/fixture/at-rule/unknown/input.css:56:5]
 56 | color: red;
    : ^^^^^
    `----

  x Ident
    ,-[$DIR/tests/fixture/at-rule/unknown/input.css:56:5]
 56 | color: red;
    : ^^^^^
    `----

  x ComponentValue
    ,-[$DIR/tests/fixture/at-rule/unknown/input.css:56:5]
 56 | color: red;
    :        ^^^
    `----

  x Ident
    ,-[$DIR/tests/fixture/at-rule/unknown/input.css:56:5]
 56 | color: red;
    :        ^^^
    `----

  x ComponentValue
    ,-[$DIR/tests/fixture/at-rule/unknown/input.css:54:5]
 54 | @unknown {s{p:v}}
    : ^^^^^^^^^^^^^^^^^
    `----

  x StyleBlock
    ,-[$DIR/tests/fixture/at-rule/unknown/input.css:54:5]
 54 | @unknown {s{p:v}}
    : ^^^^^^^^^^^^^^^^^
    `----

  x AtRule
    ,-[$DIR/tests/fixture/at-rule/unknown/input.css:54:5]
 54 | @unknown {s{p:v}}
    : ^^^^^^^^^^^^^^^^^
    `----

  x UnknownAtRule
    ,-[$DIR/tests/fixture/at-rule/unknown/input.css:54:5]
 54 | @unknown {s{p:v}}
    : ^^^^^^^^^^^^^^^^^
    `----

  x AtRuleName
    ,-[$DIR/tests/fixture/at-rule/unknown/input.css:54:5]
 54 | @unknown {s{p:v}}
    :  ^^^^^^^
    `----

  x Ident
    ,-[$DIR/tests/fixture/at-rule/unknown/input.css:54:5]
 54 | @unknown {s{p:v}}
    :  ^^^^^^^
    `----

  x ComponentValue
    ,-[$DIR/tests/fixture/at-rule/unknown/input.css:54:5]
 54 | @unknown {s{p:v}}
    :         ^
    `----

  x WhiteSpace { value: Atom(' ' type=inline) }
    ,-[$DIR/tests/fixture/at-rule/unknown/input.css:54:5]
 54 | @unknown {s{p:v}}
    :         ^
    `----

  x SimpleBlock
    ,-[$DIR/tests/fixture/at-rule/unknown/input.css:54:5]
 54 | @unknown {s{p:v}}
    :          ^^^^^^^^
    `----

  x ComponentValue
    ,-[$DIR/tests/fixture/at-rule/unknown/input.css:54:5]
 54 | @unknown {s{p:v}}
    :           ^
    `----

  x Ident { value: Atom('s' type=inline), raw: Atom('s' type=inline) }
    ,-[$DIR/tests/fixture/at-rule/unknown/input.css:54:5]
 54 | @unknown {s{p:v}}
    :           ^
    `----

  x ComponentValue
    ,-[$DIR/tests/fixture/at-rule/unknown/input.css:54:5]
 54 | @unknown {s{p:v}}
    :            ^^^^^
    `----

  x SimpleBlock
    ,-[$DIR/tests/fixture/at-rule/unknown/input.css:54:5]
 54 | @unknown {s{p:v}}
    :            ^^^^^
    `----

  x ComponentValue
    ,-[$DIR/tests/fixture/at-rule/unknown/input.css:54:5]
 54 | @unknown {s{p:v}}
    :             ^
    `----

  x Ident { value: Atom('p' type=inline), raw: Atom('p' type=inline) }
    ,-[$DIR/tests/fixture/at-rule/unknown/input.css:54:5]
 54 | @unknown {s{p:v}}
    :             ^
    `----

  x ComponentValue
    ,-[$DIR/tests/fixture/at-rule/unknown/input.css:54:5]
 54 | @unknown {s{p:v}}
    :              ^
    `----

  x Colon
    ,-[$DIR/tests/fixture/at-rule/unknown/input.css:54:5]
 54 | @unknown {s{p:v}}
    :              ^
    `----

  x ComponentValue
    ,-[$DIR/tests/fixture/at-rule/unknown/input.css:54:5]
 54 | @unknown {s{p:v}}
    :               ^
    `----

  x Ident { value: Atom('v' type=inline), raw: Atom('v' type=inline) }
    ,-[$DIR/tests/fixture/at-rule/unknown/input.css:54:5]
 54 | @unknown {s{p:v}}
    :               ^
    `----

  x Rule
    ,-[$DIR/tests/fixture/at-rule/unknown/input.css:59:1]
 59 | @unknown x ( a , b ) ;
    : ^^^^^^^^^^^^^^^^^^^^^^
    `----

  x AtRule
    ,-[$DIR/tests/fixture/at-rule/unknown/input.css:59:1]
 59 | @unknown x ( a , b ) ;
    : ^^^^^^^^^^^^^^^^^^^^^^
    `----

  x UnknownAtRule
    ,-[$DIR/tests/fixture/at-rule/unknown/input.css:59:1]
 59 | @unknown x ( a , b ) ;
    : ^^^^^^^^^^^^^^^^^^^^^^
    `----

  x AtRuleName
    ,-[$DIR/tests/fixture/at-rule/unknown/input.css:59:1]
 59 | @unknown x ( a , b ) ;
    :  ^^^^^^^
    `----

  x Ident
    ,-[$DIR/tests/fixture/at-rule/unknown/input.css:59:1]
 59 | @unknown x ( a , b ) ;
    :  ^^^^^^^
    `----

  x ComponentValue
    ,-[$DIR/tests/fixture/at-rule/unknown/input.css:59:1]
 59 | @unknown x ( a , b ) ;
    :         ^
    `----

  x WhiteSpace { value: Atom(' ' type=inline) }
    ,-[$DIR/tests/fixture/at-rule/unknown/input.css:59:1]
 59 | @unknown x ( a , b ) ;
    :         ^
    `----

  x ComponentValue
    ,-[$DIR/tests/fixture/at-rule/unknown/input.css:59:1]
 59 | @unknown x ( a , b ) ;
    :          ^
    `----

  x Ident { value: Atom('x' type=inline), raw: Atom('x' type=inline) }
    ,-[$DIR/tests/fixture/at-rule/unknown/input.css:59:1]
 59 | @unknown x ( a , b ) ;
    :          ^
    `----

  x ComponentValue
    ,-[$DIR/tests/fixture/at-rule/unknown/input.css:59:1]
 59 | @unknown x ( a , b ) ;
    :           ^
    `----

  x WhiteSpace { value: Atom(' ' type=inline) }
    ,-[$DIR/tests/fixture/at-rule/unknown/input.css:59:1]
 59 | @unknown x ( a , b ) ;
    :           ^
    `----

  x ComponentValue
    ,-[$DIR/tests/fixture/at-rule/unknown/input.css:59:1]
 59 | @unknown x ( a , b ) ;
    :            ^^^^^^^^^
    `----

  x SimpleBlock
    ,-[$DIR/tests/fixture/at-rule/unknown/input.css:59:1]
 59 | @unknown x ( a , b ) ;
    :            ^^^^^^^^^
    `----

  x ComponentValue
    ,-[$DIR/tests/fixture/at-rule/unknown/input.css:59:1]
 59 | @unknown x ( a , b ) ;
    :             ^
    `----

  x WhiteSpace { value: Atom(' ' type=inline) }
    ,-[$DIR/tests/fixture/at-rule/unknown/input.css:59:1]
 59 | @unknown x ( a , b ) ;
    :             ^
    `----

  x ComponentValue
    ,-[$DIR/tests/fixture/at-rule/unknown/input.css:59:1]
 59 | @unknown x ( a , b ) ;
    :              ^
    `----

  x Ident { value: Atom('a' type=inline), raw: Atom('a' type=inline) }
    ,-[$DIR/tests/fixture/at-rule/unknown/input.css:59:1]
 59 | @unknown x ( a , b ) ;
    :              ^
    `----

  x ComponentValue
    ,-[$DIR/tests/fixture/at-rule/unknown/input.css:59:1]
 59 | @unknown x ( a , b ) ;
    :               ^
    `----

  x WhiteSpace { value: Atom(' ' type=inline) }
    ,-[$DIR/tests/fixture/at-rule/unknown/input.css:59:1]
 59 | @unknown x ( a , b ) ;
    :               ^
    `----

  x ComponentValue
    ,-[$DIR/tests/fixture/at-rule/unknown/input.css:59:1]
 59 | @unknown x ( a , b ) ;
    :                ^
    `----

  x Comma
    ,-[$DIR/tests/fixture/at-rule/unknown/input.css:59:1]
 59 | @unknown x ( a , b ) ;
    :                ^
    `----

  x ComponentValue
    ,-[$DIR/tests/fixture/at-rule/unknown/input.css:59:1]
 59 | @unknown x ( a , b ) ;
    :                 ^
    `----

  x WhiteSpace { value: Atom(' ' type=inline) }
    ,-[$DIR/tests/fixture/at-rule/unknown/input.css:59:1]
 59 | @unknown x ( a , b ) ;
    :                 ^
    `----

  x ComponentValue
    ,-[$DIR/tests/fixture/at-rule/unknown/input.css:59:1]
 59 | @unknown x ( a , b ) ;
    :                  ^
    `----

  x Ident { value: Atom('b' type=inline), raw: Atom('b' type=inline) }
    ,-[$DIR/tests/fixture/at-rule/unknown/input.css:59:1]
 59 | @unknown x ( a , b ) ;
    :                  ^
    `----

  x ComponentValue
    ,-[$DIR/tests/fixture/at-rule/unknown/input.css:59:1]
 59 | @unknown x ( a , b ) ;
    :                   ^
    `----

  x WhiteSpace { value: Atom(' ' type=inline) }
    ,-[$DIR/tests/fixture/at-rule/unknown/input.css:59:1]
 59 | @unknown x ( a , b ) ;
    :                   ^
    `----

  x ComponentValue
    ,-[$DIR/tests/fixture/at-rule/unknown/input.css:59:1]
 59 | @unknown x ( a , b ) ;
    :                     ^
    `----

  x WhiteSpace { value: Atom(' ' type=inline) }
    ,-[$DIR/tests/fixture/at-rule/unknown/input.css:59:1]
 59 | @unknown x ( a , b ) ;
    :                     ^
    `----

  x Rule
    ,-[$DIR/tests/fixture/at-rule/unknown/input.css:60:1]
 60 | @unknown x ( a , b ) { foo: bar }
    : ^^^^^^^^^^^^^^^^^^^^^^^^^^^^^^^^^
    `----

  x AtRule
    ,-[$DIR/tests/fixture/at-rule/unknown/input.css:60:1]
 60 | @unknown x ( a , b ) { foo: bar }
    : ^^^^^^^^^^^^^^^^^^^^^^^^^^^^^^^^^
    `----

  x UnknownAtRule
    ,-[$DIR/tests/fixture/at-rule/unknown/input.css:60:1]
 60 | @unknown x ( a , b ) { foo: bar }
    : ^^^^^^^^^^^^^^^^^^^^^^^^^^^^^^^^^
    `----

  x AtRuleName
    ,-[$DIR/tests/fixture/at-rule/unknown/input.css:60:1]
 60 | @unknown x ( a , b ) { foo: bar }
    :  ^^^^^^^
    `----

  x Ident
    ,-[$DIR/tests/fixture/at-rule/unknown/input.css:60:1]
 60 | @unknown x ( a , b ) { foo: bar }
    :  ^^^^^^^
    `----

  x ComponentValue
    ,-[$DIR/tests/fixture/at-rule/unknown/input.css:60:1]
 60 | @unknown x ( a , b ) { foo: bar }
    :         ^
    `----

  x WhiteSpace { value: Atom(' ' type=inline) }
    ,-[$DIR/tests/fixture/at-rule/unknown/input.css:60:1]
 60 | @unknown x ( a , b ) { foo: bar }
    :         ^
    `----

  x ComponentValue
    ,-[$DIR/tests/fixture/at-rule/unknown/input.css:60:1]
 60 | @unknown x ( a , b ) { foo: bar }
    :          ^
    `----

  x Ident { value: Atom('x' type=inline), raw: Atom('x' type=inline) }
    ,-[$DIR/tests/fixture/at-rule/unknown/input.css:60:1]
 60 | @unknown x ( a , b ) { foo: bar }
    :          ^
    `----

  x ComponentValue
    ,-[$DIR/tests/fixture/at-rule/unknown/input.css:60:1]
 60 | @unknown x ( a , b ) { foo: bar }
    :           ^
    `----

  x WhiteSpace { value: Atom(' ' type=inline) }
    ,-[$DIR/tests/fixture/at-rule/unknown/input.css:60:1]
 60 | @unknown x ( a , b ) { foo: bar }
    :           ^
    `----

  x ComponentValue
    ,-[$DIR/tests/fixture/at-rule/unknown/input.css:60:1]
 60 | @unknown x ( a , b ) { foo: bar }
    :            ^^^^^^^^^
    `----

  x SimpleBlock
    ,-[$DIR/tests/fixture/at-rule/unknown/input.css:60:1]
 60 | @unknown x ( a , b ) { foo: bar }
    :            ^^^^^^^^^
    `----

  x ComponentValue
    ,-[$DIR/tests/fixture/at-rule/unknown/input.css:60:1]
 60 | @unknown x ( a , b ) { foo: bar }
    :             ^
    `----

  x WhiteSpace { value: Atom(' ' type=inline) }
    ,-[$DIR/tests/fixture/at-rule/unknown/input.css:60:1]
 60 | @unknown x ( a , b ) { foo: bar }
    :             ^
    `----

  x ComponentValue
    ,-[$DIR/tests/fixture/at-rule/unknown/input.css:60:1]
 60 | @unknown x ( a , b ) { foo: bar }
    :              ^
    `----

  x Ident { value: Atom('a' type=inline), raw: Atom('a' type=inline) }
    ,-[$DIR/tests/fixture/at-rule/unknown/input.css:60:1]
 60 | @unknown x ( a , b ) { foo: bar }
    :              ^
    `----

  x ComponentValue
    ,-[$DIR/tests/fixture/at-rule/unknown/input.css:60:1]
 60 | @unknown x ( a , b ) { foo: bar }
    :               ^
    `----

  x WhiteSpace { value: Atom(' ' type=inline) }
    ,-[$DIR/tests/fixture/at-rule/unknown/input.css:60:1]
 60 | @unknown x ( a , b ) { foo: bar }
    :               ^
    `----

  x ComponentValue
    ,-[$DIR/tests/fixture/at-rule/unknown/input.css:60:1]
 60 | @unknown x ( a , b ) { foo: bar }
    :                ^
    `----

  x Comma
    ,-[$DIR/tests/fixture/at-rule/unknown/input.css:60:1]
 60 | @unknown x ( a , b ) { foo: bar }
    :                ^
    `----

  x ComponentValue
    ,-[$DIR/tests/fixture/at-rule/unknown/input.css:60:1]
 60 | @unknown x ( a , b ) { foo: bar }
    :                 ^
    `----

  x WhiteSpace { value: Atom(' ' type=inline) }
    ,-[$DIR/tests/fixture/at-rule/unknown/input.css:60:1]
 60 | @unknown x ( a , b ) { foo: bar }
    :                 ^
    `----

  x ComponentValue
    ,-[$DIR/tests/fixture/at-rule/unknown/input.css:60:1]
 60 | @unknown x ( a , b ) { foo: bar }
    :                  ^
    `----

  x Ident { value: Atom('b' type=inline), raw: Atom('b' type=inline) }
    ,-[$DIR/tests/fixture/at-rule/unknown/input.css:60:1]
 60 | @unknown x ( a , b ) { foo: bar }
    :                  ^
    `----

  x ComponentValue
    ,-[$DIR/tests/fixture/at-rule/unknown/input.css:60:1]
 60 | @unknown x ( a , b ) { foo: bar }
    :                   ^
    `----

  x WhiteSpace { value: Atom(' ' type=inline) }
    ,-[$DIR/tests/fixture/at-rule/unknown/input.css:60:1]
 60 | @unknown x ( a , b ) { foo: bar }
    :                   ^
    `----

  x ComponentValue
    ,-[$DIR/tests/fixture/at-rule/unknown/input.css:60:1]
 60 | @unknown x ( a , b ) { foo: bar }
    :                     ^
    `----

  x WhiteSpace { value: Atom(' ' type=inline) }
    ,-[$DIR/tests/fixture/at-rule/unknown/input.css:60:1]
 60 | @unknown x ( a , b ) { foo: bar }
    :                     ^
    `----

  x SimpleBlock
    ,-[$DIR/tests/fixture/at-rule/unknown/input.css:60:1]
 60 | @unknown x ( a , b ) { foo: bar }
    :                      ^^^^^^^^^^^^
    `----

  x ComponentValue
    ,-[$DIR/tests/fixture/at-rule/unknown/input.css:60:1]
 60 | @unknown x ( a , b ) { foo: bar }
    :                       ^
    `----

  x WhiteSpace { value: Atom(' ' type=inline) }
    ,-[$DIR/tests/fixture/at-rule/unknown/input.css:60:1]
 60 | @unknown x ( a , b ) { foo: bar }
    :                       ^
    `----

  x ComponentValue
    ,-[$DIR/tests/fixture/at-rule/unknown/input.css:60:1]
 60 | @unknown x ( a , b ) { foo: bar }
    :                        ^^^
    `----

  x Ident { value: Atom('foo' type=inline), raw: Atom('foo' type=inline) }
    ,-[$DIR/tests/fixture/at-rule/unknown/input.css:60:1]
 60 | @unknown x ( a , b ) { foo: bar }
    :                        ^^^
    `----

  x ComponentValue
    ,-[$DIR/tests/fixture/at-rule/unknown/input.css:60:1]
 60 | @unknown x ( a , b ) { foo: bar }
    :                           ^
    `----

  x Colon
    ,-[$DIR/tests/fixture/at-rule/unknown/input.css:60:1]
 60 | @unknown x ( a , b ) { foo: bar }
    :                           ^
    `----

  x ComponentValue
    ,-[$DIR/tests/fixture/at-rule/unknown/input.css:60:1]
 60 | @unknown x ( a , b ) { foo: bar }
    :                            ^
    `----

  x WhiteSpace { value: Atom(' ' type=inline) }
    ,-[$DIR/tests/fixture/at-rule/unknown/input.css:60:1]
 60 | @unknown x ( a , b ) { foo: bar }
    :                            ^
    `----

  x ComponentValue
    ,-[$DIR/tests/fixture/at-rule/unknown/input.css:60:1]
 60 | @unknown x ( a , b ) { foo: bar }
    :                             ^^^
    `----

  x Ident { value: Atom('bar' type=inline), raw: Atom('bar' type=inline) }
    ,-[$DIR/tests/fixture/at-rule/unknown/input.css:60:1]
 60 | @unknown x ( a , b ) { foo: bar }
    :                             ^^^
    `----

  x ComponentValue
    ,-[$DIR/tests/fixture/at-rule/unknown/input.css:60:1]
 60 | @unknown x ( a , b ) { foo: bar }
    :                                ^
    `----

  x WhiteSpace { value: Atom(' ' type=inline) }
    ,-[$DIR/tests/fixture/at-rule/unknown/input.css:60:1]
 60 | @unknown x ( a , b ) { foo: bar }
    :                                ^
    `----

  x Rule
    ,-[$DIR/tests/fixture/at-rule/unknown/input.css:61:1]
 61 | @unknown x( a, b ) { foo: bar }
    : ^^^^^^^^^^^^^^^^^^^^^^^^^^^^^^^
    `----

  x AtRule
    ,-[$DIR/tests/fixture/at-rule/unknown/input.css:61:1]
 61 | @unknown x( a, b ) { foo: bar }
    : ^^^^^^^^^^^^^^^^^^^^^^^^^^^^^^^
    `----

  x UnknownAtRule
    ,-[$DIR/tests/fixture/at-rule/unknown/input.css:61:1]
 61 | @unknown x( a, b ) { foo: bar }
    : ^^^^^^^^^^^^^^^^^^^^^^^^^^^^^^^
    `----

  x AtRuleName
    ,-[$DIR/tests/fixture/at-rule/unknown/input.css:61:1]
 61 | @unknown x( a, b ) { foo: bar }
    :  ^^^^^^^
    `----

  x Ident
    ,-[$DIR/tests/fixture/at-rule/unknown/input.css:61:1]
 61 | @unknown x( a, b ) { foo: bar }
    :  ^^^^^^^
    `----

  x ComponentValue
    ,-[$DIR/tests/fixture/at-rule/unknown/input.css:61:1]
 61 | @unknown x( a, b ) { foo: bar }
    :         ^
    `----

  x WhiteSpace { value: Atom(' ' type=inline) }
    ,-[$DIR/tests/fixture/at-rule/unknown/input.css:61:1]
 61 | @unknown x( a, b ) { foo: bar }
    :         ^
    `----

  x ComponentValue
    ,-[$DIR/tests/fixture/at-rule/unknown/input.css:61:1]
 61 | @unknown x( a, b ) { foo: bar }
    :          ^^^^^^^^^
    `----

  x Function
    ,-[$DIR/tests/fixture/at-rule/unknown/input.css:61:1]
 61 | @unknown x( a, b ) { foo: bar }
    :          ^^^^^^^^^
    `----

  x Ident
    ,-[$DIR/tests/fixture/at-rule/unknown/input.css:61:1]
 61 | @unknown x( a, b ) { foo: bar }
    :          ^
    `----

  x ComponentValue
    ,-[$DIR/tests/fixture/at-rule/unknown/input.css:61:1]
 61 | @unknown x( a, b ) { foo: bar }
    :             ^
    `----

  x Ident
    ,-[$DIR/tests/fixture/at-rule/unknown/input.css:61:1]
 61 | @unknown x( a, b ) { foo: bar }
    :             ^
    `----

  x ComponentValue
    ,-[$DIR/tests/fixture/at-rule/unknown/input.css:61:1]
 61 | @unknown x( a, b ) { foo: bar }
    :              ^
    `----

  x Delimiter
    ,-[$DIR/tests/fixture/at-rule/unknown/input.css:61:1]
 61 | @unknown x( a, b ) { foo: bar }
    :              ^
    `----

  x ComponentValue
    ,-[$DIR/tests/fixture/at-rule/unknown/input.css:61:1]
 61 | @unknown x( a, b ) { foo: bar }
    :                ^
    `----

  x Ident
    ,-[$DIR/tests/fixture/at-rule/unknown/input.css:61:1]
 61 | @unknown x( a, b ) { foo: bar }
    :                ^
    `----

  x ComponentValue
    ,-[$DIR/tests/fixture/at-rule/unknown/input.css:61:1]
 61 | @unknown x( a, b ) { foo: bar }
    :                   ^
    `----

  x WhiteSpace { value: Atom(' ' type=inline) }
    ,-[$DIR/tests/fixture/at-rule/unknown/input.css:61:1]
 61 | @unknown x( a, b ) { foo: bar }
    :                   ^
    `----

  x SimpleBlock
    ,-[$DIR/tests/fixture/at-rule/unknown/input.css:61:1]
 61 | @unknown x( a, b ) { foo: bar }
    :                    ^^^^^^^^^^^^
    `----

  x ComponentValue
    ,-[$DIR/tests/fixture/at-rule/unknown/input.css:61:1]
 61 | @unknown x( a, b ) { foo: bar }
    :                     ^
    `----

  x WhiteSpace { value: Atom(' ' type=inline) }
    ,-[$DIR/tests/fixture/at-rule/unknown/input.css:61:1]
 61 | @unknown x( a, b ) { foo: bar }
    :                     ^
    `----

  x ComponentValue
    ,-[$DIR/tests/fixture/at-rule/unknown/input.css:61:1]
 61 | @unknown x( a, b ) { foo: bar }
    :                      ^^^
    `----

  x Ident { value: Atom('foo' type=inline), raw: Atom('foo' type=inline) }
    ,-[$DIR/tests/fixture/at-rule/unknown/input.css:61:1]
 61 | @unknown x( a, b ) { foo: bar }
    :                      ^^^
    `----

  x ComponentValue
    ,-[$DIR/tests/fixture/at-rule/unknown/input.css:61:1]
 61 | @unknown x( a, b ) { foo: bar }
    :                         ^
    `----

  x Colon
    ,-[$DIR/tests/fixture/at-rule/unknown/input.css:61:1]
 61 | @unknown x( a, b ) { foo: bar }
    :                         ^
    `----

  x ComponentValue
    ,-[$DIR/tests/fixture/at-rule/unknown/input.css:61:1]
 61 | @unknown x( a, b ) { foo: bar }
    :                          ^
    `----

  x WhiteSpace { value: Atom(' ' type=inline) }
    ,-[$DIR/tests/fixture/at-rule/unknown/input.css:61:1]
 61 | @unknown x( a, b ) { foo: bar }
    :                          ^
    `----

  x ComponentValue
    ,-[$DIR/tests/fixture/at-rule/unknown/input.css:61:1]
 61 | @unknown x( a, b ) { foo: bar }
    :                           ^^^
    `----

  x Ident { value: Atom('bar' type=inline), raw: Atom('bar' type=inline) }
    ,-[$DIR/tests/fixture/at-rule/unknown/input.css:61:1]
 61 | @unknown x( a, b ) { foo: bar }
    :                           ^^^
    `----

  x ComponentValue
    ,-[$DIR/tests/fixture/at-rule/unknown/input.css:61:1]
 61 | @unknown x( a, b ) { foo: bar }
    :                              ^
    `----

  x WhiteSpace { value: Atom(' ' type=inline) }
    ,-[$DIR/tests/fixture/at-rule/unknown/input.css:61:1]
 61 | @unknown x( a, b ) { foo: bar }
    :                              ^
    `----
=======
error: Stylesheet
  --> $DIR/tests/fixture/at-rule/unknown/input.css:1:1
   |
1  | / @unknown;
2  | | @unknown x y;
3  | | @unknown "blah";
4  | | @unknown \"blah\";
...  |
64 | | @unknown x ( a / b ) ;
65 | | @unknown{}
   | |___________^

error: Rule
 --> $DIR/tests/fixture/at-rule/unknown/input.css:1:1
  |
1 | @unknown;
  | ^^^^^^^^^

error: AtRule
 --> $DIR/tests/fixture/at-rule/unknown/input.css:1:1
  |
1 | @unknown;
  | ^^^^^^^^^

error: UnknownAtRule
 --> $DIR/tests/fixture/at-rule/unknown/input.css:1:1
  |
1 | @unknown;
  | ^^^^^^^^^

error: AtRuleName
 --> $DIR/tests/fixture/at-rule/unknown/input.css:1:2
  |
1 | @unknown;
  |  ^^^^^^^

error: Ident
 --> $DIR/tests/fixture/at-rule/unknown/input.css:1:2
  |
1 | @unknown;
  |  ^^^^^^^

error: Rule
 --> $DIR/tests/fixture/at-rule/unknown/input.css:2:1
  |
2 | @unknown x y;
  | ^^^^^^^^^^^^^

error: AtRule
 --> $DIR/tests/fixture/at-rule/unknown/input.css:2:1
  |
2 | @unknown x y;
  | ^^^^^^^^^^^^^

error: UnknownAtRule
 --> $DIR/tests/fixture/at-rule/unknown/input.css:2:1
  |
2 | @unknown x y;
  | ^^^^^^^^^^^^^

error: AtRuleName
 --> $DIR/tests/fixture/at-rule/unknown/input.css:2:2
  |
2 | @unknown x y;
  |  ^^^^^^^

error: Ident
 --> $DIR/tests/fixture/at-rule/unknown/input.css:2:2
  |
2 | @unknown x y;
  |  ^^^^^^^

error: ComponentValue
 --> $DIR/tests/fixture/at-rule/unknown/input.css:2:9
  |
2 | @unknown x y;
  |         ^

error: WhiteSpace { value: Atom(' ' type=inline) }
 --> $DIR/tests/fixture/at-rule/unknown/input.css:2:9
  |
2 | @unknown x y;
  |         ^

error: ComponentValue
 --> $DIR/tests/fixture/at-rule/unknown/input.css:2:10
  |
2 | @unknown x y;
  |          ^

error: Ident { value: Atom('x' type=inline), raw: Atom('x' type=inline) }
 --> $DIR/tests/fixture/at-rule/unknown/input.css:2:10
  |
2 | @unknown x y;
  |          ^

error: ComponentValue
 --> $DIR/tests/fixture/at-rule/unknown/input.css:2:11
  |
2 | @unknown x y;
  |           ^

error: WhiteSpace { value: Atom(' ' type=inline) }
 --> $DIR/tests/fixture/at-rule/unknown/input.css:2:11
  |
2 | @unknown x y;
  |           ^

error: ComponentValue
 --> $DIR/tests/fixture/at-rule/unknown/input.css:2:12
  |
2 | @unknown x y;
  |            ^

error: Ident { value: Atom('y' type=inline), raw: Atom('y' type=inline) }
 --> $DIR/tests/fixture/at-rule/unknown/input.css:2:12
  |
2 | @unknown x y;
  |            ^

error: Rule
 --> $DIR/tests/fixture/at-rule/unknown/input.css:3:1
  |
3 | @unknown "blah";
  | ^^^^^^^^^^^^^^^^

error: AtRule
 --> $DIR/tests/fixture/at-rule/unknown/input.css:3:1
  |
3 | @unknown "blah";
  | ^^^^^^^^^^^^^^^^

error: UnknownAtRule
 --> $DIR/tests/fixture/at-rule/unknown/input.css:3:1
  |
3 | @unknown "blah";
  | ^^^^^^^^^^^^^^^^

error: AtRuleName
 --> $DIR/tests/fixture/at-rule/unknown/input.css:3:2
  |
3 | @unknown "blah";
  |  ^^^^^^^

error: Ident
 --> $DIR/tests/fixture/at-rule/unknown/input.css:3:2
  |
3 | @unknown "blah";
  |  ^^^^^^^

error: ComponentValue
 --> $DIR/tests/fixture/at-rule/unknown/input.css:3:9
  |
3 | @unknown "blah";
  |         ^

error: WhiteSpace { value: Atom(' ' type=inline) }
 --> $DIR/tests/fixture/at-rule/unknown/input.css:3:9
  |
3 | @unknown "blah";
  |         ^

error: ComponentValue
 --> $DIR/tests/fixture/at-rule/unknown/input.css:3:10
  |
3 | @unknown "blah";
  |          ^^^^^^

error: String { value: Atom('blah' type=inline), raw: Atom('"blah"' type=inline) }
 --> $DIR/tests/fixture/at-rule/unknown/input.css:3:10
  |
3 | @unknown "blah";
  |          ^^^^^^

error: Rule
 --> $DIR/tests/fixture/at-rule/unknown/input.css:4:1
  |
4 | @unknown \"blah\";
  | ^^^^^^^^^^^^^^^^^^

error: AtRule
 --> $DIR/tests/fixture/at-rule/unknown/input.css:4:1
  |
4 | @unknown \"blah\";
  | ^^^^^^^^^^^^^^^^^^

error: UnknownAtRule
 --> $DIR/tests/fixture/at-rule/unknown/input.css:4:1
  |
4 | @unknown \"blah\";
  | ^^^^^^^^^^^^^^^^^^

error: AtRuleName
 --> $DIR/tests/fixture/at-rule/unknown/input.css:4:2
  |
4 | @unknown \"blah\";
  |  ^^^^^^^

error: Ident
 --> $DIR/tests/fixture/at-rule/unknown/input.css:4:2
  |
4 | @unknown \"blah\";
  |  ^^^^^^^

error: ComponentValue
 --> $DIR/tests/fixture/at-rule/unknown/input.css:4:9
  |
4 | @unknown \"blah\";
  |         ^

error: WhiteSpace { value: Atom(' ' type=inline) }
 --> $DIR/tests/fixture/at-rule/unknown/input.css:4:9
  |
4 | @unknown \"blah\";
  |         ^

error: ComponentValue
 --> $DIR/tests/fixture/at-rule/unknown/input.css:4:10
  |
4 | @unknown \"blah\";
  |          ^^^^^^^^

error: Ident { value: Atom('"blah"' type=inline), raw: Atom('\"blah\"' type=dynamic) }
 --> $DIR/tests/fixture/at-rule/unknown/input.css:4:10
  |
4 | @unknown \"blah\";
  |          ^^^^^^^^

error: Rule
 --> $DIR/tests/fixture/at-rule/unknown/input.css:7:1
  |
7 | @unknown  ;
  | ^^^^^^^^^^^

error: AtRule
 --> $DIR/tests/fixture/at-rule/unknown/input.css:7:1
  |
7 | @unknown  ;
  | ^^^^^^^^^^^

error: UnknownAtRule
 --> $DIR/tests/fixture/at-rule/unknown/input.css:7:1
  |
7 | @unknown  ;
  | ^^^^^^^^^^^

error: AtRuleName
 --> $DIR/tests/fixture/at-rule/unknown/input.css:7:2
  |
7 | @unknown  ;
  |  ^^^^^^^

error: Ident
 --> $DIR/tests/fixture/at-rule/unknown/input.css:7:2
  |
7 | @unknown  ;
  |  ^^^^^^^

error: ComponentValue
 --> $DIR/tests/fixture/at-rule/unknown/input.css:7:9
  |
7 | @unknown  ;
  |         ^^

error: WhiteSpace { value: Atom('  ' type=inline) }
 --> $DIR/tests/fixture/at-rule/unknown/input.css:7:9
  |
7 | @unknown  ;
  |         ^^

error: Rule
 --> $DIR/tests/fixture/at-rule/unknown/input.css:8:1
  |
8 | @unknown  x  y;
  | ^^^^^^^^^^^^^^^

error: AtRule
 --> $DIR/tests/fixture/at-rule/unknown/input.css:8:1
  |
8 | @unknown  x  y;
  | ^^^^^^^^^^^^^^^

error: UnknownAtRule
 --> $DIR/tests/fixture/at-rule/unknown/input.css:8:1
  |
8 | @unknown  x  y;
  | ^^^^^^^^^^^^^^^

error: AtRuleName
 --> $DIR/tests/fixture/at-rule/unknown/input.css:8:2
  |
8 | @unknown  x  y;
  |  ^^^^^^^

error: Ident
 --> $DIR/tests/fixture/at-rule/unknown/input.css:8:2
  |
8 | @unknown  x  y;
  |  ^^^^^^^

error: ComponentValue
 --> $DIR/tests/fixture/at-rule/unknown/input.css:8:9
  |
8 | @unknown  x  y;
  |         ^^

error: WhiteSpace { value: Atom('  ' type=inline) }
 --> $DIR/tests/fixture/at-rule/unknown/input.css:8:9
  |
8 | @unknown  x  y;
  |         ^^

error: ComponentValue
 --> $DIR/tests/fixture/at-rule/unknown/input.css:8:11
  |
8 | @unknown  x  y;
  |           ^

error: Ident { value: Atom('x' type=inline), raw: Atom('x' type=inline) }
 --> $DIR/tests/fixture/at-rule/unknown/input.css:8:11
  |
8 | @unknown  x  y;
  |           ^

error: ComponentValue
 --> $DIR/tests/fixture/at-rule/unknown/input.css:8:12
  |
8 | @unknown  x  y;
  |            ^^

error: WhiteSpace { value: Atom('  ' type=inline) }
 --> $DIR/tests/fixture/at-rule/unknown/input.css:8:12
  |
8 | @unknown  x  y;
  |            ^^

error: ComponentValue
 --> $DIR/tests/fixture/at-rule/unknown/input.css:8:14
  |
8 | @unknown  x  y;
  |              ^

error: Ident { value: Atom('y' type=inline), raw: Atom('y' type=inline) }
 --> $DIR/tests/fixture/at-rule/unknown/input.css:8:14
  |
8 | @unknown  x  y;
  |              ^

error: Rule
  --> $DIR/tests/fixture/at-rule/unknown/input.css:10:1
   |
10 | @unknown {}
   | ^^^^^^^^^^^

error: AtRule
  --> $DIR/tests/fixture/at-rule/unknown/input.css:10:1
   |
10 | @unknown {}
   | ^^^^^^^^^^^

error: UnknownAtRule
  --> $DIR/tests/fixture/at-rule/unknown/input.css:10:1
   |
10 | @unknown {}
   | ^^^^^^^^^^^

error: AtRuleName
  --> $DIR/tests/fixture/at-rule/unknown/input.css:10:2
   |
10 | @unknown {}
   |  ^^^^^^^

error: Ident
  --> $DIR/tests/fixture/at-rule/unknown/input.css:10:2
   |
10 | @unknown {}
   |  ^^^^^^^

error: ComponentValue
  --> $DIR/tests/fixture/at-rule/unknown/input.css:10:9
   |
10 | @unknown {}
   |         ^

error: WhiteSpace { value: Atom(' ' type=inline) }
  --> $DIR/tests/fixture/at-rule/unknown/input.css:10:9
   |
10 | @unknown {}
   |         ^

error: SimpleBlock
  --> $DIR/tests/fixture/at-rule/unknown/input.css:10:10
   |
10 | @unknown {}
   |          ^^

error: Rule
  --> $DIR/tests/fixture/at-rule/unknown/input.css:11:1
   |
11 | @\unknown {}
   | ^^^^^^^^^^^^

error: AtRule
  --> $DIR/tests/fixture/at-rule/unknown/input.css:11:1
   |
11 | @\unknown {}
   | ^^^^^^^^^^^^

error: UnknownAtRule
  --> $DIR/tests/fixture/at-rule/unknown/input.css:11:1
   |
11 | @\unknown {}
   | ^^^^^^^^^^^^

error: AtRuleName
  --> $DIR/tests/fixture/at-rule/unknown/input.css:11:2
   |
11 | @\unknown {}
   |  ^^^^^^^^

error: Ident
  --> $DIR/tests/fixture/at-rule/unknown/input.css:11:2
   |
11 | @\unknown {}
   |  ^^^^^^^^

error: ComponentValue
  --> $DIR/tests/fixture/at-rule/unknown/input.css:11:10
   |
11 | @\unknown {}
   |          ^

error: WhiteSpace { value: Atom(' ' type=inline) }
  --> $DIR/tests/fixture/at-rule/unknown/input.css:11:10
   |
11 | @\unknown {}
   |          ^

error: SimpleBlock
  --> $DIR/tests/fixture/at-rule/unknown/input.css:11:11
   |
11 | @\unknown {}
   |           ^^

error: Rule
  --> $DIR/tests/fixture/at-rule/unknown/input.css:12:1
   |
12 | @unknown a b {}
   | ^^^^^^^^^^^^^^^

error: AtRule
  --> $DIR/tests/fixture/at-rule/unknown/input.css:12:1
   |
12 | @unknown a b {}
   | ^^^^^^^^^^^^^^^

error: UnknownAtRule
  --> $DIR/tests/fixture/at-rule/unknown/input.css:12:1
   |
12 | @unknown a b {}
   | ^^^^^^^^^^^^^^^

error: AtRuleName
  --> $DIR/tests/fixture/at-rule/unknown/input.css:12:2
   |
12 | @unknown a b {}
   |  ^^^^^^^

error: Ident
  --> $DIR/tests/fixture/at-rule/unknown/input.css:12:2
   |
12 | @unknown a b {}
   |  ^^^^^^^

error: ComponentValue
  --> $DIR/tests/fixture/at-rule/unknown/input.css:12:9
   |
12 | @unknown a b {}
   |         ^

error: WhiteSpace { value: Atom(' ' type=inline) }
  --> $DIR/tests/fixture/at-rule/unknown/input.css:12:9
   |
12 | @unknown a b {}
   |         ^

error: ComponentValue
  --> $DIR/tests/fixture/at-rule/unknown/input.css:12:10
   |
12 | @unknown a b {}
   |          ^

error: Ident { value: Atom('a' type=inline), raw: Atom('a' type=inline) }
  --> $DIR/tests/fixture/at-rule/unknown/input.css:12:10
   |
12 | @unknown a b {}
   |          ^

error: ComponentValue
  --> $DIR/tests/fixture/at-rule/unknown/input.css:12:11
   |
12 | @unknown a b {}
   |           ^

error: WhiteSpace { value: Atom(' ' type=inline) }
  --> $DIR/tests/fixture/at-rule/unknown/input.css:12:11
   |
12 | @unknown a b {}
   |           ^

error: ComponentValue
  --> $DIR/tests/fixture/at-rule/unknown/input.css:12:12
   |
12 | @unknown a b {}
   |            ^

error: Ident { value: Atom('b' type=inline), raw: Atom('b' type=inline) }
  --> $DIR/tests/fixture/at-rule/unknown/input.css:12:12
   |
12 | @unknown a b {}
   |            ^

error: ComponentValue
  --> $DIR/tests/fixture/at-rule/unknown/input.css:12:13
   |
12 | @unknown a b {}
   |             ^

error: WhiteSpace { value: Atom(' ' type=inline) }
  --> $DIR/tests/fixture/at-rule/unknown/input.css:12:13
   |
12 | @unknown a b {}
   |             ^

error: SimpleBlock
  --> $DIR/tests/fixture/at-rule/unknown/input.css:12:14
   |
12 | @unknown a b {}
   |              ^^

error: Rule
  --> $DIR/tests/fixture/at-rule/unknown/input.css:13:1
   |
13 | @unknown {p:v}
   | ^^^^^^^^^^^^^^

error: AtRule
  --> $DIR/tests/fixture/at-rule/unknown/input.css:13:1
   |
13 | @unknown {p:v}
   | ^^^^^^^^^^^^^^

error: UnknownAtRule
  --> $DIR/tests/fixture/at-rule/unknown/input.css:13:1
   |
13 | @unknown {p:v}
   | ^^^^^^^^^^^^^^

error: AtRuleName
  --> $DIR/tests/fixture/at-rule/unknown/input.css:13:2
   |
13 | @unknown {p:v}
   |  ^^^^^^^

error: Ident
  --> $DIR/tests/fixture/at-rule/unknown/input.css:13:2
   |
13 | @unknown {p:v}
   |  ^^^^^^^

error: ComponentValue
  --> $DIR/tests/fixture/at-rule/unknown/input.css:13:9
   |
13 | @unknown {p:v}
   |         ^

error: WhiteSpace { value: Atom(' ' type=inline) }
  --> $DIR/tests/fixture/at-rule/unknown/input.css:13:9
   |
13 | @unknown {p:v}
   |         ^

error: SimpleBlock
  --> $DIR/tests/fixture/at-rule/unknown/input.css:13:10
   |
13 | @unknown {p:v}
   |          ^^^^^

error: ComponentValue
  --> $DIR/tests/fixture/at-rule/unknown/input.css:13:11
   |
13 | @unknown {p:v}
   |           ^

error: Ident { value: Atom('p' type=inline), raw: Atom('p' type=inline) }
  --> $DIR/tests/fixture/at-rule/unknown/input.css:13:11
   |
13 | @unknown {p:v}
   |           ^

error: ComponentValue
  --> $DIR/tests/fixture/at-rule/unknown/input.css:13:12
   |
13 | @unknown {p:v}
   |            ^

error: Colon
  --> $DIR/tests/fixture/at-rule/unknown/input.css:13:12
   |
13 | @unknown {p:v}
   |            ^

error: ComponentValue
  --> $DIR/tests/fixture/at-rule/unknown/input.css:13:13
   |
13 | @unknown {p:v}
   |             ^

error: Ident { value: Atom('v' type=inline), raw: Atom('v' type=inline) }
  --> $DIR/tests/fixture/at-rule/unknown/input.css:13:13
   |
13 | @unknown {p:v}
   |             ^

error: Rule
  --> $DIR/tests/fixture/at-rule/unknown/input.css:14:1
   |
14 | @unknown x y {p:v}
   | ^^^^^^^^^^^^^^^^^^

error: AtRule
  --> $DIR/tests/fixture/at-rule/unknown/input.css:14:1
   |
14 | @unknown x y {p:v}
   | ^^^^^^^^^^^^^^^^^^

error: UnknownAtRule
  --> $DIR/tests/fixture/at-rule/unknown/input.css:14:1
   |
14 | @unknown x y {p:v}
   | ^^^^^^^^^^^^^^^^^^

error: AtRuleName
  --> $DIR/tests/fixture/at-rule/unknown/input.css:14:2
   |
14 | @unknown x y {p:v}
   |  ^^^^^^^

error: Ident
  --> $DIR/tests/fixture/at-rule/unknown/input.css:14:2
   |
14 | @unknown x y {p:v}
   |  ^^^^^^^

error: ComponentValue
  --> $DIR/tests/fixture/at-rule/unknown/input.css:14:9
   |
14 | @unknown x y {p:v}
   |         ^

error: WhiteSpace { value: Atom(' ' type=inline) }
  --> $DIR/tests/fixture/at-rule/unknown/input.css:14:9
   |
14 | @unknown x y {p:v}
   |         ^

error: ComponentValue
  --> $DIR/tests/fixture/at-rule/unknown/input.css:14:10
   |
14 | @unknown x y {p:v}
   |          ^

error: Ident { value: Atom('x' type=inline), raw: Atom('x' type=inline) }
  --> $DIR/tests/fixture/at-rule/unknown/input.css:14:10
   |
14 | @unknown x y {p:v}
   |          ^

error: ComponentValue
  --> $DIR/tests/fixture/at-rule/unknown/input.css:14:11
   |
14 | @unknown x y {p:v}
   |           ^

error: WhiteSpace { value: Atom(' ' type=inline) }
  --> $DIR/tests/fixture/at-rule/unknown/input.css:14:11
   |
14 | @unknown x y {p:v}
   |           ^

error: ComponentValue
  --> $DIR/tests/fixture/at-rule/unknown/input.css:14:12
   |
14 | @unknown x y {p:v}
   |            ^

error: Ident { value: Atom('y' type=inline), raw: Atom('y' type=inline) }
  --> $DIR/tests/fixture/at-rule/unknown/input.css:14:12
   |
14 | @unknown x y {p:v}
   |            ^

error: ComponentValue
  --> $DIR/tests/fixture/at-rule/unknown/input.css:14:13
   |
14 | @unknown x y {p:v}
   |             ^

error: WhiteSpace { value: Atom(' ' type=inline) }
  --> $DIR/tests/fixture/at-rule/unknown/input.css:14:13
   |
14 | @unknown x y {p:v}
   |             ^

error: SimpleBlock
  --> $DIR/tests/fixture/at-rule/unknown/input.css:14:14
   |
14 | @unknown x y {p:v}
   |              ^^^^^

error: ComponentValue
  --> $DIR/tests/fixture/at-rule/unknown/input.css:14:15
   |
14 | @unknown x y {p:v}
   |               ^

error: Ident { value: Atom('p' type=inline), raw: Atom('p' type=inline) }
  --> $DIR/tests/fixture/at-rule/unknown/input.css:14:15
   |
14 | @unknown x y {p:v}
   |               ^

error: ComponentValue
  --> $DIR/tests/fixture/at-rule/unknown/input.css:14:16
   |
14 | @unknown x y {p:v}
   |                ^

error: Colon
  --> $DIR/tests/fixture/at-rule/unknown/input.css:14:16
   |
14 | @unknown x y {p:v}
   |                ^

error: ComponentValue
  --> $DIR/tests/fixture/at-rule/unknown/input.css:14:17
   |
14 | @unknown x y {p:v}
   |                 ^

error: Ident { value: Atom('v' type=inline), raw: Atom('v' type=inline) }
  --> $DIR/tests/fixture/at-rule/unknown/input.css:14:17
   |
14 | @unknown x y {p:v}
   |                 ^

error: Rule
  --> $DIR/tests/fixture/at-rule/unknown/input.css:15:1
   |
15 | @unknown x, y x(1) {p:v}
   | ^^^^^^^^^^^^^^^^^^^^^^^^

error: AtRule
  --> $DIR/tests/fixture/at-rule/unknown/input.css:15:1
   |
15 | @unknown x, y x(1) {p:v}
   | ^^^^^^^^^^^^^^^^^^^^^^^^

error: UnknownAtRule
  --> $DIR/tests/fixture/at-rule/unknown/input.css:15:1
   |
15 | @unknown x, y x(1) {p:v}
   | ^^^^^^^^^^^^^^^^^^^^^^^^

error: AtRuleName
  --> $DIR/tests/fixture/at-rule/unknown/input.css:15:2
   |
15 | @unknown x, y x(1) {p:v}
   |  ^^^^^^^

error: Ident
  --> $DIR/tests/fixture/at-rule/unknown/input.css:15:2
   |
15 | @unknown x, y x(1) {p:v}
   |  ^^^^^^^

error: ComponentValue
  --> $DIR/tests/fixture/at-rule/unknown/input.css:15:9
   |
15 | @unknown x, y x(1) {p:v}
   |         ^

error: WhiteSpace { value: Atom(' ' type=inline) }
  --> $DIR/tests/fixture/at-rule/unknown/input.css:15:9
   |
15 | @unknown x, y x(1) {p:v}
   |         ^

error: ComponentValue
  --> $DIR/tests/fixture/at-rule/unknown/input.css:15:10
   |
15 | @unknown x, y x(1) {p:v}
   |          ^

error: Ident { value: Atom('x' type=inline), raw: Atom('x' type=inline) }
  --> $DIR/tests/fixture/at-rule/unknown/input.css:15:10
   |
15 | @unknown x, y x(1) {p:v}
   |          ^

error: ComponentValue
  --> $DIR/tests/fixture/at-rule/unknown/input.css:15:11
   |
15 | @unknown x, y x(1) {p:v}
   |           ^

error: Comma
  --> $DIR/tests/fixture/at-rule/unknown/input.css:15:11
   |
15 | @unknown x, y x(1) {p:v}
   |           ^

error: ComponentValue
  --> $DIR/tests/fixture/at-rule/unknown/input.css:15:12
   |
15 | @unknown x, y x(1) {p:v}
   |            ^

error: WhiteSpace { value: Atom(' ' type=inline) }
  --> $DIR/tests/fixture/at-rule/unknown/input.css:15:12
   |
15 | @unknown x, y x(1) {p:v}
   |            ^

error: ComponentValue
  --> $DIR/tests/fixture/at-rule/unknown/input.css:15:13
   |
15 | @unknown x, y x(1) {p:v}
   |             ^

error: Ident { value: Atom('y' type=inline), raw: Atom('y' type=inline) }
  --> $DIR/tests/fixture/at-rule/unknown/input.css:15:13
   |
15 | @unknown x, y x(1) {p:v}
   |             ^

error: ComponentValue
  --> $DIR/tests/fixture/at-rule/unknown/input.css:15:14
   |
15 | @unknown x, y x(1) {p:v}
   |              ^

error: WhiteSpace { value: Atom(' ' type=inline) }
  --> $DIR/tests/fixture/at-rule/unknown/input.css:15:14
   |
15 | @unknown x, y x(1) {p:v}
   |              ^

error: ComponentValue
  --> $DIR/tests/fixture/at-rule/unknown/input.css:15:15
   |
15 | @unknown x, y x(1) {p:v}
   |               ^^^^

error: Function
  --> $DIR/tests/fixture/at-rule/unknown/input.css:15:15
   |
15 | @unknown x, y x(1) {p:v}
   |               ^^^^

error: Ident
  --> $DIR/tests/fixture/at-rule/unknown/input.css:15:15
   |
15 | @unknown x, y x(1) {p:v}
   |               ^

error: ComponentValue
  --> $DIR/tests/fixture/at-rule/unknown/input.css:15:17
   |
15 | @unknown x, y x(1) {p:v}
   |                 ^

error: Integer
  --> $DIR/tests/fixture/at-rule/unknown/input.css:15:17
   |
15 | @unknown x, y x(1) {p:v}
   |                 ^

error: ComponentValue
  --> $DIR/tests/fixture/at-rule/unknown/input.css:15:19
   |
15 | @unknown x, y x(1) {p:v}
   |                   ^

error: WhiteSpace { value: Atom(' ' type=inline) }
  --> $DIR/tests/fixture/at-rule/unknown/input.css:15:19
   |
15 | @unknown x, y x(1) {p:v}
   |                   ^

error: SimpleBlock
  --> $DIR/tests/fixture/at-rule/unknown/input.css:15:20
   |
15 | @unknown x, y x(1) {p:v}
   |                    ^^^^^

error: ComponentValue
  --> $DIR/tests/fixture/at-rule/unknown/input.css:15:21
   |
15 | @unknown x, y x(1) {p:v}
   |                     ^

error: Ident { value: Atom('p' type=inline), raw: Atom('p' type=inline) }
  --> $DIR/tests/fixture/at-rule/unknown/input.css:15:21
   |
15 | @unknown x, y x(1) {p:v}
   |                     ^

error: ComponentValue
  --> $DIR/tests/fixture/at-rule/unknown/input.css:15:22
   |
15 | @unknown x, y x(1) {p:v}
   |                      ^

error: Colon
  --> $DIR/tests/fixture/at-rule/unknown/input.css:15:22
   |
15 | @unknown x, y x(1) {p:v}
   |                      ^

error: ComponentValue
  --> $DIR/tests/fixture/at-rule/unknown/input.css:15:23
   |
15 | @unknown x, y x(1) {p:v}
   |                       ^

error: Ident { value: Atom('v' type=inline), raw: Atom('v' type=inline) }
  --> $DIR/tests/fixture/at-rule/unknown/input.css:15:23
   |
15 | @unknown x, y x(1) {p:v}
   |                       ^

error: Rule
  --> $DIR/tests/fixture/at-rule/unknown/input.css:16:1
   |
16 | @unknown x, y x(1+2) {p:v}
   | ^^^^^^^^^^^^^^^^^^^^^^^^^^

error: AtRule
  --> $DIR/tests/fixture/at-rule/unknown/input.css:16:1
   |
16 | @unknown x, y x(1+2) {p:v}
   | ^^^^^^^^^^^^^^^^^^^^^^^^^^

error: UnknownAtRule
  --> $DIR/tests/fixture/at-rule/unknown/input.css:16:1
   |
16 | @unknown x, y x(1+2) {p:v}
   | ^^^^^^^^^^^^^^^^^^^^^^^^^^

error: AtRuleName
  --> $DIR/tests/fixture/at-rule/unknown/input.css:16:2
   |
16 | @unknown x, y x(1+2) {p:v}
   |  ^^^^^^^

error: Ident
  --> $DIR/tests/fixture/at-rule/unknown/input.css:16:2
   |
16 | @unknown x, y x(1+2) {p:v}
   |  ^^^^^^^

error: ComponentValue
  --> $DIR/tests/fixture/at-rule/unknown/input.css:16:9
   |
16 | @unknown x, y x(1+2) {p:v}
   |         ^

error: WhiteSpace { value: Atom(' ' type=inline) }
  --> $DIR/tests/fixture/at-rule/unknown/input.css:16:9
   |
16 | @unknown x, y x(1+2) {p:v}
   |         ^

error: ComponentValue
  --> $DIR/tests/fixture/at-rule/unknown/input.css:16:10
   |
16 | @unknown x, y x(1+2) {p:v}
   |          ^

error: Ident { value: Atom('x' type=inline), raw: Atom('x' type=inline) }
  --> $DIR/tests/fixture/at-rule/unknown/input.css:16:10
   |
16 | @unknown x, y x(1+2) {p:v}
   |          ^

error: ComponentValue
  --> $DIR/tests/fixture/at-rule/unknown/input.css:16:11
   |
16 | @unknown x, y x(1+2) {p:v}
   |           ^

error: Comma
  --> $DIR/tests/fixture/at-rule/unknown/input.css:16:11
   |
16 | @unknown x, y x(1+2) {p:v}
   |           ^

error: ComponentValue
  --> $DIR/tests/fixture/at-rule/unknown/input.css:16:12
   |
16 | @unknown x, y x(1+2) {p:v}
   |            ^

error: WhiteSpace { value: Atom(' ' type=inline) }
  --> $DIR/tests/fixture/at-rule/unknown/input.css:16:12
   |
16 | @unknown x, y x(1+2) {p:v}
   |            ^

error: ComponentValue
  --> $DIR/tests/fixture/at-rule/unknown/input.css:16:13
   |
16 | @unknown x, y x(1+2) {p:v}
   |             ^

error: Ident { value: Atom('y' type=inline), raw: Atom('y' type=inline) }
  --> $DIR/tests/fixture/at-rule/unknown/input.css:16:13
   |
16 | @unknown x, y x(1+2) {p:v}
   |             ^

error: ComponentValue
  --> $DIR/tests/fixture/at-rule/unknown/input.css:16:14
   |
16 | @unknown x, y x(1+2) {p:v}
   |              ^

error: WhiteSpace { value: Atom(' ' type=inline) }
  --> $DIR/tests/fixture/at-rule/unknown/input.css:16:14
   |
16 | @unknown x, y x(1+2) {p:v}
   |              ^

error: ComponentValue
  --> $DIR/tests/fixture/at-rule/unknown/input.css:16:15
   |
16 | @unknown x, y x(1+2) {p:v}
   |               ^^^^^^

error: Function
  --> $DIR/tests/fixture/at-rule/unknown/input.css:16:15
   |
16 | @unknown x, y x(1+2) {p:v}
   |               ^^^^^^

error: Ident
  --> $DIR/tests/fixture/at-rule/unknown/input.css:16:15
   |
16 | @unknown x, y x(1+2) {p:v}
   |               ^

error: ComponentValue
  --> $DIR/tests/fixture/at-rule/unknown/input.css:16:17
   |
16 | @unknown x, y x(1+2) {p:v}
   |                 ^

error: Integer
  --> $DIR/tests/fixture/at-rule/unknown/input.css:16:17
   |
16 | @unknown x, y x(1+2) {p:v}
   |                 ^

error: ComponentValue
  --> $DIR/tests/fixture/at-rule/unknown/input.css:16:18
   |
16 | @unknown x, y x(1+2) {p:v}
   |                  ^^

error: Integer
  --> $DIR/tests/fixture/at-rule/unknown/input.css:16:18
   |
16 | @unknown x, y x(1+2) {p:v}
   |                  ^^

error: ComponentValue
  --> $DIR/tests/fixture/at-rule/unknown/input.css:16:21
   |
16 | @unknown x, y x(1+2) {p:v}
   |                     ^

error: WhiteSpace { value: Atom(' ' type=inline) }
  --> $DIR/tests/fixture/at-rule/unknown/input.css:16:21
   |
16 | @unknown x, y x(1+2) {p:v}
   |                     ^

error: SimpleBlock
  --> $DIR/tests/fixture/at-rule/unknown/input.css:16:22
   |
16 | @unknown x, y x(1+2) {p:v}
   |                      ^^^^^

error: ComponentValue
  --> $DIR/tests/fixture/at-rule/unknown/input.css:16:23
   |
16 | @unknown x, y x(1+2) {p:v}
   |                       ^

error: Ident { value: Atom('p' type=inline), raw: Atom('p' type=inline) }
  --> $DIR/tests/fixture/at-rule/unknown/input.css:16:23
   |
16 | @unknown x, y x(1+2) {p:v}
   |                       ^

error: ComponentValue
  --> $DIR/tests/fixture/at-rule/unknown/input.css:16:24
   |
16 | @unknown x, y x(1+2) {p:v}
   |                        ^

error: Colon
  --> $DIR/tests/fixture/at-rule/unknown/input.css:16:24
   |
16 | @unknown x, y x(1+2) {p:v}
   |                        ^

error: ComponentValue
  --> $DIR/tests/fixture/at-rule/unknown/input.css:16:25
   |
16 | @unknown x, y x(1+2) {p:v}
   |                         ^

error: Ident { value: Atom('v' type=inline), raw: Atom('v' type=inline) }
  --> $DIR/tests/fixture/at-rule/unknown/input.css:16:25
   |
16 | @unknown x, y x(1+2) {p:v}
   |                         ^

error: Rule
  --> $DIR/tests/fixture/at-rule/unknown/input.css:17:1
   |
17 | @unknown/*test*/{/*test*/p/*test*/:/*test*/v/*test*/}
   | ^^^^^^^^^^^^^^^^^^^^^^^^^^^^^^^^^^^^^^^^^^^^^^^^^^^^^

error: AtRule
  --> $DIR/tests/fixture/at-rule/unknown/input.css:17:1
   |
17 | @unknown/*test*/{/*test*/p/*test*/:/*test*/v/*test*/}
   | ^^^^^^^^^^^^^^^^^^^^^^^^^^^^^^^^^^^^^^^^^^^^^^^^^^^^^

error: UnknownAtRule
  --> $DIR/tests/fixture/at-rule/unknown/input.css:17:1
   |
17 | @unknown/*test*/{/*test*/p/*test*/:/*test*/v/*test*/}
   | ^^^^^^^^^^^^^^^^^^^^^^^^^^^^^^^^^^^^^^^^^^^^^^^^^^^^^

error: AtRuleName
  --> $DIR/tests/fixture/at-rule/unknown/input.css:17:2
   |
17 | @unknown/*test*/{/*test*/p/*test*/:/*test*/v/*test*/}
   |  ^^^^^^^

error: Ident
  --> $DIR/tests/fixture/at-rule/unknown/input.css:17:2
   |
17 | @unknown/*test*/{/*test*/p/*test*/:/*test*/v/*test*/}
   |  ^^^^^^^

error: SimpleBlock
  --> $DIR/tests/fixture/at-rule/unknown/input.css:17:17
   |
17 | @unknown/*test*/{/*test*/p/*test*/:/*test*/v/*test*/}
   |                 ^^^^^^^^^^^^^^^^^^^^^^^^^^^^^^^^^^^^^

error: ComponentValue
  --> $DIR/tests/fixture/at-rule/unknown/input.css:17:26
   |
17 | @unknown/*test*/{/*test*/p/*test*/:/*test*/v/*test*/}
   |                          ^

error: Ident { value: Atom('p' type=inline), raw: Atom('p' type=inline) }
  --> $DIR/tests/fixture/at-rule/unknown/input.css:17:26
   |
17 | @unknown/*test*/{/*test*/p/*test*/:/*test*/v/*test*/}
   |                          ^

error: ComponentValue
  --> $DIR/tests/fixture/at-rule/unknown/input.css:17:35
   |
17 | @unknown/*test*/{/*test*/p/*test*/:/*test*/v/*test*/}
   |                                   ^

error: Colon
  --> $DIR/tests/fixture/at-rule/unknown/input.css:17:35
   |
17 | @unknown/*test*/{/*test*/p/*test*/:/*test*/v/*test*/}
   |                                   ^

error: ComponentValue
  --> $DIR/tests/fixture/at-rule/unknown/input.css:17:44
   |
17 | @unknown/*test*/{/*test*/p/*test*/:/*test*/v/*test*/}
   |                                            ^

error: Ident { value: Atom('v' type=inline), raw: Atom('v' type=inline) }
  --> $DIR/tests/fixture/at-rule/unknown/input.css:17:44
   |
17 | @unknown/*test*/{/*test*/p/*test*/:/*test*/v/*test*/}
   |                                            ^

error: Rule
  --> $DIR/tests/fixture/at-rule/unknown/input.css:20:1
   |
20 | @unknown  {  p  :  v  }
   | ^^^^^^^^^^^^^^^^^^^^^^^

error: AtRule
  --> $DIR/tests/fixture/at-rule/unknown/input.css:20:1
   |
20 | @unknown  {  p  :  v  }
   | ^^^^^^^^^^^^^^^^^^^^^^^

error: UnknownAtRule
  --> $DIR/tests/fixture/at-rule/unknown/input.css:20:1
   |
20 | @unknown  {  p  :  v  }
   | ^^^^^^^^^^^^^^^^^^^^^^^

error: AtRuleName
  --> $DIR/tests/fixture/at-rule/unknown/input.css:20:2
   |
20 | @unknown  {  p  :  v  }
   |  ^^^^^^^

error: Ident
  --> $DIR/tests/fixture/at-rule/unknown/input.css:20:2
   |
20 | @unknown  {  p  :  v  }
   |  ^^^^^^^

error: ComponentValue
  --> $DIR/tests/fixture/at-rule/unknown/input.css:20:9
   |
20 | @unknown  {  p  :  v  }
   |         ^^

error: WhiteSpace { value: Atom('  ' type=inline) }
  --> $DIR/tests/fixture/at-rule/unknown/input.css:20:9
   |
20 | @unknown  {  p  :  v  }
   |         ^^

error: SimpleBlock
  --> $DIR/tests/fixture/at-rule/unknown/input.css:20:11
   |
20 | @unknown  {  p  :  v  }
   |           ^^^^^^^^^^^^^

error: ComponentValue
  --> $DIR/tests/fixture/at-rule/unknown/input.css:20:12
   |
20 | @unknown  {  p  :  v  }
   |            ^^

error: WhiteSpace { value: Atom('  ' type=inline) }
  --> $DIR/tests/fixture/at-rule/unknown/input.css:20:12
   |
20 | @unknown  {  p  :  v  }
   |            ^^

error: ComponentValue
  --> $DIR/tests/fixture/at-rule/unknown/input.css:20:14
   |
20 | @unknown  {  p  :  v  }
   |              ^

error: Ident { value: Atom('p' type=inline), raw: Atom('p' type=inline) }
  --> $DIR/tests/fixture/at-rule/unknown/input.css:20:14
   |
20 | @unknown  {  p  :  v  }
   |              ^

error: ComponentValue
  --> $DIR/tests/fixture/at-rule/unknown/input.css:20:15
   |
20 | @unknown  {  p  :  v  }
   |               ^^

error: WhiteSpace { value: Atom('  ' type=inline) }
  --> $DIR/tests/fixture/at-rule/unknown/input.css:20:15
   |
20 | @unknown  {  p  :  v  }
   |               ^^

error: ComponentValue
  --> $DIR/tests/fixture/at-rule/unknown/input.css:20:17
   |
20 | @unknown  {  p  :  v  }
   |                 ^

error: Colon
  --> $DIR/tests/fixture/at-rule/unknown/input.css:20:17
   |
20 | @unknown  {  p  :  v  }
   |                 ^

error: ComponentValue
  --> $DIR/tests/fixture/at-rule/unknown/input.css:20:18
   |
20 | @unknown  {  p  :  v  }
   |                  ^^

error: WhiteSpace { value: Atom('  ' type=inline) }
  --> $DIR/tests/fixture/at-rule/unknown/input.css:20:18
   |
20 | @unknown  {  p  :  v  }
   |                  ^^

error: ComponentValue
  --> $DIR/tests/fixture/at-rule/unknown/input.css:20:20
   |
20 | @unknown  {  p  :  v  }
   |                    ^

error: Ident { value: Atom('v' type=inline), raw: Atom('v' type=inline) }
  --> $DIR/tests/fixture/at-rule/unknown/input.css:20:20
   |
20 | @unknown  {  p  :  v  }
   |                    ^

error: ComponentValue
  --> $DIR/tests/fixture/at-rule/unknown/input.css:20:21
   |
20 | @unknown  {  p  :  v  }
   |                     ^^

error: WhiteSpace { value: Atom('  ' type=inline) }
  --> $DIR/tests/fixture/at-rule/unknown/input.css:20:21
   |
20 | @unknown  {  p  :  v  }
   |                     ^^

error: Rule
  --> $DIR/tests/fixture/at-rule/unknown/input.css:21:1
   |
21 | @unknown  x  y  {  p  :  v  }
   | ^^^^^^^^^^^^^^^^^^^^^^^^^^^^^

error: AtRule
  --> $DIR/tests/fixture/at-rule/unknown/input.css:21:1
   |
21 | @unknown  x  y  {  p  :  v  }
   | ^^^^^^^^^^^^^^^^^^^^^^^^^^^^^

error: UnknownAtRule
  --> $DIR/tests/fixture/at-rule/unknown/input.css:21:1
   |
21 | @unknown  x  y  {  p  :  v  }
   | ^^^^^^^^^^^^^^^^^^^^^^^^^^^^^

error: AtRuleName
  --> $DIR/tests/fixture/at-rule/unknown/input.css:21:2
   |
21 | @unknown  x  y  {  p  :  v  }
   |  ^^^^^^^

error: Ident
  --> $DIR/tests/fixture/at-rule/unknown/input.css:21:2
   |
21 | @unknown  x  y  {  p  :  v  }
   |  ^^^^^^^

error: ComponentValue
  --> $DIR/tests/fixture/at-rule/unknown/input.css:21:9
   |
21 | @unknown  x  y  {  p  :  v  }
   |         ^^

error: WhiteSpace { value: Atom('  ' type=inline) }
  --> $DIR/tests/fixture/at-rule/unknown/input.css:21:9
   |
21 | @unknown  x  y  {  p  :  v  }
   |         ^^

error: ComponentValue
  --> $DIR/tests/fixture/at-rule/unknown/input.css:21:11
   |
21 | @unknown  x  y  {  p  :  v  }
   |           ^

error: Ident { value: Atom('x' type=inline), raw: Atom('x' type=inline) }
  --> $DIR/tests/fixture/at-rule/unknown/input.css:21:11
   |
21 | @unknown  x  y  {  p  :  v  }
   |           ^

error: ComponentValue
  --> $DIR/tests/fixture/at-rule/unknown/input.css:21:12
   |
21 | @unknown  x  y  {  p  :  v  }
   |            ^^

error: WhiteSpace { value: Atom('  ' type=inline) }
  --> $DIR/tests/fixture/at-rule/unknown/input.css:21:12
   |
21 | @unknown  x  y  {  p  :  v  }
   |            ^^

error: ComponentValue
  --> $DIR/tests/fixture/at-rule/unknown/input.css:21:14
   |
21 | @unknown  x  y  {  p  :  v  }
   |              ^

error: Ident { value: Atom('y' type=inline), raw: Atom('y' type=inline) }
  --> $DIR/tests/fixture/at-rule/unknown/input.css:21:14
   |
21 | @unknown  x  y  {  p  :  v  }
   |              ^

error: ComponentValue
  --> $DIR/tests/fixture/at-rule/unknown/input.css:21:15
   |
21 | @unknown  x  y  {  p  :  v  }
   |               ^^

error: WhiteSpace { value: Atom('  ' type=inline) }
  --> $DIR/tests/fixture/at-rule/unknown/input.css:21:15
   |
21 | @unknown  x  y  {  p  :  v  }
   |               ^^

error: SimpleBlock
  --> $DIR/tests/fixture/at-rule/unknown/input.css:21:17
   |
21 | @unknown  x  y  {  p  :  v  }
   |                 ^^^^^^^^^^^^^

error: ComponentValue
  --> $DIR/tests/fixture/at-rule/unknown/input.css:21:18
   |
21 | @unknown  x  y  {  p  :  v  }
   |                  ^^

error: WhiteSpace { value: Atom('  ' type=inline) }
  --> $DIR/tests/fixture/at-rule/unknown/input.css:21:18
   |
21 | @unknown  x  y  {  p  :  v  }
   |                  ^^

error: ComponentValue
  --> $DIR/tests/fixture/at-rule/unknown/input.css:21:20
   |
21 | @unknown  x  y  {  p  :  v  }
   |                    ^

error: Ident { value: Atom('p' type=inline), raw: Atom('p' type=inline) }
  --> $DIR/tests/fixture/at-rule/unknown/input.css:21:20
   |
21 | @unknown  x  y  {  p  :  v  }
   |                    ^

error: ComponentValue
  --> $DIR/tests/fixture/at-rule/unknown/input.css:21:21
   |
21 | @unknown  x  y  {  p  :  v  }
   |                     ^^

error: WhiteSpace { value: Atom('  ' type=inline) }
  --> $DIR/tests/fixture/at-rule/unknown/input.css:21:21
   |
21 | @unknown  x  y  {  p  :  v  }
   |                     ^^

error: ComponentValue
  --> $DIR/tests/fixture/at-rule/unknown/input.css:21:23
   |
21 | @unknown  x  y  {  p  :  v  }
   |                       ^

error: Colon
  --> $DIR/tests/fixture/at-rule/unknown/input.css:21:23
   |
21 | @unknown  x  y  {  p  :  v  }
   |                       ^

error: ComponentValue
  --> $DIR/tests/fixture/at-rule/unknown/input.css:21:24
   |
21 | @unknown  x  y  {  p  :  v  }
   |                        ^^

error: WhiteSpace { value: Atom('  ' type=inline) }
  --> $DIR/tests/fixture/at-rule/unknown/input.css:21:24
   |
21 | @unknown  x  y  {  p  :  v  }
   |                        ^^

error: ComponentValue
  --> $DIR/tests/fixture/at-rule/unknown/input.css:21:26
   |
21 | @unknown  x  y  {  p  :  v  }
   |                          ^

error: Ident { value: Atom('v' type=inline), raw: Atom('v' type=inline) }
  --> $DIR/tests/fixture/at-rule/unknown/input.css:21:26
   |
21 | @unknown  x  y  {  p  :  v  }
   |                          ^

error: ComponentValue
  --> $DIR/tests/fixture/at-rule/unknown/input.css:21:27
   |
21 | @unknown  x  y  {  p  :  v  }
   |                           ^^

error: WhiteSpace { value: Atom('  ' type=inline) }
  --> $DIR/tests/fixture/at-rule/unknown/input.css:21:27
   |
21 | @unknown  x  y  {  p  :  v  }
   |                           ^^

error: Rule
  --> $DIR/tests/fixture/at-rule/unknown/input.css:24:1
   |
24 | @unknown {s{p:v}}
   | ^^^^^^^^^^^^^^^^^

error: AtRule
  --> $DIR/tests/fixture/at-rule/unknown/input.css:24:1
   |
24 | @unknown {s{p:v}}
   | ^^^^^^^^^^^^^^^^^

error: UnknownAtRule
  --> $DIR/tests/fixture/at-rule/unknown/input.css:24:1
   |
24 | @unknown {s{p:v}}
   | ^^^^^^^^^^^^^^^^^

error: AtRuleName
  --> $DIR/tests/fixture/at-rule/unknown/input.css:24:2
   |
24 | @unknown {s{p:v}}
   |  ^^^^^^^

error: Ident
  --> $DIR/tests/fixture/at-rule/unknown/input.css:24:2
   |
24 | @unknown {s{p:v}}
   |  ^^^^^^^

error: ComponentValue
  --> $DIR/tests/fixture/at-rule/unknown/input.css:24:9
   |
24 | @unknown {s{p:v}}
   |         ^

error: WhiteSpace { value: Atom(' ' type=inline) }
  --> $DIR/tests/fixture/at-rule/unknown/input.css:24:9
   |
24 | @unknown {s{p:v}}
   |         ^

error: SimpleBlock
  --> $DIR/tests/fixture/at-rule/unknown/input.css:24:10
   |
24 | @unknown {s{p:v}}
   |          ^^^^^^^^

error: ComponentValue
  --> $DIR/tests/fixture/at-rule/unknown/input.css:24:11
   |
24 | @unknown {s{p:v}}
   |           ^

error: Ident { value: Atom('s' type=inline), raw: Atom('s' type=inline) }
  --> $DIR/tests/fixture/at-rule/unknown/input.css:24:11
   |
24 | @unknown {s{p:v}}
   |           ^

error: ComponentValue
  --> $DIR/tests/fixture/at-rule/unknown/input.css:24:12
   |
24 | @unknown {s{p:v}}
   |            ^^^^^

error: SimpleBlock
  --> $DIR/tests/fixture/at-rule/unknown/input.css:24:12
   |
24 | @unknown {s{p:v}}
   |            ^^^^^

error: ComponentValue
  --> $DIR/tests/fixture/at-rule/unknown/input.css:24:13
   |
24 | @unknown {s{p:v}}
   |             ^

error: Ident { value: Atom('p' type=inline), raw: Atom('p' type=inline) }
  --> $DIR/tests/fixture/at-rule/unknown/input.css:24:13
   |
24 | @unknown {s{p:v}}
   |             ^

error: ComponentValue
  --> $DIR/tests/fixture/at-rule/unknown/input.css:24:14
   |
24 | @unknown {s{p:v}}
   |              ^

error: Colon
  --> $DIR/tests/fixture/at-rule/unknown/input.css:24:14
   |
24 | @unknown {s{p:v}}
   |              ^

error: ComponentValue
  --> $DIR/tests/fixture/at-rule/unknown/input.css:24:15
   |
24 | @unknown {s{p:v}}
   |               ^

error: Ident { value: Atom('v' type=inline), raw: Atom('v' type=inline) }
  --> $DIR/tests/fixture/at-rule/unknown/input.css:24:15
   |
24 | @unknown {s{p:v}}
   |               ^

error: Rule
  --> $DIR/tests/fixture/at-rule/unknown/input.css:25:1
   |
25 | @unknown x y {s{p:v}}
   | ^^^^^^^^^^^^^^^^^^^^^

error: AtRule
  --> $DIR/tests/fixture/at-rule/unknown/input.css:25:1
   |
25 | @unknown x y {s{p:v}}
   | ^^^^^^^^^^^^^^^^^^^^^

error: UnknownAtRule
  --> $DIR/tests/fixture/at-rule/unknown/input.css:25:1
   |
25 | @unknown x y {s{p:v}}
   | ^^^^^^^^^^^^^^^^^^^^^

error: AtRuleName
  --> $DIR/tests/fixture/at-rule/unknown/input.css:25:2
   |
25 | @unknown x y {s{p:v}}
   |  ^^^^^^^

error: Ident
  --> $DIR/tests/fixture/at-rule/unknown/input.css:25:2
   |
25 | @unknown x y {s{p:v}}
   |  ^^^^^^^

error: ComponentValue
  --> $DIR/tests/fixture/at-rule/unknown/input.css:25:9
   |
25 | @unknown x y {s{p:v}}
   |         ^

error: WhiteSpace { value: Atom(' ' type=inline) }
  --> $DIR/tests/fixture/at-rule/unknown/input.css:25:9
   |
25 | @unknown x y {s{p:v}}
   |         ^

error: ComponentValue
  --> $DIR/tests/fixture/at-rule/unknown/input.css:25:10
   |
25 | @unknown x y {s{p:v}}
   |          ^

error: Ident { value: Atom('x' type=inline), raw: Atom('x' type=inline) }
  --> $DIR/tests/fixture/at-rule/unknown/input.css:25:10
   |
25 | @unknown x y {s{p:v}}
   |          ^

error: ComponentValue
  --> $DIR/tests/fixture/at-rule/unknown/input.css:25:11
   |
25 | @unknown x y {s{p:v}}
   |           ^

error: WhiteSpace { value: Atom(' ' type=inline) }
  --> $DIR/tests/fixture/at-rule/unknown/input.css:25:11
   |
25 | @unknown x y {s{p:v}}
   |           ^

error: ComponentValue
  --> $DIR/tests/fixture/at-rule/unknown/input.css:25:12
   |
25 | @unknown x y {s{p:v}}
   |            ^

error: Ident { value: Atom('y' type=inline), raw: Atom('y' type=inline) }
  --> $DIR/tests/fixture/at-rule/unknown/input.css:25:12
   |
25 | @unknown x y {s{p:v}}
   |            ^

error: ComponentValue
  --> $DIR/tests/fixture/at-rule/unknown/input.css:25:13
   |
25 | @unknown x y {s{p:v}}
   |             ^

error: WhiteSpace { value: Atom(' ' type=inline) }
  --> $DIR/tests/fixture/at-rule/unknown/input.css:25:13
   |
25 | @unknown x y {s{p:v}}
   |             ^

error: SimpleBlock
  --> $DIR/tests/fixture/at-rule/unknown/input.css:25:14
   |
25 | @unknown x y {s{p:v}}
   |              ^^^^^^^^

error: ComponentValue
  --> $DIR/tests/fixture/at-rule/unknown/input.css:25:15
   |
25 | @unknown x y {s{p:v}}
   |               ^

error: Ident { value: Atom('s' type=inline), raw: Atom('s' type=inline) }
  --> $DIR/tests/fixture/at-rule/unknown/input.css:25:15
   |
25 | @unknown x y {s{p:v}}
   |               ^

error: ComponentValue
  --> $DIR/tests/fixture/at-rule/unknown/input.css:25:16
   |
25 | @unknown x y {s{p:v}}
   |                ^^^^^

error: SimpleBlock
  --> $DIR/tests/fixture/at-rule/unknown/input.css:25:16
   |
25 | @unknown x y {s{p:v}}
   |                ^^^^^

error: ComponentValue
  --> $DIR/tests/fixture/at-rule/unknown/input.css:25:17
   |
25 | @unknown x y {s{p:v}}
   |                 ^

error: Ident { value: Atom('p' type=inline), raw: Atom('p' type=inline) }
  --> $DIR/tests/fixture/at-rule/unknown/input.css:25:17
   |
25 | @unknown x y {s{p:v}}
   |                 ^

error: ComponentValue
  --> $DIR/tests/fixture/at-rule/unknown/input.css:25:18
   |
25 | @unknown x y {s{p:v}}
   |                  ^

error: Colon
  --> $DIR/tests/fixture/at-rule/unknown/input.css:25:18
   |
25 | @unknown x y {s{p:v}}
   |                  ^

error: ComponentValue
  --> $DIR/tests/fixture/at-rule/unknown/input.css:25:19
   |
25 | @unknown x y {s{p:v}}
   |                   ^

error: Ident { value: Atom('v' type=inline), raw: Atom('v' type=inline) }
  --> $DIR/tests/fixture/at-rule/unknown/input.css:25:19
   |
25 | @unknown x y {s{p:v}}
   |                   ^

error: Rule
  --> $DIR/tests/fixture/at-rule/unknown/input.css:26:1
   |
26 | @unknown x, y f(1) {s{p:v}}
   | ^^^^^^^^^^^^^^^^^^^^^^^^^^^

error: AtRule
  --> $DIR/tests/fixture/at-rule/unknown/input.css:26:1
   |
26 | @unknown x, y f(1) {s{p:v}}
   | ^^^^^^^^^^^^^^^^^^^^^^^^^^^

error: UnknownAtRule
  --> $DIR/tests/fixture/at-rule/unknown/input.css:26:1
   |
26 | @unknown x, y f(1) {s{p:v}}
   | ^^^^^^^^^^^^^^^^^^^^^^^^^^^

error: AtRuleName
  --> $DIR/tests/fixture/at-rule/unknown/input.css:26:2
   |
26 | @unknown x, y f(1) {s{p:v}}
   |  ^^^^^^^

error: Ident
  --> $DIR/tests/fixture/at-rule/unknown/input.css:26:2
   |
26 | @unknown x, y f(1) {s{p:v}}
   |  ^^^^^^^

error: ComponentValue
  --> $DIR/tests/fixture/at-rule/unknown/input.css:26:9
   |
26 | @unknown x, y f(1) {s{p:v}}
   |         ^

error: WhiteSpace { value: Atom(' ' type=inline) }
  --> $DIR/tests/fixture/at-rule/unknown/input.css:26:9
   |
26 | @unknown x, y f(1) {s{p:v}}
   |         ^

error: ComponentValue
  --> $DIR/tests/fixture/at-rule/unknown/input.css:26:10
   |
26 | @unknown x, y f(1) {s{p:v}}
   |          ^

error: Ident { value: Atom('x' type=inline), raw: Atom('x' type=inline) }
  --> $DIR/tests/fixture/at-rule/unknown/input.css:26:10
   |
26 | @unknown x, y f(1) {s{p:v}}
   |          ^

error: ComponentValue
  --> $DIR/tests/fixture/at-rule/unknown/input.css:26:11
   |
26 | @unknown x, y f(1) {s{p:v}}
   |           ^

error: Comma
  --> $DIR/tests/fixture/at-rule/unknown/input.css:26:11
   |
26 | @unknown x, y f(1) {s{p:v}}
   |           ^

error: ComponentValue
  --> $DIR/tests/fixture/at-rule/unknown/input.css:26:12
   |
26 | @unknown x, y f(1) {s{p:v}}
   |            ^

error: WhiteSpace { value: Atom(' ' type=inline) }
  --> $DIR/tests/fixture/at-rule/unknown/input.css:26:12
   |
26 | @unknown x, y f(1) {s{p:v}}
   |            ^

error: ComponentValue
  --> $DIR/tests/fixture/at-rule/unknown/input.css:26:13
   |
26 | @unknown x, y f(1) {s{p:v}}
   |             ^

error: Ident { value: Atom('y' type=inline), raw: Atom('y' type=inline) }
  --> $DIR/tests/fixture/at-rule/unknown/input.css:26:13
   |
26 | @unknown x, y f(1) {s{p:v}}
   |             ^

error: ComponentValue
  --> $DIR/tests/fixture/at-rule/unknown/input.css:26:14
   |
26 | @unknown x, y f(1) {s{p:v}}
   |              ^

error: WhiteSpace { value: Atom(' ' type=inline) }
  --> $DIR/tests/fixture/at-rule/unknown/input.css:26:14
   |
26 | @unknown x, y f(1) {s{p:v}}
   |              ^

error: ComponentValue
  --> $DIR/tests/fixture/at-rule/unknown/input.css:26:15
   |
26 | @unknown x, y f(1) {s{p:v}}
   |               ^^^^

error: Function
  --> $DIR/tests/fixture/at-rule/unknown/input.css:26:15
   |
26 | @unknown x, y f(1) {s{p:v}}
   |               ^^^^

error: Ident
  --> $DIR/tests/fixture/at-rule/unknown/input.css:26:15
   |
26 | @unknown x, y f(1) {s{p:v}}
   |               ^

error: ComponentValue
  --> $DIR/tests/fixture/at-rule/unknown/input.css:26:17
   |
26 | @unknown x, y f(1) {s{p:v}}
   |                 ^

error: Integer
  --> $DIR/tests/fixture/at-rule/unknown/input.css:26:17
   |
26 | @unknown x, y f(1) {s{p:v}}
   |                 ^

error: ComponentValue
  --> $DIR/tests/fixture/at-rule/unknown/input.css:26:19
   |
26 | @unknown x, y f(1) {s{p:v}}
   |                   ^

error: WhiteSpace { value: Atom(' ' type=inline) }
  --> $DIR/tests/fixture/at-rule/unknown/input.css:26:19
   |
26 | @unknown x, y f(1) {s{p:v}}
   |                   ^

error: SimpleBlock
  --> $DIR/tests/fixture/at-rule/unknown/input.css:26:20
   |
26 | @unknown x, y f(1) {s{p:v}}
   |                    ^^^^^^^^

error: ComponentValue
  --> $DIR/tests/fixture/at-rule/unknown/input.css:26:21
   |
26 | @unknown x, y f(1) {s{p:v}}
   |                     ^

error: Ident { value: Atom('s' type=inline), raw: Atom('s' type=inline) }
  --> $DIR/tests/fixture/at-rule/unknown/input.css:26:21
   |
26 | @unknown x, y f(1) {s{p:v}}
   |                     ^

error: ComponentValue
  --> $DIR/tests/fixture/at-rule/unknown/input.css:26:22
   |
26 | @unknown x, y f(1) {s{p:v}}
   |                      ^^^^^

error: SimpleBlock
  --> $DIR/tests/fixture/at-rule/unknown/input.css:26:22
   |
26 | @unknown x, y f(1) {s{p:v}}
   |                      ^^^^^

error: ComponentValue
  --> $DIR/tests/fixture/at-rule/unknown/input.css:26:23
   |
26 | @unknown x, y f(1) {s{p:v}}
   |                       ^

error: Ident { value: Atom('p' type=inline), raw: Atom('p' type=inline) }
  --> $DIR/tests/fixture/at-rule/unknown/input.css:26:23
   |
26 | @unknown x, y f(1) {s{p:v}}
   |                       ^

error: ComponentValue
  --> $DIR/tests/fixture/at-rule/unknown/input.css:26:24
   |
26 | @unknown x, y f(1) {s{p:v}}
   |                        ^

error: Colon
  --> $DIR/tests/fixture/at-rule/unknown/input.css:26:24
   |
26 | @unknown x, y f(1) {s{p:v}}
   |                        ^

error: ComponentValue
  --> $DIR/tests/fixture/at-rule/unknown/input.css:26:25
   |
26 | @unknown x, y f(1) {s{p:v}}
   |                         ^

error: Ident { value: Atom('v' type=inline), raw: Atom('v' type=inline) }
  --> $DIR/tests/fixture/at-rule/unknown/input.css:26:25
   |
26 | @unknown x, y f(1) {s{p:v}}
   |                         ^

error: Rule
  --> $DIR/tests/fixture/at-rule/unknown/input.css:27:1
   |
27 | @unknown x, y f(1+2) {s{p:v}}
   | ^^^^^^^^^^^^^^^^^^^^^^^^^^^^^

error: AtRule
  --> $DIR/tests/fixture/at-rule/unknown/input.css:27:1
   |
27 | @unknown x, y f(1+2) {s{p:v}}
   | ^^^^^^^^^^^^^^^^^^^^^^^^^^^^^

error: UnknownAtRule
  --> $DIR/tests/fixture/at-rule/unknown/input.css:27:1
   |
27 | @unknown x, y f(1+2) {s{p:v}}
   | ^^^^^^^^^^^^^^^^^^^^^^^^^^^^^

error: AtRuleName
  --> $DIR/tests/fixture/at-rule/unknown/input.css:27:2
   |
27 | @unknown x, y f(1+2) {s{p:v}}
   |  ^^^^^^^

error: Ident
  --> $DIR/tests/fixture/at-rule/unknown/input.css:27:2
   |
27 | @unknown x, y f(1+2) {s{p:v}}
   |  ^^^^^^^

error: ComponentValue
  --> $DIR/tests/fixture/at-rule/unknown/input.css:27:9
   |
27 | @unknown x, y f(1+2) {s{p:v}}
   |         ^

error: WhiteSpace { value: Atom(' ' type=inline) }
  --> $DIR/tests/fixture/at-rule/unknown/input.css:27:9
   |
27 | @unknown x, y f(1+2) {s{p:v}}
   |         ^

error: ComponentValue
  --> $DIR/tests/fixture/at-rule/unknown/input.css:27:10
   |
27 | @unknown x, y f(1+2) {s{p:v}}
   |          ^

error: Ident { value: Atom('x' type=inline), raw: Atom('x' type=inline) }
  --> $DIR/tests/fixture/at-rule/unknown/input.css:27:10
   |
27 | @unknown x, y f(1+2) {s{p:v}}
   |          ^

error: ComponentValue
  --> $DIR/tests/fixture/at-rule/unknown/input.css:27:11
   |
27 | @unknown x, y f(1+2) {s{p:v}}
   |           ^

error: Comma
  --> $DIR/tests/fixture/at-rule/unknown/input.css:27:11
   |
27 | @unknown x, y f(1+2) {s{p:v}}
   |           ^

error: ComponentValue
  --> $DIR/tests/fixture/at-rule/unknown/input.css:27:12
   |
27 | @unknown x, y f(1+2) {s{p:v}}
   |            ^

error: WhiteSpace { value: Atom(' ' type=inline) }
  --> $DIR/tests/fixture/at-rule/unknown/input.css:27:12
   |
27 | @unknown x, y f(1+2) {s{p:v}}
   |            ^

error: ComponentValue
  --> $DIR/tests/fixture/at-rule/unknown/input.css:27:13
   |
27 | @unknown x, y f(1+2) {s{p:v}}
   |             ^

error: Ident { value: Atom('y' type=inline), raw: Atom('y' type=inline) }
  --> $DIR/tests/fixture/at-rule/unknown/input.css:27:13
   |
27 | @unknown x, y f(1+2) {s{p:v}}
   |             ^

error: ComponentValue
  --> $DIR/tests/fixture/at-rule/unknown/input.css:27:14
   |
27 | @unknown x, y f(1+2) {s{p:v}}
   |              ^

error: WhiteSpace { value: Atom(' ' type=inline) }
  --> $DIR/tests/fixture/at-rule/unknown/input.css:27:14
   |
27 | @unknown x, y f(1+2) {s{p:v}}
   |              ^

error: ComponentValue
  --> $DIR/tests/fixture/at-rule/unknown/input.css:27:15
   |
27 | @unknown x, y f(1+2) {s{p:v}}
   |               ^^^^^^

error: Function
  --> $DIR/tests/fixture/at-rule/unknown/input.css:27:15
   |
27 | @unknown x, y f(1+2) {s{p:v}}
   |               ^^^^^^

error: Ident
  --> $DIR/tests/fixture/at-rule/unknown/input.css:27:15
   |
27 | @unknown x, y f(1+2) {s{p:v}}
   |               ^

error: ComponentValue
  --> $DIR/tests/fixture/at-rule/unknown/input.css:27:17
   |
27 | @unknown x, y f(1+2) {s{p:v}}
   |                 ^

error: Integer
  --> $DIR/tests/fixture/at-rule/unknown/input.css:27:17
   |
27 | @unknown x, y f(1+2) {s{p:v}}
   |                 ^

error: ComponentValue
  --> $DIR/tests/fixture/at-rule/unknown/input.css:27:18
   |
27 | @unknown x, y f(1+2) {s{p:v}}
   |                  ^^

error: Integer
  --> $DIR/tests/fixture/at-rule/unknown/input.css:27:18
   |
27 | @unknown x, y f(1+2) {s{p:v}}
   |                  ^^

error: ComponentValue
  --> $DIR/tests/fixture/at-rule/unknown/input.css:27:21
   |
27 | @unknown x, y f(1+2) {s{p:v}}
   |                     ^

error: WhiteSpace { value: Atom(' ' type=inline) }
  --> $DIR/tests/fixture/at-rule/unknown/input.css:27:21
   |
27 | @unknown x, y f(1+2) {s{p:v}}
   |                     ^

error: SimpleBlock
  --> $DIR/tests/fixture/at-rule/unknown/input.css:27:22
   |
27 | @unknown x, y f(1+2) {s{p:v}}
   |                      ^^^^^^^^

error: ComponentValue
  --> $DIR/tests/fixture/at-rule/unknown/input.css:27:23
   |
27 | @unknown x, y f(1+2) {s{p:v}}
   |                       ^

error: Ident { value: Atom('s' type=inline), raw: Atom('s' type=inline) }
  --> $DIR/tests/fixture/at-rule/unknown/input.css:27:23
   |
27 | @unknown x, y f(1+2) {s{p:v}}
   |                       ^

error: ComponentValue
  --> $DIR/tests/fixture/at-rule/unknown/input.css:27:24
   |
27 | @unknown x, y f(1+2) {s{p:v}}
   |                        ^^^^^

error: SimpleBlock
  --> $DIR/tests/fixture/at-rule/unknown/input.css:27:24
   |
27 | @unknown x, y f(1+2) {s{p:v}}
   |                        ^^^^^

error: ComponentValue
  --> $DIR/tests/fixture/at-rule/unknown/input.css:27:25
   |
27 | @unknown x, y f(1+2) {s{p:v}}
   |                         ^

error: Ident { value: Atom('p' type=inline), raw: Atom('p' type=inline) }
  --> $DIR/tests/fixture/at-rule/unknown/input.css:27:25
   |
27 | @unknown x, y f(1+2) {s{p:v}}
   |                         ^

error: ComponentValue
  --> $DIR/tests/fixture/at-rule/unknown/input.css:27:26
   |
27 | @unknown x, y f(1+2) {s{p:v}}
   |                          ^

error: Colon
  --> $DIR/tests/fixture/at-rule/unknown/input.css:27:26
   |
27 | @unknown x, y f(1+2) {s{p:v}}
   |                          ^

error: ComponentValue
  --> $DIR/tests/fixture/at-rule/unknown/input.css:27:27
   |
27 | @unknown x, y f(1+2) {s{p:v}}
   |                           ^

error: Ident { value: Atom('v' type=inline), raw: Atom('v' type=inline) }
  --> $DIR/tests/fixture/at-rule/unknown/input.css:27:27
   |
27 | @unknown x, y f(1+2) {s{p:v}}
   |                           ^

error: Rule
  --> $DIR/tests/fixture/at-rule/unknown/input.css:28:1
   |
28 | @unknown { .a { p: v; } .b { p: v } }
   | ^^^^^^^^^^^^^^^^^^^^^^^^^^^^^^^^^^^^^

error: AtRule
  --> $DIR/tests/fixture/at-rule/unknown/input.css:28:1
   |
28 | @unknown { .a { p: v; } .b { p: v } }
   | ^^^^^^^^^^^^^^^^^^^^^^^^^^^^^^^^^^^^^

error: UnknownAtRule
  --> $DIR/tests/fixture/at-rule/unknown/input.css:28:1
   |
28 | @unknown { .a { p: v; } .b { p: v } }
   | ^^^^^^^^^^^^^^^^^^^^^^^^^^^^^^^^^^^^^

error: AtRuleName
  --> $DIR/tests/fixture/at-rule/unknown/input.css:28:2
   |
28 | @unknown { .a { p: v; } .b { p: v } }
   |  ^^^^^^^

error: Ident
  --> $DIR/tests/fixture/at-rule/unknown/input.css:28:2
   |
28 | @unknown { .a { p: v; } .b { p: v } }
   |  ^^^^^^^

error: ComponentValue
  --> $DIR/tests/fixture/at-rule/unknown/input.css:28:9
   |
28 | @unknown { .a { p: v; } .b { p: v } }
   |         ^

error: WhiteSpace { value: Atom(' ' type=inline) }
  --> $DIR/tests/fixture/at-rule/unknown/input.css:28:9
   |
28 | @unknown { .a { p: v; } .b { p: v } }
   |         ^

error: SimpleBlock
  --> $DIR/tests/fixture/at-rule/unknown/input.css:28:10
   |
28 | @unknown { .a { p: v; } .b { p: v } }
   |          ^^^^^^^^^^^^^^^^^^^^^^^^^^^^

error: ComponentValue
  --> $DIR/tests/fixture/at-rule/unknown/input.css:28:11
   |
28 | @unknown { .a { p: v; } .b { p: v } }
   |           ^

error: WhiteSpace { value: Atom(' ' type=inline) }
  --> $DIR/tests/fixture/at-rule/unknown/input.css:28:11
   |
28 | @unknown { .a { p: v; } .b { p: v } }
   |           ^

error: ComponentValue
  --> $DIR/tests/fixture/at-rule/unknown/input.css:28:12
   |
28 | @unknown { .a { p: v; } .b { p: v } }
   |            ^

error: Delim { value: '.' }
  --> $DIR/tests/fixture/at-rule/unknown/input.css:28:12
   |
28 | @unknown { .a { p: v; } .b { p: v } }
   |            ^

error: ComponentValue
  --> $DIR/tests/fixture/at-rule/unknown/input.css:28:13
   |
28 | @unknown { .a { p: v; } .b { p: v } }
   |             ^

error: Ident { value: Atom('a' type=inline), raw: Atom('a' type=inline) }
  --> $DIR/tests/fixture/at-rule/unknown/input.css:28:13
   |
28 | @unknown { .a { p: v; } .b { p: v } }
   |             ^

error: ComponentValue
  --> $DIR/tests/fixture/at-rule/unknown/input.css:28:14
   |
28 | @unknown { .a { p: v; } .b { p: v } }
   |              ^

error: WhiteSpace { value: Atom(' ' type=inline) }
  --> $DIR/tests/fixture/at-rule/unknown/input.css:28:14
   |
28 | @unknown { .a { p: v; } .b { p: v } }
   |              ^

error: ComponentValue
  --> $DIR/tests/fixture/at-rule/unknown/input.css:28:15
   |
28 | @unknown { .a { p: v; } .b { p: v } }
   |               ^^^^^^^^^

error: SimpleBlock
  --> $DIR/tests/fixture/at-rule/unknown/input.css:28:15
   |
28 | @unknown { .a { p: v; } .b { p: v } }
   |               ^^^^^^^^^

error: ComponentValue
  --> $DIR/tests/fixture/at-rule/unknown/input.css:28:16
   |
28 | @unknown { .a { p: v; } .b { p: v } }
   |                ^

error: WhiteSpace { value: Atom(' ' type=inline) }
  --> $DIR/tests/fixture/at-rule/unknown/input.css:28:16
   |
28 | @unknown { .a { p: v; } .b { p: v } }
   |                ^

error: ComponentValue
  --> $DIR/tests/fixture/at-rule/unknown/input.css:28:17
   |
28 | @unknown { .a { p: v; } .b { p: v } }
   |                 ^

error: Ident { value: Atom('p' type=inline), raw: Atom('p' type=inline) }
  --> $DIR/tests/fixture/at-rule/unknown/input.css:28:17
   |
28 | @unknown { .a { p: v; } .b { p: v } }
   |                 ^

error: ComponentValue
  --> $DIR/tests/fixture/at-rule/unknown/input.css:28:18
   |
28 | @unknown { .a { p: v; } .b { p: v } }
   |                  ^

error: Colon
  --> $DIR/tests/fixture/at-rule/unknown/input.css:28:18
   |
28 | @unknown { .a { p: v; } .b { p: v } }
   |                  ^

error: ComponentValue
  --> $DIR/tests/fixture/at-rule/unknown/input.css:28:19
   |
28 | @unknown { .a { p: v; } .b { p: v } }
   |                   ^

error: WhiteSpace { value: Atom(' ' type=inline) }
  --> $DIR/tests/fixture/at-rule/unknown/input.css:28:19
   |
28 | @unknown { .a { p: v; } .b { p: v } }
   |                   ^

error: ComponentValue
  --> $DIR/tests/fixture/at-rule/unknown/input.css:28:20
   |
28 | @unknown { .a { p: v; } .b { p: v } }
   |                    ^

error: Ident { value: Atom('v' type=inline), raw: Atom('v' type=inline) }
  --> $DIR/tests/fixture/at-rule/unknown/input.css:28:20
   |
28 | @unknown { .a { p: v; } .b { p: v } }
   |                    ^

error: ComponentValue
  --> $DIR/tests/fixture/at-rule/unknown/input.css:28:21
   |
28 | @unknown { .a { p: v; } .b { p: v } }
   |                     ^

error: Semi
  --> $DIR/tests/fixture/at-rule/unknown/input.css:28:21
   |
28 | @unknown { .a { p: v; } .b { p: v } }
   |                     ^

error: ComponentValue
  --> $DIR/tests/fixture/at-rule/unknown/input.css:28:22
   |
28 | @unknown { .a { p: v; } .b { p: v } }
   |                      ^

error: WhiteSpace { value: Atom(' ' type=inline) }
  --> $DIR/tests/fixture/at-rule/unknown/input.css:28:22
   |
28 | @unknown { .a { p: v; } .b { p: v } }
   |                      ^

error: ComponentValue
  --> $DIR/tests/fixture/at-rule/unknown/input.css:28:24
   |
28 | @unknown { .a { p: v; } .b { p: v } }
   |                        ^

error: WhiteSpace { value: Atom(' ' type=inline) }
  --> $DIR/tests/fixture/at-rule/unknown/input.css:28:24
   |
28 | @unknown { .a { p: v; } .b { p: v } }
   |                        ^

error: ComponentValue
  --> $DIR/tests/fixture/at-rule/unknown/input.css:28:25
   |
28 | @unknown { .a { p: v; } .b { p: v } }
   |                         ^

error: Delim { value: '.' }
  --> $DIR/tests/fixture/at-rule/unknown/input.css:28:25
   |
28 | @unknown { .a { p: v; } .b { p: v } }
   |                         ^

error: ComponentValue
  --> $DIR/tests/fixture/at-rule/unknown/input.css:28:26
   |
28 | @unknown { .a { p: v; } .b { p: v } }
   |                          ^

error: Ident { value: Atom('b' type=inline), raw: Atom('b' type=inline) }
  --> $DIR/tests/fixture/at-rule/unknown/input.css:28:26
   |
28 | @unknown { .a { p: v; } .b { p: v } }
   |                          ^

error: ComponentValue
  --> $DIR/tests/fixture/at-rule/unknown/input.css:28:27
   |
28 | @unknown { .a { p: v; } .b { p: v } }
   |                           ^

error: WhiteSpace { value: Atom(' ' type=inline) }
  --> $DIR/tests/fixture/at-rule/unknown/input.css:28:27
   |
28 | @unknown { .a { p: v; } .b { p: v } }
   |                           ^

error: ComponentValue
  --> $DIR/tests/fixture/at-rule/unknown/input.css:28:28
   |
28 | @unknown { .a { p: v; } .b { p: v } }
   |                            ^^^^^^^^

error: SimpleBlock
  --> $DIR/tests/fixture/at-rule/unknown/input.css:28:28
   |
28 | @unknown { .a { p: v; } .b { p: v } }
   |                            ^^^^^^^^

error: ComponentValue
  --> $DIR/tests/fixture/at-rule/unknown/input.css:28:29
   |
28 | @unknown { .a { p: v; } .b { p: v } }
   |                             ^

error: WhiteSpace { value: Atom(' ' type=inline) }
  --> $DIR/tests/fixture/at-rule/unknown/input.css:28:29
   |
28 | @unknown { .a { p: v; } .b { p: v } }
   |                             ^

error: ComponentValue
  --> $DIR/tests/fixture/at-rule/unknown/input.css:28:30
   |
28 | @unknown { .a { p: v; } .b { p: v } }
   |                              ^

error: Ident { value: Atom('p' type=inline), raw: Atom('p' type=inline) }
  --> $DIR/tests/fixture/at-rule/unknown/input.css:28:30
   |
28 | @unknown { .a { p: v; } .b { p: v } }
   |                              ^

error: ComponentValue
  --> $DIR/tests/fixture/at-rule/unknown/input.css:28:31
   |
28 | @unknown { .a { p: v; } .b { p: v } }
   |                               ^

error: Colon
  --> $DIR/tests/fixture/at-rule/unknown/input.css:28:31
   |
28 | @unknown { .a { p: v; } .b { p: v } }
   |                               ^

error: ComponentValue
  --> $DIR/tests/fixture/at-rule/unknown/input.css:28:32
   |
28 | @unknown { .a { p: v; } .b { p: v } }
   |                                ^

error: WhiteSpace { value: Atom(' ' type=inline) }
  --> $DIR/tests/fixture/at-rule/unknown/input.css:28:32
   |
28 | @unknown { .a { p: v; } .b { p: v } }
   |                                ^

error: ComponentValue
  --> $DIR/tests/fixture/at-rule/unknown/input.css:28:33
   |
28 | @unknown { .a { p: v; } .b { p: v } }
   |                                 ^

error: Ident { value: Atom('v' type=inline), raw: Atom('v' type=inline) }
  --> $DIR/tests/fixture/at-rule/unknown/input.css:28:33
   |
28 | @unknown { .a { p: v; } .b { p: v } }
   |                                 ^

error: ComponentValue
  --> $DIR/tests/fixture/at-rule/unknown/input.css:28:34
   |
28 | @unknown { .a { p: v; } .b { p: v } }
   |                                  ^

error: WhiteSpace { value: Atom(' ' type=inline) }
  --> $DIR/tests/fixture/at-rule/unknown/input.css:28:34
   |
28 | @unknown { .a { p: v; } .b { p: v } }
   |                                  ^

error: ComponentValue
  --> $DIR/tests/fixture/at-rule/unknown/input.css:28:36
   |
28 | @unknown { .a { p: v; } .b { p: v } }
   |                                    ^

error: WhiteSpace { value: Atom(' ' type=inline) }
  --> $DIR/tests/fixture/at-rule/unknown/input.css:28:36
   |
28 | @unknown { .a { p: v; } .b { p: v } }
   |                                    ^

error: Rule
  --> $DIR/tests/fixture/at-rule/unknown/input.css:29:1
   |
29 | @unknown/*test*/{/*test*/s/*test*/{/*test*/p/*test*/:/*test*/v/*test*/}/*test*/}
   | ^^^^^^^^^^^^^^^^^^^^^^^^^^^^^^^^^^^^^^^^^^^^^^^^^^^^^^^^^^^^^^^^^^^^^^^^^^^^^^^^

error: AtRule
  --> $DIR/tests/fixture/at-rule/unknown/input.css:29:1
   |
29 | @unknown/*test*/{/*test*/s/*test*/{/*test*/p/*test*/:/*test*/v/*test*/}/*test*/}
   | ^^^^^^^^^^^^^^^^^^^^^^^^^^^^^^^^^^^^^^^^^^^^^^^^^^^^^^^^^^^^^^^^^^^^^^^^^^^^^^^^

error: UnknownAtRule
  --> $DIR/tests/fixture/at-rule/unknown/input.css:29:1
   |
29 | @unknown/*test*/{/*test*/s/*test*/{/*test*/p/*test*/:/*test*/v/*test*/}/*test*/}
   | ^^^^^^^^^^^^^^^^^^^^^^^^^^^^^^^^^^^^^^^^^^^^^^^^^^^^^^^^^^^^^^^^^^^^^^^^^^^^^^^^

error: AtRuleName
  --> $DIR/tests/fixture/at-rule/unknown/input.css:29:2
   |
29 | @unknown/*test*/{/*test*/s/*test*/{/*test*/p/*test*/:/*test*/v/*test*/}/*test*/}
   |  ^^^^^^^

error: Ident
  --> $DIR/tests/fixture/at-rule/unknown/input.css:29:2
   |
29 | @unknown/*test*/{/*test*/s/*test*/{/*test*/p/*test*/:/*test*/v/*test*/}/*test*/}
   |  ^^^^^^^

error: SimpleBlock
  --> $DIR/tests/fixture/at-rule/unknown/input.css:29:17
   |
29 | @unknown/*test*/{/*test*/s/*test*/{/*test*/p/*test*/:/*test*/v/*test*/}/*test*/}
   |                 ^^^^^^^^^^^^^^^^^^^^^^^^^^^^^^^^^^^^^^^^^^^^^^^^^^^^^^^^^^^^^^^^

error: ComponentValue
  --> $DIR/tests/fixture/at-rule/unknown/input.css:29:26
   |
29 | @unknown/*test*/{/*test*/s/*test*/{/*test*/p/*test*/:/*test*/v/*test*/}/*test*/}
   |                          ^

error: Ident { value: Atom('s' type=inline), raw: Atom('s' type=inline) }
  --> $DIR/tests/fixture/at-rule/unknown/input.css:29:26
   |
29 | @unknown/*test*/{/*test*/s/*test*/{/*test*/p/*test*/:/*test*/v/*test*/}/*test*/}
   |                          ^

error: ComponentValue
  --> $DIR/tests/fixture/at-rule/unknown/input.css:29:35
   |
29 | @unknown/*test*/{/*test*/s/*test*/{/*test*/p/*test*/:/*test*/v/*test*/}/*test*/}
   |                                   ^^^^^^^^^^^^^^^^^^^^^^^^^^^^^^^^^^^^^

error: SimpleBlock
  --> $DIR/tests/fixture/at-rule/unknown/input.css:29:35
   |
29 | @unknown/*test*/{/*test*/s/*test*/{/*test*/p/*test*/:/*test*/v/*test*/}/*test*/}
   |                                   ^^^^^^^^^^^^^^^^^^^^^^^^^^^^^^^^^^^^^

error: ComponentValue
  --> $DIR/tests/fixture/at-rule/unknown/input.css:29:44
   |
29 | @unknown/*test*/{/*test*/s/*test*/{/*test*/p/*test*/:/*test*/v/*test*/}/*test*/}
   |                                            ^

error: Ident { value: Atom('p' type=inline), raw: Atom('p' type=inline) }
  --> $DIR/tests/fixture/at-rule/unknown/input.css:29:44
   |
29 | @unknown/*test*/{/*test*/s/*test*/{/*test*/p/*test*/:/*test*/v/*test*/}/*test*/}
   |                                            ^

error: ComponentValue
  --> $DIR/tests/fixture/at-rule/unknown/input.css:29:53
   |
29 | @unknown/*test*/{/*test*/s/*test*/{/*test*/p/*test*/:/*test*/v/*test*/}/*test*/}
   |                                                     ^

error: Colon
  --> $DIR/tests/fixture/at-rule/unknown/input.css:29:53
   |
29 | @unknown/*test*/{/*test*/s/*test*/{/*test*/p/*test*/:/*test*/v/*test*/}/*test*/}
   |                                                     ^

error: ComponentValue
  --> $DIR/tests/fixture/at-rule/unknown/input.css:29:62
   |
29 | @unknown/*test*/{/*test*/s/*test*/{/*test*/p/*test*/:/*test*/v/*test*/}/*test*/}
   |                                                              ^

error: Ident { value: Atom('v' type=inline), raw: Atom('v' type=inline) }
  --> $DIR/tests/fixture/at-rule/unknown/input.css:29:62
   |
29 | @unknown/*test*/{/*test*/s/*test*/{/*test*/p/*test*/:/*test*/v/*test*/}/*test*/}
   |                                                              ^

error: Rule
  --> $DIR/tests/fixture/at-rule/unknown/input.css:32:1
   |
32 | @unknown  {  s  {  p  :  v  }  }
   | ^^^^^^^^^^^^^^^^^^^^^^^^^^^^^^^^

error: AtRule
  --> $DIR/tests/fixture/at-rule/unknown/input.css:32:1
   |
32 | @unknown  {  s  {  p  :  v  }  }
   | ^^^^^^^^^^^^^^^^^^^^^^^^^^^^^^^^

error: UnknownAtRule
  --> $DIR/tests/fixture/at-rule/unknown/input.css:32:1
   |
32 | @unknown  {  s  {  p  :  v  }  }
   | ^^^^^^^^^^^^^^^^^^^^^^^^^^^^^^^^

error: AtRuleName
  --> $DIR/tests/fixture/at-rule/unknown/input.css:32:2
   |
32 | @unknown  {  s  {  p  :  v  }  }
   |  ^^^^^^^

error: Ident
  --> $DIR/tests/fixture/at-rule/unknown/input.css:32:2
   |
32 | @unknown  {  s  {  p  :  v  }  }
   |  ^^^^^^^

error: ComponentValue
  --> $DIR/tests/fixture/at-rule/unknown/input.css:32:9
   |
32 | @unknown  {  s  {  p  :  v  }  }
   |         ^^

error: WhiteSpace { value: Atom('  ' type=inline) }
  --> $DIR/tests/fixture/at-rule/unknown/input.css:32:9
   |
32 | @unknown  {  s  {  p  :  v  }  }
   |         ^^

error: SimpleBlock
  --> $DIR/tests/fixture/at-rule/unknown/input.css:32:11
   |
32 | @unknown  {  s  {  p  :  v  }  }
   |           ^^^^^^^^^^^^^^^^^^^^^^

error: ComponentValue
  --> $DIR/tests/fixture/at-rule/unknown/input.css:32:12
   |
32 | @unknown  {  s  {  p  :  v  }  }
   |            ^^

error: WhiteSpace { value: Atom('  ' type=inline) }
  --> $DIR/tests/fixture/at-rule/unknown/input.css:32:12
   |
32 | @unknown  {  s  {  p  :  v  }  }
   |            ^^

error: ComponentValue
  --> $DIR/tests/fixture/at-rule/unknown/input.css:32:14
   |
32 | @unknown  {  s  {  p  :  v  }  }
   |              ^

error: Ident { value: Atom('s' type=inline), raw: Atom('s' type=inline) }
  --> $DIR/tests/fixture/at-rule/unknown/input.css:32:14
   |
32 | @unknown  {  s  {  p  :  v  }  }
   |              ^

error: ComponentValue
  --> $DIR/tests/fixture/at-rule/unknown/input.css:32:15
   |
32 | @unknown  {  s  {  p  :  v  }  }
   |               ^^

error: WhiteSpace { value: Atom('  ' type=inline) }
  --> $DIR/tests/fixture/at-rule/unknown/input.css:32:15
   |
32 | @unknown  {  s  {  p  :  v  }  }
   |               ^^

error: ComponentValue
  --> $DIR/tests/fixture/at-rule/unknown/input.css:32:17
   |
32 | @unknown  {  s  {  p  :  v  }  }
   |                 ^^^^^^^^^^^^^

error: SimpleBlock
  --> $DIR/tests/fixture/at-rule/unknown/input.css:32:17
   |
32 | @unknown  {  s  {  p  :  v  }  }
   |                 ^^^^^^^^^^^^^

error: ComponentValue
  --> $DIR/tests/fixture/at-rule/unknown/input.css:32:18
   |
32 | @unknown  {  s  {  p  :  v  }  }
   |                  ^^

error: WhiteSpace { value: Atom('  ' type=inline) }
  --> $DIR/tests/fixture/at-rule/unknown/input.css:32:18
   |
32 | @unknown  {  s  {  p  :  v  }  }
   |                  ^^

error: ComponentValue
  --> $DIR/tests/fixture/at-rule/unknown/input.css:32:20
   |
32 | @unknown  {  s  {  p  :  v  }  }
   |                    ^

error: Ident { value: Atom('p' type=inline), raw: Atom('p' type=inline) }
  --> $DIR/tests/fixture/at-rule/unknown/input.css:32:20
   |
32 | @unknown  {  s  {  p  :  v  }  }
   |                    ^

error: ComponentValue
  --> $DIR/tests/fixture/at-rule/unknown/input.css:32:21
   |
32 | @unknown  {  s  {  p  :  v  }  }
   |                     ^^

error: WhiteSpace { value: Atom('  ' type=inline) }
  --> $DIR/tests/fixture/at-rule/unknown/input.css:32:21
   |
32 | @unknown  {  s  {  p  :  v  }  }
   |                     ^^

error: ComponentValue
  --> $DIR/tests/fixture/at-rule/unknown/input.css:32:23
   |
32 | @unknown  {  s  {  p  :  v  }  }
   |                       ^

error: Colon
  --> $DIR/tests/fixture/at-rule/unknown/input.css:32:23
   |
32 | @unknown  {  s  {  p  :  v  }  }
   |                       ^

error: ComponentValue
  --> $DIR/tests/fixture/at-rule/unknown/input.css:32:24
   |
32 | @unknown  {  s  {  p  :  v  }  }
   |                        ^^

error: WhiteSpace { value: Atom('  ' type=inline) }
  --> $DIR/tests/fixture/at-rule/unknown/input.css:32:24
   |
32 | @unknown  {  s  {  p  :  v  }  }
   |                        ^^

error: ComponentValue
  --> $DIR/tests/fixture/at-rule/unknown/input.css:32:26
   |
32 | @unknown  {  s  {  p  :  v  }  }
   |                          ^

error: Ident { value: Atom('v' type=inline), raw: Atom('v' type=inline) }
  --> $DIR/tests/fixture/at-rule/unknown/input.css:32:26
   |
32 | @unknown  {  s  {  p  :  v  }  }
   |                          ^

error: ComponentValue
  --> $DIR/tests/fixture/at-rule/unknown/input.css:32:27
   |
32 | @unknown  {  s  {  p  :  v  }  }
   |                           ^^

error: WhiteSpace { value: Atom('  ' type=inline) }
  --> $DIR/tests/fixture/at-rule/unknown/input.css:32:27
   |
32 | @unknown  {  s  {  p  :  v  }  }
   |                           ^^

error: ComponentValue
  --> $DIR/tests/fixture/at-rule/unknown/input.css:32:30
   |
32 | @unknown  {  s  {  p  :  v  }  }
   |                              ^^

error: WhiteSpace { value: Atom('  ' type=inline) }
  --> $DIR/tests/fixture/at-rule/unknown/input.css:32:30
   |
32 | @unknown  {  s  {  p  :  v  }  }
   |                              ^^

error: Rule
  --> $DIR/tests/fixture/at-rule/unknown/input.css:33:1
   |
33 | @unknown  x  y  {  s  {  p  :  v  }  }
   | ^^^^^^^^^^^^^^^^^^^^^^^^^^^^^^^^^^^^^^

error: AtRule
  --> $DIR/tests/fixture/at-rule/unknown/input.css:33:1
   |
33 | @unknown  x  y  {  s  {  p  :  v  }  }
   | ^^^^^^^^^^^^^^^^^^^^^^^^^^^^^^^^^^^^^^

error: UnknownAtRule
  --> $DIR/tests/fixture/at-rule/unknown/input.css:33:1
   |
33 | @unknown  x  y  {  s  {  p  :  v  }  }
   | ^^^^^^^^^^^^^^^^^^^^^^^^^^^^^^^^^^^^^^

error: AtRuleName
  --> $DIR/tests/fixture/at-rule/unknown/input.css:33:2
   |
33 | @unknown  x  y  {  s  {  p  :  v  }  }
   |  ^^^^^^^

error: Ident
  --> $DIR/tests/fixture/at-rule/unknown/input.css:33:2
   |
33 | @unknown  x  y  {  s  {  p  :  v  }  }
   |  ^^^^^^^

error: ComponentValue
  --> $DIR/tests/fixture/at-rule/unknown/input.css:33:9
   |
33 | @unknown  x  y  {  s  {  p  :  v  }  }
   |         ^^

error: WhiteSpace { value: Atom('  ' type=inline) }
  --> $DIR/tests/fixture/at-rule/unknown/input.css:33:9
   |
33 | @unknown  x  y  {  s  {  p  :  v  }  }
   |         ^^

error: ComponentValue
  --> $DIR/tests/fixture/at-rule/unknown/input.css:33:11
   |
33 | @unknown  x  y  {  s  {  p  :  v  }  }
   |           ^

error: Ident { value: Atom('x' type=inline), raw: Atom('x' type=inline) }
  --> $DIR/tests/fixture/at-rule/unknown/input.css:33:11
   |
33 | @unknown  x  y  {  s  {  p  :  v  }  }
   |           ^

error: ComponentValue
  --> $DIR/tests/fixture/at-rule/unknown/input.css:33:12
   |
33 | @unknown  x  y  {  s  {  p  :  v  }  }
   |            ^^

error: WhiteSpace { value: Atom('  ' type=inline) }
  --> $DIR/tests/fixture/at-rule/unknown/input.css:33:12
   |
33 | @unknown  x  y  {  s  {  p  :  v  }  }
   |            ^^

error: ComponentValue
  --> $DIR/tests/fixture/at-rule/unknown/input.css:33:14
   |
33 | @unknown  x  y  {  s  {  p  :  v  }  }
   |              ^

error: Ident { value: Atom('y' type=inline), raw: Atom('y' type=inline) }
  --> $DIR/tests/fixture/at-rule/unknown/input.css:33:14
   |
33 | @unknown  x  y  {  s  {  p  :  v  }  }
   |              ^

error: ComponentValue
  --> $DIR/tests/fixture/at-rule/unknown/input.css:33:15
   |
33 | @unknown  x  y  {  s  {  p  :  v  }  }
   |               ^^

error: WhiteSpace { value: Atom('  ' type=inline) }
  --> $DIR/tests/fixture/at-rule/unknown/input.css:33:15
   |
33 | @unknown  x  y  {  s  {  p  :  v  }  }
   |               ^^

error: SimpleBlock
  --> $DIR/tests/fixture/at-rule/unknown/input.css:33:17
   |
33 | @unknown  x  y  {  s  {  p  :  v  }  }
   |                 ^^^^^^^^^^^^^^^^^^^^^^

error: ComponentValue
  --> $DIR/tests/fixture/at-rule/unknown/input.css:33:18
   |
33 | @unknown  x  y  {  s  {  p  :  v  }  }
   |                  ^^

error: WhiteSpace { value: Atom('  ' type=inline) }
  --> $DIR/tests/fixture/at-rule/unknown/input.css:33:18
   |
33 | @unknown  x  y  {  s  {  p  :  v  }  }
   |                  ^^

error: ComponentValue
  --> $DIR/tests/fixture/at-rule/unknown/input.css:33:20
   |
33 | @unknown  x  y  {  s  {  p  :  v  }  }
   |                    ^

error: Ident { value: Atom('s' type=inline), raw: Atom('s' type=inline) }
  --> $DIR/tests/fixture/at-rule/unknown/input.css:33:20
   |
33 | @unknown  x  y  {  s  {  p  :  v  }  }
   |                    ^

error: ComponentValue
  --> $DIR/tests/fixture/at-rule/unknown/input.css:33:21
   |
33 | @unknown  x  y  {  s  {  p  :  v  }  }
   |                     ^^

error: WhiteSpace { value: Atom('  ' type=inline) }
  --> $DIR/tests/fixture/at-rule/unknown/input.css:33:21
   |
33 | @unknown  x  y  {  s  {  p  :  v  }  }
   |                     ^^

error: ComponentValue
  --> $DIR/tests/fixture/at-rule/unknown/input.css:33:23
   |
33 | @unknown  x  y  {  s  {  p  :  v  }  }
   |                       ^^^^^^^^^^^^^

error: SimpleBlock
  --> $DIR/tests/fixture/at-rule/unknown/input.css:33:23
   |
33 | @unknown  x  y  {  s  {  p  :  v  }  }
   |                       ^^^^^^^^^^^^^

error: ComponentValue
  --> $DIR/tests/fixture/at-rule/unknown/input.css:33:24
   |
33 | @unknown  x  y  {  s  {  p  :  v  }  }
   |                        ^^

error: WhiteSpace { value: Atom('  ' type=inline) }
  --> $DIR/tests/fixture/at-rule/unknown/input.css:33:24
   |
33 | @unknown  x  y  {  s  {  p  :  v  }  }
   |                        ^^

error: ComponentValue
  --> $DIR/tests/fixture/at-rule/unknown/input.css:33:26
   |
33 | @unknown  x  y  {  s  {  p  :  v  }  }
   |                          ^

error: Ident { value: Atom('p' type=inline), raw: Atom('p' type=inline) }
  --> $DIR/tests/fixture/at-rule/unknown/input.css:33:26
   |
33 | @unknown  x  y  {  s  {  p  :  v  }  }
   |                          ^

error: ComponentValue
  --> $DIR/tests/fixture/at-rule/unknown/input.css:33:27
   |
33 | @unknown  x  y  {  s  {  p  :  v  }  }
   |                           ^^

error: WhiteSpace { value: Atom('  ' type=inline) }
  --> $DIR/tests/fixture/at-rule/unknown/input.css:33:27
   |
33 | @unknown  x  y  {  s  {  p  :  v  }  }
   |                           ^^

error: ComponentValue
  --> $DIR/tests/fixture/at-rule/unknown/input.css:33:29
   |
33 | @unknown  x  y  {  s  {  p  :  v  }  }
   |                             ^

error: Colon
  --> $DIR/tests/fixture/at-rule/unknown/input.css:33:29
   |
33 | @unknown  x  y  {  s  {  p  :  v  }  }
   |                             ^

error: ComponentValue
  --> $DIR/tests/fixture/at-rule/unknown/input.css:33:30
   |
33 | @unknown  x  y  {  s  {  p  :  v  }  }
   |                              ^^

error: WhiteSpace { value: Atom('  ' type=inline) }
  --> $DIR/tests/fixture/at-rule/unknown/input.css:33:30
   |
33 | @unknown  x  y  {  s  {  p  :  v  }  }
   |                              ^^

error: ComponentValue
  --> $DIR/tests/fixture/at-rule/unknown/input.css:33:32
   |
33 | @unknown  x  y  {  s  {  p  :  v  }  }
   |                                ^

error: Ident { value: Atom('v' type=inline), raw: Atom('v' type=inline) }
  --> $DIR/tests/fixture/at-rule/unknown/input.css:33:32
   |
33 | @unknown  x  y  {  s  {  p  :  v  }  }
   |                                ^

error: ComponentValue
  --> $DIR/tests/fixture/at-rule/unknown/input.css:33:33
   |
33 | @unknown  x  y  {  s  {  p  :  v  }  }
   |                                 ^^

error: WhiteSpace { value: Atom('  ' type=inline) }
  --> $DIR/tests/fixture/at-rule/unknown/input.css:33:33
   |
33 | @unknown  x  y  {  s  {  p  :  v  }  }
   |                                 ^^

error: ComponentValue
  --> $DIR/tests/fixture/at-rule/unknown/input.css:33:36
   |
33 | @unknown  x  y  {  s  {  p  :  v  }  }
   |                                    ^^

error: WhiteSpace { value: Atom('  ' type=inline) }
  --> $DIR/tests/fixture/at-rule/unknown/input.css:33:36
   |
33 | @unknown  x  y  {  s  {  p  :  v  }  }
   |                                    ^^

error: Rule
  --> $DIR/tests/fixture/at-rule/unknown/input.css:34:1
   |
34 | @unknown  x  ,  y  f(  1  )  {  s  {  p  :  v  }  }
   | ^^^^^^^^^^^^^^^^^^^^^^^^^^^^^^^^^^^^^^^^^^^^^^^^^^^

error: AtRule
  --> $DIR/tests/fixture/at-rule/unknown/input.css:34:1
   |
34 | @unknown  x  ,  y  f(  1  )  {  s  {  p  :  v  }  }
   | ^^^^^^^^^^^^^^^^^^^^^^^^^^^^^^^^^^^^^^^^^^^^^^^^^^^

error: UnknownAtRule
  --> $DIR/tests/fixture/at-rule/unknown/input.css:34:1
   |
34 | @unknown  x  ,  y  f(  1  )  {  s  {  p  :  v  }  }
   | ^^^^^^^^^^^^^^^^^^^^^^^^^^^^^^^^^^^^^^^^^^^^^^^^^^^

error: AtRuleName
  --> $DIR/tests/fixture/at-rule/unknown/input.css:34:2
   |
34 | @unknown  x  ,  y  f(  1  )  {  s  {  p  :  v  }  }
   |  ^^^^^^^

error: Ident
  --> $DIR/tests/fixture/at-rule/unknown/input.css:34:2
   |
34 | @unknown  x  ,  y  f(  1  )  {  s  {  p  :  v  }  }
   |  ^^^^^^^

error: ComponentValue
  --> $DIR/tests/fixture/at-rule/unknown/input.css:34:9
   |
34 | @unknown  x  ,  y  f(  1  )  {  s  {  p  :  v  }  }
   |         ^^

error: WhiteSpace { value: Atom('  ' type=inline) }
  --> $DIR/tests/fixture/at-rule/unknown/input.css:34:9
   |
34 | @unknown  x  ,  y  f(  1  )  {  s  {  p  :  v  }  }
   |         ^^

error: ComponentValue
  --> $DIR/tests/fixture/at-rule/unknown/input.css:34:11
   |
34 | @unknown  x  ,  y  f(  1  )  {  s  {  p  :  v  }  }
   |           ^

error: Ident { value: Atom('x' type=inline), raw: Atom('x' type=inline) }
  --> $DIR/tests/fixture/at-rule/unknown/input.css:34:11
   |
34 | @unknown  x  ,  y  f(  1  )  {  s  {  p  :  v  }  }
   |           ^

error: ComponentValue
  --> $DIR/tests/fixture/at-rule/unknown/input.css:34:12
   |
34 | @unknown  x  ,  y  f(  1  )  {  s  {  p  :  v  }  }
   |            ^^

error: WhiteSpace { value: Atom('  ' type=inline) }
  --> $DIR/tests/fixture/at-rule/unknown/input.css:34:12
   |
34 | @unknown  x  ,  y  f(  1  )  {  s  {  p  :  v  }  }
   |            ^^

error: ComponentValue
  --> $DIR/tests/fixture/at-rule/unknown/input.css:34:14
   |
34 | @unknown  x  ,  y  f(  1  )  {  s  {  p  :  v  }  }
   |              ^

error: Comma
  --> $DIR/tests/fixture/at-rule/unknown/input.css:34:14
   |
34 | @unknown  x  ,  y  f(  1  )  {  s  {  p  :  v  }  }
   |              ^

error: ComponentValue
  --> $DIR/tests/fixture/at-rule/unknown/input.css:34:15
   |
34 | @unknown  x  ,  y  f(  1  )  {  s  {  p  :  v  }  }
   |               ^^

error: WhiteSpace { value: Atom('  ' type=inline) }
  --> $DIR/tests/fixture/at-rule/unknown/input.css:34:15
   |
34 | @unknown  x  ,  y  f(  1  )  {  s  {  p  :  v  }  }
   |               ^^

error: ComponentValue
  --> $DIR/tests/fixture/at-rule/unknown/input.css:34:17
   |
34 | @unknown  x  ,  y  f(  1  )  {  s  {  p  :  v  }  }
   |                 ^

error: Ident { value: Atom('y' type=inline), raw: Atom('y' type=inline) }
  --> $DIR/tests/fixture/at-rule/unknown/input.css:34:17
   |
34 | @unknown  x  ,  y  f(  1  )  {  s  {  p  :  v  }  }
   |                 ^

error: ComponentValue
  --> $DIR/tests/fixture/at-rule/unknown/input.css:34:18
   |
34 | @unknown  x  ,  y  f(  1  )  {  s  {  p  :  v  }  }
   |                  ^^

error: WhiteSpace { value: Atom('  ' type=inline) }
  --> $DIR/tests/fixture/at-rule/unknown/input.css:34:18
   |
34 | @unknown  x  ,  y  f(  1  )  {  s  {  p  :  v  }  }
   |                  ^^

error: ComponentValue
  --> $DIR/tests/fixture/at-rule/unknown/input.css:34:20
   |
34 | @unknown  x  ,  y  f(  1  )  {  s  {  p  :  v  }  }
   |                    ^^^^^^^^

error: Function
  --> $DIR/tests/fixture/at-rule/unknown/input.css:34:20
   |
34 | @unknown  x  ,  y  f(  1  )  {  s  {  p  :  v  }  }
   |                    ^^^^^^^^

error: Ident
  --> $DIR/tests/fixture/at-rule/unknown/input.css:34:20
   |
34 | @unknown  x  ,  y  f(  1  )  {  s  {  p  :  v  }  }
   |                    ^

error: ComponentValue
  --> $DIR/tests/fixture/at-rule/unknown/input.css:34:24
   |
34 | @unknown  x  ,  y  f(  1  )  {  s  {  p  :  v  }  }
   |                        ^

error: Integer
  --> $DIR/tests/fixture/at-rule/unknown/input.css:34:24
   |
34 | @unknown  x  ,  y  f(  1  )  {  s  {  p  :  v  }  }
   |                        ^

error: ComponentValue
  --> $DIR/tests/fixture/at-rule/unknown/input.css:34:28
   |
34 | @unknown  x  ,  y  f(  1  )  {  s  {  p  :  v  }  }
   |                            ^^

error: WhiteSpace { value: Atom('  ' type=inline) }
  --> $DIR/tests/fixture/at-rule/unknown/input.css:34:28
   |
34 | @unknown  x  ,  y  f(  1  )  {  s  {  p  :  v  }  }
   |                            ^^

error: SimpleBlock
  --> $DIR/tests/fixture/at-rule/unknown/input.css:34:30
   |
34 | @unknown  x  ,  y  f(  1  )  {  s  {  p  :  v  }  }
   |                              ^^^^^^^^^^^^^^^^^^^^^^

error: ComponentValue
  --> $DIR/tests/fixture/at-rule/unknown/input.css:34:31
   |
34 | @unknown  x  ,  y  f(  1  )  {  s  {  p  :  v  }  }
   |                               ^^

error: WhiteSpace { value: Atom('  ' type=inline) }
  --> $DIR/tests/fixture/at-rule/unknown/input.css:34:31
   |
34 | @unknown  x  ,  y  f(  1  )  {  s  {  p  :  v  }  }
   |                               ^^

error: ComponentValue
  --> $DIR/tests/fixture/at-rule/unknown/input.css:34:33
   |
34 | @unknown  x  ,  y  f(  1  )  {  s  {  p  :  v  }  }
   |                                 ^

error: Ident { value: Atom('s' type=inline), raw: Atom('s' type=inline) }
  --> $DIR/tests/fixture/at-rule/unknown/input.css:34:33
   |
34 | @unknown  x  ,  y  f(  1  )  {  s  {  p  :  v  }  }
   |                                 ^

error: ComponentValue
  --> $DIR/tests/fixture/at-rule/unknown/input.css:34:34
   |
34 | @unknown  x  ,  y  f(  1  )  {  s  {  p  :  v  }  }
   |                                  ^^

error: WhiteSpace { value: Atom('  ' type=inline) }
  --> $DIR/tests/fixture/at-rule/unknown/input.css:34:34
   |
34 | @unknown  x  ,  y  f(  1  )  {  s  {  p  :  v  }  }
   |                                  ^^

error: ComponentValue
  --> $DIR/tests/fixture/at-rule/unknown/input.css:34:36
   |
34 | @unknown  x  ,  y  f(  1  )  {  s  {  p  :  v  }  }
   |                                    ^^^^^^^^^^^^^

error: SimpleBlock
  --> $DIR/tests/fixture/at-rule/unknown/input.css:34:36
   |
34 | @unknown  x  ,  y  f(  1  )  {  s  {  p  :  v  }  }
   |                                    ^^^^^^^^^^^^^

error: ComponentValue
  --> $DIR/tests/fixture/at-rule/unknown/input.css:34:37
   |
34 | @unknown  x  ,  y  f(  1  )  {  s  {  p  :  v  }  }
   |                                     ^^

error: WhiteSpace { value: Atom('  ' type=inline) }
  --> $DIR/tests/fixture/at-rule/unknown/input.css:34:37
   |
34 | @unknown  x  ,  y  f(  1  )  {  s  {  p  :  v  }  }
   |                                     ^^

error: ComponentValue
  --> $DIR/tests/fixture/at-rule/unknown/input.css:34:39
   |
34 | @unknown  x  ,  y  f(  1  )  {  s  {  p  :  v  }  }
   |                                       ^

error: Ident { value: Atom('p' type=inline), raw: Atom('p' type=inline) }
  --> $DIR/tests/fixture/at-rule/unknown/input.css:34:39
   |
34 | @unknown  x  ,  y  f(  1  )  {  s  {  p  :  v  }  }
   |                                       ^

error: ComponentValue
  --> $DIR/tests/fixture/at-rule/unknown/input.css:34:40
   |
34 | @unknown  x  ,  y  f(  1  )  {  s  {  p  :  v  }  }
   |                                        ^^

error: WhiteSpace { value: Atom('  ' type=inline) }
  --> $DIR/tests/fixture/at-rule/unknown/input.css:34:40
   |
34 | @unknown  x  ,  y  f(  1  )  {  s  {  p  :  v  }  }
   |                                        ^^

error: ComponentValue
  --> $DIR/tests/fixture/at-rule/unknown/input.css:34:42
   |
34 | @unknown  x  ,  y  f(  1  )  {  s  {  p  :  v  }  }
   |                                          ^

error: Colon
  --> $DIR/tests/fixture/at-rule/unknown/input.css:34:42
   |
34 | @unknown  x  ,  y  f(  1  )  {  s  {  p  :  v  }  }
   |                                          ^

error: ComponentValue
  --> $DIR/tests/fixture/at-rule/unknown/input.css:34:43
   |
34 | @unknown  x  ,  y  f(  1  )  {  s  {  p  :  v  }  }
   |                                           ^^

error: WhiteSpace { value: Atom('  ' type=inline) }
  --> $DIR/tests/fixture/at-rule/unknown/input.css:34:43
   |
34 | @unknown  x  ,  y  f(  1  )  {  s  {  p  :  v  }  }
   |                                           ^^

error: ComponentValue
  --> $DIR/tests/fixture/at-rule/unknown/input.css:34:45
   |
34 | @unknown  x  ,  y  f(  1  )  {  s  {  p  :  v  }  }
   |                                             ^

error: Ident { value: Atom('v' type=inline), raw: Atom('v' type=inline) }
  --> $DIR/tests/fixture/at-rule/unknown/input.css:34:45
   |
34 | @unknown  x  ,  y  f(  1  )  {  s  {  p  :  v  }  }
   |                                             ^

error: ComponentValue
  --> $DIR/tests/fixture/at-rule/unknown/input.css:34:46
   |
34 | @unknown  x  ,  y  f(  1  )  {  s  {  p  :  v  }  }
   |                                              ^^

error: WhiteSpace { value: Atom('  ' type=inline) }
  --> $DIR/tests/fixture/at-rule/unknown/input.css:34:46
   |
34 | @unknown  x  ,  y  f(  1  )  {  s  {  p  :  v  }  }
   |                                              ^^

error: ComponentValue
  --> $DIR/tests/fixture/at-rule/unknown/input.css:34:49
   |
34 | @unknown  x  ,  y  f(  1  )  {  s  {  p  :  v  }  }
   |                                                 ^^

error: WhiteSpace { value: Atom('  ' type=inline) }
  --> $DIR/tests/fixture/at-rule/unknown/input.css:34:49
   |
34 | @unknown  x  ,  y  f(  1  )  {  s  {  p  :  v  }  }
   |                                                 ^^

error: Rule
  --> $DIR/tests/fixture/at-rule/unknown/input.css:35:1
   |
35 | @unknown  x  ,  y  f(  1    2  )  {  s  {  p  :  v  }  }
   | ^^^^^^^^^^^^^^^^^^^^^^^^^^^^^^^^^^^^^^^^^^^^^^^^^^^^^^^^

error: AtRule
  --> $DIR/tests/fixture/at-rule/unknown/input.css:35:1
   |
35 | @unknown  x  ,  y  f(  1    2  )  {  s  {  p  :  v  }  }
   | ^^^^^^^^^^^^^^^^^^^^^^^^^^^^^^^^^^^^^^^^^^^^^^^^^^^^^^^^

error: UnknownAtRule
  --> $DIR/tests/fixture/at-rule/unknown/input.css:35:1
   |
35 | @unknown  x  ,  y  f(  1    2  )  {  s  {  p  :  v  }  }
   | ^^^^^^^^^^^^^^^^^^^^^^^^^^^^^^^^^^^^^^^^^^^^^^^^^^^^^^^^

error: AtRuleName
  --> $DIR/tests/fixture/at-rule/unknown/input.css:35:2
   |
35 | @unknown  x  ,  y  f(  1    2  )  {  s  {  p  :  v  }  }
   |  ^^^^^^^

error: Ident
  --> $DIR/tests/fixture/at-rule/unknown/input.css:35:2
   |
35 | @unknown  x  ,  y  f(  1    2  )  {  s  {  p  :  v  }  }
   |  ^^^^^^^

error: ComponentValue
  --> $DIR/tests/fixture/at-rule/unknown/input.css:35:9
   |
35 | @unknown  x  ,  y  f(  1    2  )  {  s  {  p  :  v  }  }
   |         ^^

error: WhiteSpace { value: Atom('  ' type=inline) }
  --> $DIR/tests/fixture/at-rule/unknown/input.css:35:9
   |
35 | @unknown  x  ,  y  f(  1    2  )  {  s  {  p  :  v  }  }
   |         ^^

error: ComponentValue
  --> $DIR/tests/fixture/at-rule/unknown/input.css:35:11
   |
35 | @unknown  x  ,  y  f(  1    2  )  {  s  {  p  :  v  }  }
   |           ^

error: Ident { value: Atom('x' type=inline), raw: Atom('x' type=inline) }
  --> $DIR/tests/fixture/at-rule/unknown/input.css:35:11
   |
35 | @unknown  x  ,  y  f(  1    2  )  {  s  {  p  :  v  }  }
   |           ^

error: ComponentValue
  --> $DIR/tests/fixture/at-rule/unknown/input.css:35:12
   |
35 | @unknown  x  ,  y  f(  1    2  )  {  s  {  p  :  v  }  }
   |            ^^

error: WhiteSpace { value: Atom('  ' type=inline) }
  --> $DIR/tests/fixture/at-rule/unknown/input.css:35:12
   |
35 | @unknown  x  ,  y  f(  1    2  )  {  s  {  p  :  v  }  }
   |            ^^

error: ComponentValue
  --> $DIR/tests/fixture/at-rule/unknown/input.css:35:14
   |
35 | @unknown  x  ,  y  f(  1    2  )  {  s  {  p  :  v  }  }
   |              ^

error: Comma
  --> $DIR/tests/fixture/at-rule/unknown/input.css:35:14
   |
35 | @unknown  x  ,  y  f(  1    2  )  {  s  {  p  :  v  }  }
   |              ^

error: ComponentValue
  --> $DIR/tests/fixture/at-rule/unknown/input.css:35:15
   |
35 | @unknown  x  ,  y  f(  1    2  )  {  s  {  p  :  v  }  }
   |               ^^

error: WhiteSpace { value: Atom('  ' type=inline) }
  --> $DIR/tests/fixture/at-rule/unknown/input.css:35:15
   |
35 | @unknown  x  ,  y  f(  1    2  )  {  s  {  p  :  v  }  }
   |               ^^

error: ComponentValue
  --> $DIR/tests/fixture/at-rule/unknown/input.css:35:17
   |
35 | @unknown  x  ,  y  f(  1    2  )  {  s  {  p  :  v  }  }
   |                 ^

error: Ident { value: Atom('y' type=inline), raw: Atom('y' type=inline) }
  --> $DIR/tests/fixture/at-rule/unknown/input.css:35:17
   |
35 | @unknown  x  ,  y  f(  1    2  )  {  s  {  p  :  v  }  }
   |                 ^

error: ComponentValue
  --> $DIR/tests/fixture/at-rule/unknown/input.css:35:18
   |
35 | @unknown  x  ,  y  f(  1    2  )  {  s  {  p  :  v  }  }
   |                  ^^

error: WhiteSpace { value: Atom('  ' type=inline) }
  --> $DIR/tests/fixture/at-rule/unknown/input.css:35:18
   |
35 | @unknown  x  ,  y  f(  1    2  )  {  s  {  p  :  v  }  }
   |                  ^^

error: ComponentValue
  --> $DIR/tests/fixture/at-rule/unknown/input.css:35:20
   |
35 | @unknown  x  ,  y  f(  1    2  )  {  s  {  p  :  v  }  }
   |                    ^^^^^^^^^^^^^

error: Function
  --> $DIR/tests/fixture/at-rule/unknown/input.css:35:20
   |
35 | @unknown  x  ,  y  f(  1    2  )  {  s  {  p  :  v  }  }
   |                    ^^^^^^^^^^^^^

error: Ident
  --> $DIR/tests/fixture/at-rule/unknown/input.css:35:20
   |
35 | @unknown  x  ,  y  f(  1    2  )  {  s  {  p  :  v  }  }
   |                    ^

error: ComponentValue
  --> $DIR/tests/fixture/at-rule/unknown/input.css:35:24
   |
35 | @unknown  x  ,  y  f(  1    2  )  {  s  {  p  :  v  }  }
   |                        ^

error: Integer
  --> $DIR/tests/fixture/at-rule/unknown/input.css:35:24
   |
35 | @unknown  x  ,  y  f(  1    2  )  {  s  {  p  :  v  }  }
   |                        ^

error: ComponentValue
  --> $DIR/tests/fixture/at-rule/unknown/input.css:35:29
   |
35 | @unknown  x  ,  y  f(  1    2  )  {  s  {  p  :  v  }  }
   |                             ^

error: Integer
  --> $DIR/tests/fixture/at-rule/unknown/input.css:35:29
   |
35 | @unknown  x  ,  y  f(  1    2  )  {  s  {  p  :  v  }  }
   |                             ^

error: ComponentValue
  --> $DIR/tests/fixture/at-rule/unknown/input.css:35:33
   |
35 | @unknown  x  ,  y  f(  1    2  )  {  s  {  p  :  v  }  }
   |                                 ^^

error: WhiteSpace { value: Atom('  ' type=inline) }
  --> $DIR/tests/fixture/at-rule/unknown/input.css:35:33
   |
35 | @unknown  x  ,  y  f(  1    2  )  {  s  {  p  :  v  }  }
   |                                 ^^

error: SimpleBlock
  --> $DIR/tests/fixture/at-rule/unknown/input.css:35:35
   |
35 | @unknown  x  ,  y  f(  1    2  )  {  s  {  p  :  v  }  }
   |                                   ^^^^^^^^^^^^^^^^^^^^^^

error: ComponentValue
  --> $DIR/tests/fixture/at-rule/unknown/input.css:35:36
   |
35 | @unknown  x  ,  y  f(  1    2  )  {  s  {  p  :  v  }  }
   |                                    ^^

error: WhiteSpace { value: Atom('  ' type=inline) }
  --> $DIR/tests/fixture/at-rule/unknown/input.css:35:36
   |
35 | @unknown  x  ,  y  f(  1    2  )  {  s  {  p  :  v  }  }
   |                                    ^^

error: ComponentValue
  --> $DIR/tests/fixture/at-rule/unknown/input.css:35:38
   |
35 | @unknown  x  ,  y  f(  1    2  )  {  s  {  p  :  v  }  }
   |                                      ^

error: Ident { value: Atom('s' type=inline), raw: Atom('s' type=inline) }
  --> $DIR/tests/fixture/at-rule/unknown/input.css:35:38
   |
35 | @unknown  x  ,  y  f(  1    2  )  {  s  {  p  :  v  }  }
   |                                      ^

error: ComponentValue
  --> $DIR/tests/fixture/at-rule/unknown/input.css:35:39
   |
35 | @unknown  x  ,  y  f(  1    2  )  {  s  {  p  :  v  }  }
   |                                       ^^

error: WhiteSpace { value: Atom('  ' type=inline) }
  --> $DIR/tests/fixture/at-rule/unknown/input.css:35:39
   |
35 | @unknown  x  ,  y  f(  1    2  )  {  s  {  p  :  v  }  }
   |                                       ^^

error: ComponentValue
  --> $DIR/tests/fixture/at-rule/unknown/input.css:35:41
   |
35 | @unknown  x  ,  y  f(  1    2  )  {  s  {  p  :  v  }  }
   |                                         ^^^^^^^^^^^^^

error: SimpleBlock
  --> $DIR/tests/fixture/at-rule/unknown/input.css:35:41
   |
35 | @unknown  x  ,  y  f(  1    2  )  {  s  {  p  :  v  }  }
   |                                         ^^^^^^^^^^^^^

error: ComponentValue
  --> $DIR/tests/fixture/at-rule/unknown/input.css:35:42
   |
35 | @unknown  x  ,  y  f(  1    2  )  {  s  {  p  :  v  }  }
   |                                          ^^

error: WhiteSpace { value: Atom('  ' type=inline) }
  --> $DIR/tests/fixture/at-rule/unknown/input.css:35:42
   |
35 | @unknown  x  ,  y  f(  1    2  )  {  s  {  p  :  v  }  }
   |                                          ^^

error: ComponentValue
  --> $DIR/tests/fixture/at-rule/unknown/input.css:35:44
   |
35 | @unknown  x  ,  y  f(  1    2  )  {  s  {  p  :  v  }  }
   |                                            ^

error: Ident { value: Atom('p' type=inline), raw: Atom('p' type=inline) }
  --> $DIR/tests/fixture/at-rule/unknown/input.css:35:44
   |
35 | @unknown  x  ,  y  f(  1    2  )  {  s  {  p  :  v  }  }
   |                                            ^

error: ComponentValue
  --> $DIR/tests/fixture/at-rule/unknown/input.css:35:45
   |
35 | @unknown  x  ,  y  f(  1    2  )  {  s  {  p  :  v  }  }
   |                                             ^^

error: WhiteSpace { value: Atom('  ' type=inline) }
  --> $DIR/tests/fixture/at-rule/unknown/input.css:35:45
   |
35 | @unknown  x  ,  y  f(  1    2  )  {  s  {  p  :  v  }  }
   |                                             ^^

error: ComponentValue
  --> $DIR/tests/fixture/at-rule/unknown/input.css:35:47
   |
35 | @unknown  x  ,  y  f(  1    2  )  {  s  {  p  :  v  }  }
   |                                               ^

error: Colon
  --> $DIR/tests/fixture/at-rule/unknown/input.css:35:47
   |
35 | @unknown  x  ,  y  f(  1    2  )  {  s  {  p  :  v  }  }
   |                                               ^

error: ComponentValue
  --> $DIR/tests/fixture/at-rule/unknown/input.css:35:48
   |
35 | @unknown  x  ,  y  f(  1    2  )  {  s  {  p  :  v  }  }
   |                                                ^^

error: WhiteSpace { value: Atom('  ' type=inline) }
  --> $DIR/tests/fixture/at-rule/unknown/input.css:35:48
   |
35 | @unknown  x  ,  y  f(  1    2  )  {  s  {  p  :  v  }  }
   |                                                ^^

error: ComponentValue
  --> $DIR/tests/fixture/at-rule/unknown/input.css:35:50
   |
35 | @unknown  x  ,  y  f(  1    2  )  {  s  {  p  :  v  }  }
   |                                                  ^

error: Ident { value: Atom('v' type=inline), raw: Atom('v' type=inline) }
  --> $DIR/tests/fixture/at-rule/unknown/input.css:35:50
   |
35 | @unknown  x  ,  y  f(  1    2  )  {  s  {  p  :  v  }  }
   |                                                  ^

error: ComponentValue
  --> $DIR/tests/fixture/at-rule/unknown/input.css:35:51
   |
35 | @unknown  x  ,  y  f(  1    2  )  {  s  {  p  :  v  }  }
   |                                                   ^^

error: WhiteSpace { value: Atom('  ' type=inline) }
  --> $DIR/tests/fixture/at-rule/unknown/input.css:35:51
   |
35 | @unknown  x  ,  y  f(  1    2  )  {  s  {  p  :  v  }  }
   |                                                   ^^

error: ComponentValue
  --> $DIR/tests/fixture/at-rule/unknown/input.css:35:54
   |
35 | @unknown  x  ,  y  f(  1    2  )  {  s  {  p  :  v  }  }
   |                                                      ^^

error: WhiteSpace { value: Atom('  ' type=inline) }
  --> $DIR/tests/fixture/at-rule/unknown/input.css:35:54
   |
35 | @unknown  x  ,  y  f(  1    2  )  {  s  {  p  :  v  }  }
   |                                                      ^^

error: Rule
  --> $DIR/tests/fixture/at-rule/unknown/input.css:37:1
   |
37 | / @unknown {
38 | |     --> {}
39 | |     <!-- {}
40 | | }
   | |_^

error: AtRule
  --> $DIR/tests/fixture/at-rule/unknown/input.css:37:1
   |
37 | / @unknown {
38 | |     --> {}
39 | |     <!-- {}
40 | | }
   | |_^

error: UnknownAtRule
  --> $DIR/tests/fixture/at-rule/unknown/input.css:37:1
   |
37 | / @unknown {
38 | |     --> {}
39 | |     <!-- {}
40 | | }
   | |_^

error: AtRuleName
  --> $DIR/tests/fixture/at-rule/unknown/input.css:37:2
   |
37 | @unknown {
   |  ^^^^^^^

error: Ident
  --> $DIR/tests/fixture/at-rule/unknown/input.css:37:2
   |
37 | @unknown {
   |  ^^^^^^^

error: ComponentValue
  --> $DIR/tests/fixture/at-rule/unknown/input.css:37:9
   |
37 | @unknown {
   |         ^

error: WhiteSpace { value: Atom(' ' type=inline) }
  --> $DIR/tests/fixture/at-rule/unknown/input.css:37:9
   |
37 | @unknown {
   |         ^

error: SimpleBlock
  --> $DIR/tests/fixture/at-rule/unknown/input.css:37:10
   |
37 |   @unknown {
   |  __________^
38 | |     --> {}
39 | |     <!-- {}
40 | | }
   | |_^

error: ComponentValue
  --> $DIR/tests/fixture/at-rule/unknown/input.css:37:11
   |
37 |   @unknown {
   |  ___________^
38 | |     --> {}
   | |____^

error: WhiteSpace { value: Atom('
    ' type=inline) }
  --> $DIR/tests/fixture/at-rule/unknown/input.css:37:11
   |
37 |   @unknown {
   |  ___________^
38 | |     --> {}
   | |____^

error: ComponentValue
  --> $DIR/tests/fixture/at-rule/unknown/input.css:38:5
   |
38 |     --> {}
   |     ^^^

error: CDC
  --> $DIR/tests/fixture/at-rule/unknown/input.css:38:5
   |
38 |     --> {}
   |     ^^^

error: ComponentValue
  --> $DIR/tests/fixture/at-rule/unknown/input.css:38:8
   |
38 |     --> {}
   |        ^

error: WhiteSpace { value: Atom(' ' type=inline) }
  --> $DIR/tests/fixture/at-rule/unknown/input.css:38:8
   |
38 |     --> {}
   |        ^

error: ComponentValue
  --> $DIR/tests/fixture/at-rule/unknown/input.css:38:9
   |
38 |     --> {}
   |         ^^

error: SimpleBlock
  --> $DIR/tests/fixture/at-rule/unknown/input.css:38:9
   |
38 |     --> {}
   |         ^^

error: ComponentValue
  --> $DIR/tests/fixture/at-rule/unknown/input.css:38:11
   |
38 |       --> {}
   |  ___________^
39 | |     <!-- {}
   | |____^

error: WhiteSpace { value: Atom('
    ' type=inline) }
  --> $DIR/tests/fixture/at-rule/unknown/input.css:38:11
   |
38 |       --> {}
   |  ___________^
39 | |     <!-- {}
   | |____^

error: ComponentValue
  --> $DIR/tests/fixture/at-rule/unknown/input.css:39:5
   |
39 |     <!-- {}
   |     ^^^^

error: CDO
  --> $DIR/tests/fixture/at-rule/unknown/input.css:39:5
   |
39 |     <!-- {}
   |     ^^^^

error: ComponentValue
  --> $DIR/tests/fixture/at-rule/unknown/input.css:39:9
   |
39 |     <!-- {}
   |         ^

error: WhiteSpace { value: Atom(' ' type=inline) }
  --> $DIR/tests/fixture/at-rule/unknown/input.css:39:9
   |
39 |     <!-- {}
   |         ^

error: ComponentValue
  --> $DIR/tests/fixture/at-rule/unknown/input.css:39:10
   |
39 |     <!-- {}
   |          ^^

error: SimpleBlock
  --> $DIR/tests/fixture/at-rule/unknown/input.css:39:10
   |
39 |     <!-- {}
   |          ^^

error: ComponentValue
  --> $DIR/tests/fixture/at-rule/unknown/input.css:39:12
   |
39 |       <!-- {}
   |  ____________^
40 | | }
   | |_

error: WhiteSpace { value: Atom('
' type=inline) }
  --> $DIR/tests/fixture/at-rule/unknown/input.css:39:12
   |
39 |       <!-- {}
   |  ____________^
40 | | }
   | |_

error: Rule
  --> $DIR/tests/fixture/at-rule/unknown/input.css:42:1
   |
42 | / @unknown {
43 | |     @unknown {s{p:v}}
44 | | }
   | |_^

error: AtRule
  --> $DIR/tests/fixture/at-rule/unknown/input.css:42:1
   |
42 | / @unknown {
43 | |     @unknown {s{p:v}}
44 | | }
   | |_^

error: UnknownAtRule
  --> $DIR/tests/fixture/at-rule/unknown/input.css:42:1
   |
42 | / @unknown {
43 | |     @unknown {s{p:v}}
44 | | }
   | |_^

error: AtRuleName
  --> $DIR/tests/fixture/at-rule/unknown/input.css:42:2
   |
42 | @unknown {
   |  ^^^^^^^

error: Ident
  --> $DIR/tests/fixture/at-rule/unknown/input.css:42:2
   |
42 | @unknown {
   |  ^^^^^^^

error: ComponentValue
  --> $DIR/tests/fixture/at-rule/unknown/input.css:42:9
   |
42 | @unknown {
   |         ^

error: WhiteSpace { value: Atom(' ' type=inline) }
  --> $DIR/tests/fixture/at-rule/unknown/input.css:42:9
   |
42 | @unknown {
   |         ^

error: SimpleBlock
  --> $DIR/tests/fixture/at-rule/unknown/input.css:42:10
   |
42 |   @unknown {
   |  __________^
43 | |     @unknown {s{p:v}}
44 | | }
   | |_^

error: ComponentValue
  --> $DIR/tests/fixture/at-rule/unknown/input.css:42:11
   |
42 |   @unknown {
   |  ___________^
43 | |     @unknown {s{p:v}}
   | |____^

error: WhiteSpace { value: Atom('
    ' type=inline) }
  --> $DIR/tests/fixture/at-rule/unknown/input.css:42:11
   |
42 |   @unknown {
   |  ___________^
43 | |     @unknown {s{p:v}}
   | |____^

error: ComponentValue
  --> $DIR/tests/fixture/at-rule/unknown/input.css:43:5
   |
43 |     @unknown {s{p:v}}
   |     ^^^^^^^^

error: AtKeyword { value: Atom('unknown' type=static), raw: Atom('unknown' type=static) }
  --> $DIR/tests/fixture/at-rule/unknown/input.css:43:5
   |
43 |     @unknown {s{p:v}}
   |     ^^^^^^^^

error: ComponentValue
  --> $DIR/tests/fixture/at-rule/unknown/input.css:43:13
   |
43 |     @unknown {s{p:v}}
   |             ^

error: WhiteSpace { value: Atom(' ' type=inline) }
  --> $DIR/tests/fixture/at-rule/unknown/input.css:43:13
   |
43 |     @unknown {s{p:v}}
   |             ^

error: ComponentValue
  --> $DIR/tests/fixture/at-rule/unknown/input.css:43:14
   |
43 |     @unknown {s{p:v}}
   |              ^^^^^^^^

error: SimpleBlock
  --> $DIR/tests/fixture/at-rule/unknown/input.css:43:14
   |
43 |     @unknown {s{p:v}}
   |              ^^^^^^^^

error: ComponentValue
  --> $DIR/tests/fixture/at-rule/unknown/input.css:43:15
   |
43 |     @unknown {s{p:v}}
   |               ^

error: Ident { value: Atom('s' type=inline), raw: Atom('s' type=inline) }
  --> $DIR/tests/fixture/at-rule/unknown/input.css:43:15
   |
43 |     @unknown {s{p:v}}
   |               ^

error: ComponentValue
  --> $DIR/tests/fixture/at-rule/unknown/input.css:43:16
   |
43 |     @unknown {s{p:v}}
   |                ^^^^^

error: SimpleBlock
  --> $DIR/tests/fixture/at-rule/unknown/input.css:43:16
   |
43 |     @unknown {s{p:v}}
   |                ^^^^^

error: ComponentValue
  --> $DIR/tests/fixture/at-rule/unknown/input.css:43:17
   |
43 |     @unknown {s{p:v}}
   |                 ^

error: Ident { value: Atom('p' type=inline), raw: Atom('p' type=inline) }
  --> $DIR/tests/fixture/at-rule/unknown/input.css:43:17
   |
43 |     @unknown {s{p:v}}
   |                 ^

error: ComponentValue
  --> $DIR/tests/fixture/at-rule/unknown/input.css:43:18
   |
43 |     @unknown {s{p:v}}
   |                  ^

error: Colon
  --> $DIR/tests/fixture/at-rule/unknown/input.css:43:18
   |
43 |     @unknown {s{p:v}}
   |                  ^

error: ComponentValue
  --> $DIR/tests/fixture/at-rule/unknown/input.css:43:19
   |
43 |     @unknown {s{p:v}}
   |                   ^

error: Ident { value: Atom('v' type=inline), raw: Atom('v' type=inline) }
  --> $DIR/tests/fixture/at-rule/unknown/input.css:43:19
   |
43 |     @unknown {s{p:v}}
   |                   ^

error: ComponentValue
  --> $DIR/tests/fixture/at-rule/unknown/input.css:43:22
   |
43 |       @unknown {s{p:v}}
   |  ______________________^
44 | | }
   | |_

error: WhiteSpace { value: Atom('
' type=inline) }
  --> $DIR/tests/fixture/at-rule/unknown/input.css:43:22
   |
43 |       @unknown {s{p:v}}
   |  ______________________^
44 | | }
   | |_

error: Rule
  --> $DIR/tests/fixture/at-rule/unknown/input.css:46:1
   |
46 | / @unknown {
47 | |     @unknown {s{p:v}}
48 | |     
49 | |     color: red;
50 | | }
   | |_^

error: AtRule
  --> $DIR/tests/fixture/at-rule/unknown/input.css:46:1
   |
46 | / @unknown {
47 | |     @unknown {s{p:v}}
48 | |     
49 | |     color: red;
50 | | }
   | |_^

error: UnknownAtRule
  --> $DIR/tests/fixture/at-rule/unknown/input.css:46:1
   |
46 | / @unknown {
47 | |     @unknown {s{p:v}}
48 | |     
49 | |     color: red;
50 | | }
   | |_^

error: AtRuleName
  --> $DIR/tests/fixture/at-rule/unknown/input.css:46:2
   |
46 | @unknown {
   |  ^^^^^^^

error: Ident
  --> $DIR/tests/fixture/at-rule/unknown/input.css:46:2
   |
46 | @unknown {
   |  ^^^^^^^

error: ComponentValue
  --> $DIR/tests/fixture/at-rule/unknown/input.css:46:9
   |
46 | @unknown {
   |         ^

error: WhiteSpace { value: Atom(' ' type=inline) }
  --> $DIR/tests/fixture/at-rule/unknown/input.css:46:9
   |
46 | @unknown {
   |         ^

error: SimpleBlock
  --> $DIR/tests/fixture/at-rule/unknown/input.css:46:10
   |
46 |   @unknown {
   |  __________^
47 | |     @unknown {s{p:v}}
48 | |     
49 | |     color: red;
50 | | }
   | |_^

error: ComponentValue
  --> $DIR/tests/fixture/at-rule/unknown/input.css:46:11
   |
46 |   @unknown {
   |  ___________^
47 | |     @unknown {s{p:v}}
   | |____^

error: WhiteSpace { value: Atom('
    ' type=inline) }
  --> $DIR/tests/fixture/at-rule/unknown/input.css:46:11
   |
46 |   @unknown {
   |  ___________^
47 | |     @unknown {s{p:v}}
   | |____^

error: ComponentValue
  --> $DIR/tests/fixture/at-rule/unknown/input.css:47:5
   |
47 |     @unknown {s{p:v}}
   |     ^^^^^^^^

error: AtKeyword { value: Atom('unknown' type=static), raw: Atom('unknown' type=static) }
  --> $DIR/tests/fixture/at-rule/unknown/input.css:47:5
   |
47 |     @unknown {s{p:v}}
   |     ^^^^^^^^

error: ComponentValue
  --> $DIR/tests/fixture/at-rule/unknown/input.css:47:13
   |
47 |     @unknown {s{p:v}}
   |             ^

error: WhiteSpace { value: Atom(' ' type=inline) }
  --> $DIR/tests/fixture/at-rule/unknown/input.css:47:13
   |
47 |     @unknown {s{p:v}}
   |             ^

error: ComponentValue
  --> $DIR/tests/fixture/at-rule/unknown/input.css:47:14
   |
47 |     @unknown {s{p:v}}
   |              ^^^^^^^^

error: SimpleBlock
  --> $DIR/tests/fixture/at-rule/unknown/input.css:47:14
   |
47 |     @unknown {s{p:v}}
   |              ^^^^^^^^

error: ComponentValue
  --> $DIR/tests/fixture/at-rule/unknown/input.css:47:15
   |
47 |     @unknown {s{p:v}}
   |               ^

error: Ident { value: Atom('s' type=inline), raw: Atom('s' type=inline) }
  --> $DIR/tests/fixture/at-rule/unknown/input.css:47:15
   |
47 |     @unknown {s{p:v}}
   |               ^

error: ComponentValue
  --> $DIR/tests/fixture/at-rule/unknown/input.css:47:16
   |
47 |     @unknown {s{p:v}}
   |                ^^^^^

error: SimpleBlock
  --> $DIR/tests/fixture/at-rule/unknown/input.css:47:16
   |
47 |     @unknown {s{p:v}}
   |                ^^^^^

error: ComponentValue
  --> $DIR/tests/fixture/at-rule/unknown/input.css:47:17
   |
47 |     @unknown {s{p:v}}
   |                 ^

error: Ident { value: Atom('p' type=inline), raw: Atom('p' type=inline) }
  --> $DIR/tests/fixture/at-rule/unknown/input.css:47:17
   |
47 |     @unknown {s{p:v}}
   |                 ^

error: ComponentValue
  --> $DIR/tests/fixture/at-rule/unknown/input.css:47:18
   |
47 |     @unknown {s{p:v}}
   |                  ^

error: Colon
  --> $DIR/tests/fixture/at-rule/unknown/input.css:47:18
   |
47 |     @unknown {s{p:v}}
   |                  ^

error: ComponentValue
  --> $DIR/tests/fixture/at-rule/unknown/input.css:47:19
   |
47 |     @unknown {s{p:v}}
   |                   ^

error: Ident { value: Atom('v' type=inline), raw: Atom('v' type=inline) }
  --> $DIR/tests/fixture/at-rule/unknown/input.css:47:19
   |
47 |     @unknown {s{p:v}}
   |                   ^

error: ComponentValue
  --> $DIR/tests/fixture/at-rule/unknown/input.css:47:22
   |
47 |       @unknown {s{p:v}}
   |  ______________________^
48 | |     
49 | |     color: red;
   | |____^

error: WhiteSpace { value: Atom('
    
    ' type=dynamic) }
  --> $DIR/tests/fixture/at-rule/unknown/input.css:47:22
   |
47 |       @unknown {s{p:v}}
   |  ______________________^
48 | |     
49 | |     color: red;
   | |____^

error: ComponentValue
  --> $DIR/tests/fixture/at-rule/unknown/input.css:49:5
   |
49 |     color: red;
   |     ^^^^^

error: Ident { value: Atom('color' type=inline), raw: Atom('color' type=inline) }
  --> $DIR/tests/fixture/at-rule/unknown/input.css:49:5
   |
49 |     color: red;
   |     ^^^^^

error: ComponentValue
  --> $DIR/tests/fixture/at-rule/unknown/input.css:49:10
   |
49 |     color: red;
   |          ^

error: Colon
  --> $DIR/tests/fixture/at-rule/unknown/input.css:49:10
   |
49 |     color: red;
   |          ^

error: ComponentValue
  --> $DIR/tests/fixture/at-rule/unknown/input.css:49:11
   |
49 |     color: red;
   |           ^

error: WhiteSpace { value: Atom(' ' type=inline) }
  --> $DIR/tests/fixture/at-rule/unknown/input.css:49:11
   |
49 |     color: red;
   |           ^

error: ComponentValue
  --> $DIR/tests/fixture/at-rule/unknown/input.css:49:12
   |
49 |     color: red;
   |            ^^^

error: Ident { value: Atom('red' type=inline), raw: Atom('red' type=inline) }
  --> $DIR/tests/fixture/at-rule/unknown/input.css:49:12
   |
49 |     color: red;
   |            ^^^

error: ComponentValue
  --> $DIR/tests/fixture/at-rule/unknown/input.css:49:15
   |
49 |     color: red;
   |               ^

error: Semi
  --> $DIR/tests/fixture/at-rule/unknown/input.css:49:15
   |
49 |     color: red;
   |               ^

error: ComponentValue
  --> $DIR/tests/fixture/at-rule/unknown/input.css:49:16
   |
49 |       color: red;
   |  ________________^
50 | | }
   | |_

error: WhiteSpace { value: Atom('
' type=inline) }
  --> $DIR/tests/fixture/at-rule/unknown/input.css:49:16
   |
49 |       color: red;
   |  ________________^
50 | | }
   | |_

error: Rule
  --> $DIR/tests/fixture/at-rule/unknown/input.css:52:1
   |
52 | / .foo {
53 | |     @unknown {s{p:v}}
54 | |
55 | |     color: red;
56 | | }
   | |_^

error: QualifiedRule
  --> $DIR/tests/fixture/at-rule/unknown/input.css:52:1
   |
52 | / .foo {
53 | |     @unknown {s{p:v}}
54 | |
55 | |     color: red;
56 | | }
   | |_^

error: SelectorList
  --> $DIR/tests/fixture/at-rule/unknown/input.css:52:1
   |
52 | .foo {
   | ^^^^

error: ComplexSelector
  --> $DIR/tests/fixture/at-rule/unknown/input.css:52:1
   |
52 | .foo {
   | ^^^^

error: CompoundSelector
  --> $DIR/tests/fixture/at-rule/unknown/input.css:52:1
   |
52 | .foo {
   | ^^^^

error: SubclassSelector
  --> $DIR/tests/fixture/at-rule/unknown/input.css:52:1
   |
52 | .foo {
   | ^^^^

error: ClassSelector
  --> $DIR/tests/fixture/at-rule/unknown/input.css:52:1
   |
52 | .foo {
   | ^^^^

error: Ident
  --> $DIR/tests/fixture/at-rule/unknown/input.css:52:2
   |
52 | .foo {
   |  ^^^

error: SimpleBlock
  --> $DIR/tests/fixture/at-rule/unknown/input.css:52:6
   |
52 |   .foo {
   |  ______^
53 | |     @unknown {s{p:v}}
54 | |
55 | |     color: red;
56 | | }
   | |_^

error: ComponentValue
  --> $DIR/tests/fixture/at-rule/unknown/input.css:55:5
   |
55 |     color: red;
   |     ^^^^^^^^^^

error: StyleBlock
  --> $DIR/tests/fixture/at-rule/unknown/input.css:55:5
   |
55 |     color: red;
   |     ^^^^^^^^^^

error: Declaration
  --> $DIR/tests/fixture/at-rule/unknown/input.css:55:5
   |
55 |     color: red;
   |     ^^^^^^^^^^

error: DeclarationName
  --> $DIR/tests/fixture/at-rule/unknown/input.css:55:5
   |
55 |     color: red;
   |     ^^^^^

error: Ident
  --> $DIR/tests/fixture/at-rule/unknown/input.css:55:5
   |
55 |     color: red;
   |     ^^^^^

error: ComponentValue
  --> $DIR/tests/fixture/at-rule/unknown/input.css:55:12
   |
55 |     color: red;
   |            ^^^

error: Ident
  --> $DIR/tests/fixture/at-rule/unknown/input.css:55:12
   |
55 |     color: red;
   |            ^^^

error: ComponentValue
  --> $DIR/tests/fixture/at-rule/unknown/input.css:53:5
   |
53 |     @unknown {s{p:v}}
   |     ^^^^^^^^^^^^^^^^^

error: StyleBlock
  --> $DIR/tests/fixture/at-rule/unknown/input.css:53:5
   |
53 |     @unknown {s{p:v}}
   |     ^^^^^^^^^^^^^^^^^

error: AtRule
  --> $DIR/tests/fixture/at-rule/unknown/input.css:53:5
   |
53 |     @unknown {s{p:v}}
   |     ^^^^^^^^^^^^^^^^^

error: UnknownAtRule
  --> $DIR/tests/fixture/at-rule/unknown/input.css:53:5
   |
53 |     @unknown {s{p:v}}
   |     ^^^^^^^^^^^^^^^^^

error: AtRuleName
  --> $DIR/tests/fixture/at-rule/unknown/input.css:53:6
   |
53 |     @unknown {s{p:v}}
   |      ^^^^^^^

error: Ident
  --> $DIR/tests/fixture/at-rule/unknown/input.css:53:6
   |
53 |     @unknown {s{p:v}}
   |      ^^^^^^^

error: ComponentValue
  --> $DIR/tests/fixture/at-rule/unknown/input.css:53:13
   |
53 |     @unknown {s{p:v}}
   |             ^

error: WhiteSpace { value: Atom(' ' type=inline) }
  --> $DIR/tests/fixture/at-rule/unknown/input.css:53:13
   |
53 |     @unknown {s{p:v}}
   |             ^

error: SimpleBlock
  --> $DIR/tests/fixture/at-rule/unknown/input.css:53:14
   |
53 |     @unknown {s{p:v}}
   |              ^^^^^^^^

error: ComponentValue
  --> $DIR/tests/fixture/at-rule/unknown/input.css:53:15
   |
53 |     @unknown {s{p:v}}
   |               ^

error: Ident { value: Atom('s' type=inline), raw: Atom('s' type=inline) }
  --> $DIR/tests/fixture/at-rule/unknown/input.css:53:15
   |
53 |     @unknown {s{p:v}}
   |               ^

error: ComponentValue
  --> $DIR/tests/fixture/at-rule/unknown/input.css:53:16
   |
53 |     @unknown {s{p:v}}
   |                ^^^^^

error: SimpleBlock
  --> $DIR/tests/fixture/at-rule/unknown/input.css:53:16
   |
53 |     @unknown {s{p:v}}
   |                ^^^^^

error: ComponentValue
  --> $DIR/tests/fixture/at-rule/unknown/input.css:53:17
   |
53 |     @unknown {s{p:v}}
   |                 ^

error: Ident { value: Atom('p' type=inline), raw: Atom('p' type=inline) }
  --> $DIR/tests/fixture/at-rule/unknown/input.css:53:17
   |
53 |     @unknown {s{p:v}}
   |                 ^

error: ComponentValue
  --> $DIR/tests/fixture/at-rule/unknown/input.css:53:18
   |
53 |     @unknown {s{p:v}}
   |                  ^

error: Colon
  --> $DIR/tests/fixture/at-rule/unknown/input.css:53:18
   |
53 |     @unknown {s{p:v}}
   |                  ^

error: ComponentValue
  --> $DIR/tests/fixture/at-rule/unknown/input.css:53:19
   |
53 |     @unknown {s{p:v}}
   |                   ^

error: Ident { value: Atom('v' type=inline), raw: Atom('v' type=inline) }
  --> $DIR/tests/fixture/at-rule/unknown/input.css:53:19
   |
53 |     @unknown {s{p:v}}
   |                   ^

error: Rule
  --> $DIR/tests/fixture/at-rule/unknown/input.css:58:1
   |
58 | @unknown x ( a , b ) ;
   | ^^^^^^^^^^^^^^^^^^^^^^

error: AtRule
  --> $DIR/tests/fixture/at-rule/unknown/input.css:58:1
   |
58 | @unknown x ( a , b ) ;
   | ^^^^^^^^^^^^^^^^^^^^^^

error: UnknownAtRule
  --> $DIR/tests/fixture/at-rule/unknown/input.css:58:1
   |
58 | @unknown x ( a , b ) ;
   | ^^^^^^^^^^^^^^^^^^^^^^

error: AtRuleName
  --> $DIR/tests/fixture/at-rule/unknown/input.css:58:2
   |
58 | @unknown x ( a , b ) ;
   |  ^^^^^^^

error: Ident
  --> $DIR/tests/fixture/at-rule/unknown/input.css:58:2
   |
58 | @unknown x ( a , b ) ;
   |  ^^^^^^^

error: ComponentValue
  --> $DIR/tests/fixture/at-rule/unknown/input.css:58:9
   |
58 | @unknown x ( a , b ) ;
   |         ^

error: WhiteSpace { value: Atom(' ' type=inline) }
  --> $DIR/tests/fixture/at-rule/unknown/input.css:58:9
   |
58 | @unknown x ( a , b ) ;
   |         ^

error: ComponentValue
  --> $DIR/tests/fixture/at-rule/unknown/input.css:58:10
   |
58 | @unknown x ( a , b ) ;
   |          ^

error: Ident { value: Atom('x' type=inline), raw: Atom('x' type=inline) }
  --> $DIR/tests/fixture/at-rule/unknown/input.css:58:10
   |
58 | @unknown x ( a , b ) ;
   |          ^

error: ComponentValue
  --> $DIR/tests/fixture/at-rule/unknown/input.css:58:11
   |
58 | @unknown x ( a , b ) ;
   |           ^

error: WhiteSpace { value: Atom(' ' type=inline) }
  --> $DIR/tests/fixture/at-rule/unknown/input.css:58:11
   |
58 | @unknown x ( a , b ) ;
   |           ^

error: ComponentValue
  --> $DIR/tests/fixture/at-rule/unknown/input.css:58:12
   |
58 | @unknown x ( a , b ) ;
   |            ^^^^^^^^^

error: SimpleBlock
  --> $DIR/tests/fixture/at-rule/unknown/input.css:58:12
   |
58 | @unknown x ( a , b ) ;
   |            ^^^^^^^^^

error: ComponentValue
  --> $DIR/tests/fixture/at-rule/unknown/input.css:58:13
   |
58 | @unknown x ( a , b ) ;
   |             ^

error: WhiteSpace { value: Atom(' ' type=inline) }
  --> $DIR/tests/fixture/at-rule/unknown/input.css:58:13
   |
58 | @unknown x ( a , b ) ;
   |             ^

error: ComponentValue
  --> $DIR/tests/fixture/at-rule/unknown/input.css:58:14
   |
58 | @unknown x ( a , b ) ;
   |              ^

error: Ident { value: Atom('a' type=inline), raw: Atom('a' type=inline) }
  --> $DIR/tests/fixture/at-rule/unknown/input.css:58:14
   |
58 | @unknown x ( a , b ) ;
   |              ^

error: ComponentValue
  --> $DIR/tests/fixture/at-rule/unknown/input.css:58:15
   |
58 | @unknown x ( a , b ) ;
   |               ^

error: WhiteSpace { value: Atom(' ' type=inline) }
  --> $DIR/tests/fixture/at-rule/unknown/input.css:58:15
   |
58 | @unknown x ( a , b ) ;
   |               ^

error: ComponentValue
  --> $DIR/tests/fixture/at-rule/unknown/input.css:58:16
   |
58 | @unknown x ( a , b ) ;
   |                ^

error: Comma
  --> $DIR/tests/fixture/at-rule/unknown/input.css:58:16
   |
58 | @unknown x ( a , b ) ;
   |                ^

error: ComponentValue
  --> $DIR/tests/fixture/at-rule/unknown/input.css:58:17
   |
58 | @unknown x ( a , b ) ;
   |                 ^

error: WhiteSpace { value: Atom(' ' type=inline) }
  --> $DIR/tests/fixture/at-rule/unknown/input.css:58:17
   |
58 | @unknown x ( a , b ) ;
   |                 ^

error: ComponentValue
  --> $DIR/tests/fixture/at-rule/unknown/input.css:58:18
   |
58 | @unknown x ( a , b ) ;
   |                  ^

error: Ident { value: Atom('b' type=inline), raw: Atom('b' type=inline) }
  --> $DIR/tests/fixture/at-rule/unknown/input.css:58:18
   |
58 | @unknown x ( a , b ) ;
   |                  ^

error: ComponentValue
  --> $DIR/tests/fixture/at-rule/unknown/input.css:58:19
   |
58 | @unknown x ( a , b ) ;
   |                   ^

error: WhiteSpace { value: Atom(' ' type=inline) }
  --> $DIR/tests/fixture/at-rule/unknown/input.css:58:19
   |
58 | @unknown x ( a , b ) ;
   |                   ^

error: ComponentValue
  --> $DIR/tests/fixture/at-rule/unknown/input.css:58:21
   |
58 | @unknown x ( a , b ) ;
   |                     ^

error: WhiteSpace { value: Atom(' ' type=inline) }
  --> $DIR/tests/fixture/at-rule/unknown/input.css:58:21
   |
58 | @unknown x ( a , b ) ;
   |                     ^

error: Rule
  --> $DIR/tests/fixture/at-rule/unknown/input.css:59:1
   |
59 | @unknown x ( a , b ) { foo: bar }
   | ^^^^^^^^^^^^^^^^^^^^^^^^^^^^^^^^^

error: AtRule
  --> $DIR/tests/fixture/at-rule/unknown/input.css:59:1
   |
59 | @unknown x ( a , b ) { foo: bar }
   | ^^^^^^^^^^^^^^^^^^^^^^^^^^^^^^^^^

error: UnknownAtRule
  --> $DIR/tests/fixture/at-rule/unknown/input.css:59:1
   |
59 | @unknown x ( a , b ) { foo: bar }
   | ^^^^^^^^^^^^^^^^^^^^^^^^^^^^^^^^^

error: AtRuleName
  --> $DIR/tests/fixture/at-rule/unknown/input.css:59:2
   |
59 | @unknown x ( a , b ) { foo: bar }
   |  ^^^^^^^

error: Ident
  --> $DIR/tests/fixture/at-rule/unknown/input.css:59:2
   |
59 | @unknown x ( a , b ) { foo: bar }
   |  ^^^^^^^

error: ComponentValue
  --> $DIR/tests/fixture/at-rule/unknown/input.css:59:9
   |
59 | @unknown x ( a , b ) { foo: bar }
   |         ^

error: WhiteSpace { value: Atom(' ' type=inline) }
  --> $DIR/tests/fixture/at-rule/unknown/input.css:59:9
   |
59 | @unknown x ( a , b ) { foo: bar }
   |         ^

error: ComponentValue
  --> $DIR/tests/fixture/at-rule/unknown/input.css:59:10
   |
59 | @unknown x ( a , b ) { foo: bar }
   |          ^

error: Ident { value: Atom('x' type=inline), raw: Atom('x' type=inline) }
  --> $DIR/tests/fixture/at-rule/unknown/input.css:59:10
   |
59 | @unknown x ( a , b ) { foo: bar }
   |          ^

error: ComponentValue
  --> $DIR/tests/fixture/at-rule/unknown/input.css:59:11
   |
59 | @unknown x ( a , b ) { foo: bar }
   |           ^

error: WhiteSpace { value: Atom(' ' type=inline) }
  --> $DIR/tests/fixture/at-rule/unknown/input.css:59:11
   |
59 | @unknown x ( a , b ) { foo: bar }
   |           ^

error: ComponentValue
  --> $DIR/tests/fixture/at-rule/unknown/input.css:59:12
   |
59 | @unknown x ( a , b ) { foo: bar }
   |            ^^^^^^^^^

error: SimpleBlock
  --> $DIR/tests/fixture/at-rule/unknown/input.css:59:12
   |
59 | @unknown x ( a , b ) { foo: bar }
   |            ^^^^^^^^^

error: ComponentValue
  --> $DIR/tests/fixture/at-rule/unknown/input.css:59:13
   |
59 | @unknown x ( a , b ) { foo: bar }
   |             ^

error: WhiteSpace { value: Atom(' ' type=inline) }
  --> $DIR/tests/fixture/at-rule/unknown/input.css:59:13
   |
59 | @unknown x ( a , b ) { foo: bar }
   |             ^

error: ComponentValue
  --> $DIR/tests/fixture/at-rule/unknown/input.css:59:14
   |
59 | @unknown x ( a , b ) { foo: bar }
   |              ^

error: Ident { value: Atom('a' type=inline), raw: Atom('a' type=inline) }
  --> $DIR/tests/fixture/at-rule/unknown/input.css:59:14
   |
59 | @unknown x ( a , b ) { foo: bar }
   |              ^

error: ComponentValue
  --> $DIR/tests/fixture/at-rule/unknown/input.css:59:15
   |
59 | @unknown x ( a , b ) { foo: bar }
   |               ^

error: WhiteSpace { value: Atom(' ' type=inline) }
  --> $DIR/tests/fixture/at-rule/unknown/input.css:59:15
   |
59 | @unknown x ( a , b ) { foo: bar }
   |               ^

error: ComponentValue
  --> $DIR/tests/fixture/at-rule/unknown/input.css:59:16
   |
59 | @unknown x ( a , b ) { foo: bar }
   |                ^

error: Comma
  --> $DIR/tests/fixture/at-rule/unknown/input.css:59:16
   |
59 | @unknown x ( a , b ) { foo: bar }
   |                ^

error: ComponentValue
  --> $DIR/tests/fixture/at-rule/unknown/input.css:59:17
   |
59 | @unknown x ( a , b ) { foo: bar }
   |                 ^

error: WhiteSpace { value: Atom(' ' type=inline) }
  --> $DIR/tests/fixture/at-rule/unknown/input.css:59:17
   |
59 | @unknown x ( a , b ) { foo: bar }
   |                 ^

error: ComponentValue
  --> $DIR/tests/fixture/at-rule/unknown/input.css:59:18
   |
59 | @unknown x ( a , b ) { foo: bar }
   |                  ^

error: Ident { value: Atom('b' type=inline), raw: Atom('b' type=inline) }
  --> $DIR/tests/fixture/at-rule/unknown/input.css:59:18
   |
59 | @unknown x ( a , b ) { foo: bar }
   |                  ^

error: ComponentValue
  --> $DIR/tests/fixture/at-rule/unknown/input.css:59:19
   |
59 | @unknown x ( a , b ) { foo: bar }
   |                   ^

error: WhiteSpace { value: Atom(' ' type=inline) }
  --> $DIR/tests/fixture/at-rule/unknown/input.css:59:19
   |
59 | @unknown x ( a , b ) { foo: bar }
   |                   ^

error: ComponentValue
  --> $DIR/tests/fixture/at-rule/unknown/input.css:59:21
   |
59 | @unknown x ( a , b ) { foo: bar }
   |                     ^

error: WhiteSpace { value: Atom(' ' type=inline) }
  --> $DIR/tests/fixture/at-rule/unknown/input.css:59:21
   |
59 | @unknown x ( a , b ) { foo: bar }
   |                     ^

error: SimpleBlock
  --> $DIR/tests/fixture/at-rule/unknown/input.css:59:22
   |
59 | @unknown x ( a , b ) { foo: bar }
   |                      ^^^^^^^^^^^^

error: ComponentValue
  --> $DIR/tests/fixture/at-rule/unknown/input.css:59:23
   |
59 | @unknown x ( a , b ) { foo: bar }
   |                       ^

error: WhiteSpace { value: Atom(' ' type=inline) }
  --> $DIR/tests/fixture/at-rule/unknown/input.css:59:23
   |
59 | @unknown x ( a , b ) { foo: bar }
   |                       ^

error: ComponentValue
  --> $DIR/tests/fixture/at-rule/unknown/input.css:59:24
   |
59 | @unknown x ( a , b ) { foo: bar }
   |                        ^^^

error: Ident { value: Atom('foo' type=inline), raw: Atom('foo' type=inline) }
  --> $DIR/tests/fixture/at-rule/unknown/input.css:59:24
   |
59 | @unknown x ( a , b ) { foo: bar }
   |                        ^^^

error: ComponentValue
  --> $DIR/tests/fixture/at-rule/unknown/input.css:59:27
   |
59 | @unknown x ( a , b ) { foo: bar }
   |                           ^

error: Colon
  --> $DIR/tests/fixture/at-rule/unknown/input.css:59:27
   |
59 | @unknown x ( a , b ) { foo: bar }
   |                           ^

error: ComponentValue
  --> $DIR/tests/fixture/at-rule/unknown/input.css:59:28
   |
59 | @unknown x ( a , b ) { foo: bar }
   |                            ^

error: WhiteSpace { value: Atom(' ' type=inline) }
  --> $DIR/tests/fixture/at-rule/unknown/input.css:59:28
   |
59 | @unknown x ( a , b ) { foo: bar }
   |                            ^

error: ComponentValue
  --> $DIR/tests/fixture/at-rule/unknown/input.css:59:29
   |
59 | @unknown x ( a , b ) { foo: bar }
   |                             ^^^

error: Ident { value: Atom('bar' type=inline), raw: Atom('bar' type=inline) }
  --> $DIR/tests/fixture/at-rule/unknown/input.css:59:29
   |
59 | @unknown x ( a , b ) { foo: bar }
   |                             ^^^

error: ComponentValue
  --> $DIR/tests/fixture/at-rule/unknown/input.css:59:32
   |
59 | @unknown x ( a , b ) { foo: bar }
   |                                ^

error: WhiteSpace { value: Atom(' ' type=inline) }
  --> $DIR/tests/fixture/at-rule/unknown/input.css:59:32
   |
59 | @unknown x ( a , b ) { foo: bar }
   |                                ^

error: Rule
  --> $DIR/tests/fixture/at-rule/unknown/input.css:60:1
   |
60 | @unknown x( a, b ) { foo: bar }
   | ^^^^^^^^^^^^^^^^^^^^^^^^^^^^^^^

error: AtRule
  --> $DIR/tests/fixture/at-rule/unknown/input.css:60:1
   |
60 | @unknown x( a, b ) { foo: bar }
   | ^^^^^^^^^^^^^^^^^^^^^^^^^^^^^^^

error: UnknownAtRule
  --> $DIR/tests/fixture/at-rule/unknown/input.css:60:1
   |
60 | @unknown x( a, b ) { foo: bar }
   | ^^^^^^^^^^^^^^^^^^^^^^^^^^^^^^^

error: AtRuleName
  --> $DIR/tests/fixture/at-rule/unknown/input.css:60:2
   |
60 | @unknown x( a, b ) { foo: bar }
   |  ^^^^^^^

error: Ident
  --> $DIR/tests/fixture/at-rule/unknown/input.css:60:2
   |
60 | @unknown x( a, b ) { foo: bar }
   |  ^^^^^^^

error: ComponentValue
  --> $DIR/tests/fixture/at-rule/unknown/input.css:60:9
   |
60 | @unknown x( a, b ) { foo: bar }
   |         ^

error: WhiteSpace { value: Atom(' ' type=inline) }
  --> $DIR/tests/fixture/at-rule/unknown/input.css:60:9
   |
60 | @unknown x( a, b ) { foo: bar }
   |         ^

error: ComponentValue
  --> $DIR/tests/fixture/at-rule/unknown/input.css:60:10
   |
60 | @unknown x( a, b ) { foo: bar }
   |          ^^^^^^^^^

error: Function
  --> $DIR/tests/fixture/at-rule/unknown/input.css:60:10
   |
60 | @unknown x( a, b ) { foo: bar }
   |          ^^^^^^^^^

error: Ident
  --> $DIR/tests/fixture/at-rule/unknown/input.css:60:10
   |
60 | @unknown x( a, b ) { foo: bar }
   |          ^

error: ComponentValue
  --> $DIR/tests/fixture/at-rule/unknown/input.css:60:13
   |
60 | @unknown x( a, b ) { foo: bar }
   |             ^

error: Ident
  --> $DIR/tests/fixture/at-rule/unknown/input.css:60:13
   |
60 | @unknown x( a, b ) { foo: bar }
   |             ^

error: ComponentValue
  --> $DIR/tests/fixture/at-rule/unknown/input.css:60:14
   |
60 | @unknown x( a, b ) { foo: bar }
   |              ^

error: Delimiter
  --> $DIR/tests/fixture/at-rule/unknown/input.css:60:14
   |
60 | @unknown x( a, b ) { foo: bar }
   |              ^

error: ComponentValue
  --> $DIR/tests/fixture/at-rule/unknown/input.css:60:16
   |
60 | @unknown x( a, b ) { foo: bar }
   |                ^

error: Ident
  --> $DIR/tests/fixture/at-rule/unknown/input.css:60:16
   |
60 | @unknown x( a, b ) { foo: bar }
   |                ^

error: ComponentValue
  --> $DIR/tests/fixture/at-rule/unknown/input.css:60:19
   |
60 | @unknown x( a, b ) { foo: bar }
   |                   ^

error: WhiteSpace { value: Atom(' ' type=inline) }
  --> $DIR/tests/fixture/at-rule/unknown/input.css:60:19
   |
60 | @unknown x( a, b ) { foo: bar }
   |                   ^

error: SimpleBlock
  --> $DIR/tests/fixture/at-rule/unknown/input.css:60:20
   |
60 | @unknown x( a, b ) { foo: bar }
   |                    ^^^^^^^^^^^^

error: ComponentValue
  --> $DIR/tests/fixture/at-rule/unknown/input.css:60:21
   |
60 | @unknown x( a, b ) { foo: bar }
   |                     ^

error: WhiteSpace { value: Atom(' ' type=inline) }
  --> $DIR/tests/fixture/at-rule/unknown/input.css:60:21
   |
60 | @unknown x( a, b ) { foo: bar }
   |                     ^

error: ComponentValue
  --> $DIR/tests/fixture/at-rule/unknown/input.css:60:22
   |
60 | @unknown x( a, b ) { foo: bar }
   |                      ^^^

error: Ident { value: Atom('foo' type=inline), raw: Atom('foo' type=inline) }
  --> $DIR/tests/fixture/at-rule/unknown/input.css:60:22
   |
60 | @unknown x( a, b ) { foo: bar }
   |                      ^^^

error: ComponentValue
  --> $DIR/tests/fixture/at-rule/unknown/input.css:60:25
   |
60 | @unknown x( a, b ) { foo: bar }
   |                         ^

error: Colon
  --> $DIR/tests/fixture/at-rule/unknown/input.css:60:25
   |
60 | @unknown x( a, b ) { foo: bar }
   |                         ^

error: ComponentValue
  --> $DIR/tests/fixture/at-rule/unknown/input.css:60:26
   |
60 | @unknown x( a, b ) { foo: bar }
   |                          ^

error: WhiteSpace { value: Atom(' ' type=inline) }
  --> $DIR/tests/fixture/at-rule/unknown/input.css:60:26
   |
60 | @unknown x( a, b ) { foo: bar }
   |                          ^

error: ComponentValue
  --> $DIR/tests/fixture/at-rule/unknown/input.css:60:27
   |
60 | @unknown x( a, b ) { foo: bar }
   |                           ^^^

error: Ident { value: Atom('bar' type=inline), raw: Atom('bar' type=inline) }
  --> $DIR/tests/fixture/at-rule/unknown/input.css:60:27
   |
60 | @unknown x( a, b ) { foo: bar }
   |                           ^^^

error: ComponentValue
  --> $DIR/tests/fixture/at-rule/unknown/input.css:60:30
   |
60 | @unknown x( a, b ) { foo: bar }
   |                              ^

error: WhiteSpace { value: Atom(' ' type=inline) }
  --> $DIR/tests/fixture/at-rule/unknown/input.css:60:30
   |
60 | @unknown x( a, b ) { foo: bar }
   |                              ^

error: Rule
  --> $DIR/tests/fixture/at-rule/unknown/input.css:61:1
   |
61 | @unknown x ( a + b ) ;
   | ^^^^^^^^^^^^^^^^^^^^^^

error: AtRule
  --> $DIR/tests/fixture/at-rule/unknown/input.css:61:1
   |
61 | @unknown x ( a + b ) ;
   | ^^^^^^^^^^^^^^^^^^^^^^

error: UnknownAtRule
  --> $DIR/tests/fixture/at-rule/unknown/input.css:61:1
   |
61 | @unknown x ( a + b ) ;
   | ^^^^^^^^^^^^^^^^^^^^^^

error: AtRuleName
  --> $DIR/tests/fixture/at-rule/unknown/input.css:61:2
   |
61 | @unknown x ( a + b ) ;
   |  ^^^^^^^

error: Ident
  --> $DIR/tests/fixture/at-rule/unknown/input.css:61:2
   |
61 | @unknown x ( a + b ) ;
   |  ^^^^^^^

error: ComponentValue
  --> $DIR/tests/fixture/at-rule/unknown/input.css:61:9
   |
61 | @unknown x ( a + b ) ;
   |         ^

error: WhiteSpace { value: Atom(' ' type=inline) }
  --> $DIR/tests/fixture/at-rule/unknown/input.css:61:9
   |
61 | @unknown x ( a + b ) ;
   |         ^

error: ComponentValue
  --> $DIR/tests/fixture/at-rule/unknown/input.css:61:10
   |
61 | @unknown x ( a + b ) ;
   |          ^

error: Ident { value: Atom('x' type=inline), raw: Atom('x' type=inline) }
  --> $DIR/tests/fixture/at-rule/unknown/input.css:61:10
   |
61 | @unknown x ( a + b ) ;
   |          ^

error: ComponentValue
  --> $DIR/tests/fixture/at-rule/unknown/input.css:61:11
   |
61 | @unknown x ( a + b ) ;
   |           ^

error: WhiteSpace { value: Atom(' ' type=inline) }
  --> $DIR/tests/fixture/at-rule/unknown/input.css:61:11
   |
61 | @unknown x ( a + b ) ;
   |           ^

error: ComponentValue
  --> $DIR/tests/fixture/at-rule/unknown/input.css:61:12
   |
61 | @unknown x ( a + b ) ;
   |            ^^^^^^^^^

error: SimpleBlock
  --> $DIR/tests/fixture/at-rule/unknown/input.css:61:12
   |
61 | @unknown x ( a + b ) ;
   |            ^^^^^^^^^

error: ComponentValue
  --> $DIR/tests/fixture/at-rule/unknown/input.css:61:13
   |
61 | @unknown x ( a + b ) ;
   |             ^

error: WhiteSpace { value: Atom(' ' type=inline) }
  --> $DIR/tests/fixture/at-rule/unknown/input.css:61:13
   |
61 | @unknown x ( a + b ) ;
   |             ^

error: ComponentValue
  --> $DIR/tests/fixture/at-rule/unknown/input.css:61:14
   |
61 | @unknown x ( a + b ) ;
   |              ^

error: Ident { value: Atom('a' type=inline), raw: Atom('a' type=inline) }
  --> $DIR/tests/fixture/at-rule/unknown/input.css:61:14
   |
61 | @unknown x ( a + b ) ;
   |              ^

error: ComponentValue
  --> $DIR/tests/fixture/at-rule/unknown/input.css:61:15
   |
61 | @unknown x ( a + b ) ;
   |               ^

error: WhiteSpace { value: Atom(' ' type=inline) }
  --> $DIR/tests/fixture/at-rule/unknown/input.css:61:15
   |
61 | @unknown x ( a + b ) ;
   |               ^

error: ComponentValue
  --> $DIR/tests/fixture/at-rule/unknown/input.css:61:16
   |
61 | @unknown x ( a + b ) ;
   |                ^

error: Delim { value: '+' }
  --> $DIR/tests/fixture/at-rule/unknown/input.css:61:16
   |
61 | @unknown x ( a + b ) ;
   |                ^

error: ComponentValue
  --> $DIR/tests/fixture/at-rule/unknown/input.css:61:17
   |
61 | @unknown x ( a + b ) ;
   |                 ^

error: WhiteSpace { value: Atom(' ' type=inline) }
  --> $DIR/tests/fixture/at-rule/unknown/input.css:61:17
   |
61 | @unknown x ( a + b ) ;
   |                 ^

error: ComponentValue
  --> $DIR/tests/fixture/at-rule/unknown/input.css:61:18
   |
61 | @unknown x ( a + b ) ;
   |                  ^

error: Ident { value: Atom('b' type=inline), raw: Atom('b' type=inline) }
  --> $DIR/tests/fixture/at-rule/unknown/input.css:61:18
   |
61 | @unknown x ( a + b ) ;
   |                  ^

error: ComponentValue
  --> $DIR/tests/fixture/at-rule/unknown/input.css:61:19
   |
61 | @unknown x ( a + b ) ;
   |                   ^

error: WhiteSpace { value: Atom(' ' type=inline) }
  --> $DIR/tests/fixture/at-rule/unknown/input.css:61:19
   |
61 | @unknown x ( a + b ) ;
   |                   ^

error: ComponentValue
  --> $DIR/tests/fixture/at-rule/unknown/input.css:61:21
   |
61 | @unknown x ( a + b ) ;
   |                     ^

error: WhiteSpace { value: Atom(' ' type=inline) }
  --> $DIR/tests/fixture/at-rule/unknown/input.css:61:21
   |
61 | @unknown x ( a + b ) ;
   |                     ^

error: Rule
  --> $DIR/tests/fixture/at-rule/unknown/input.css:62:1
   |
62 | @unknown x ( a - b ) ;
   | ^^^^^^^^^^^^^^^^^^^^^^

error: AtRule
  --> $DIR/tests/fixture/at-rule/unknown/input.css:62:1
   |
62 | @unknown x ( a - b ) ;
   | ^^^^^^^^^^^^^^^^^^^^^^

error: UnknownAtRule
  --> $DIR/tests/fixture/at-rule/unknown/input.css:62:1
   |
62 | @unknown x ( a - b ) ;
   | ^^^^^^^^^^^^^^^^^^^^^^

error: AtRuleName
  --> $DIR/tests/fixture/at-rule/unknown/input.css:62:2
   |
62 | @unknown x ( a - b ) ;
   |  ^^^^^^^

error: Ident
  --> $DIR/tests/fixture/at-rule/unknown/input.css:62:2
   |
62 | @unknown x ( a - b ) ;
   |  ^^^^^^^

error: ComponentValue
  --> $DIR/tests/fixture/at-rule/unknown/input.css:62:9
   |
62 | @unknown x ( a - b ) ;
   |         ^

error: WhiteSpace { value: Atom(' ' type=inline) }
  --> $DIR/tests/fixture/at-rule/unknown/input.css:62:9
   |
62 | @unknown x ( a - b ) ;
   |         ^

error: ComponentValue
  --> $DIR/tests/fixture/at-rule/unknown/input.css:62:10
   |
62 | @unknown x ( a - b ) ;
   |          ^

error: Ident { value: Atom('x' type=inline), raw: Atom('x' type=inline) }
  --> $DIR/tests/fixture/at-rule/unknown/input.css:62:10
   |
62 | @unknown x ( a - b ) ;
   |          ^

error: ComponentValue
  --> $DIR/tests/fixture/at-rule/unknown/input.css:62:11
   |
62 | @unknown x ( a - b ) ;
   |           ^

error: WhiteSpace { value: Atom(' ' type=inline) }
  --> $DIR/tests/fixture/at-rule/unknown/input.css:62:11
   |
62 | @unknown x ( a - b ) ;
   |           ^

error: ComponentValue
  --> $DIR/tests/fixture/at-rule/unknown/input.css:62:12
   |
62 | @unknown x ( a - b ) ;
   |            ^^^^^^^^^

error: SimpleBlock
  --> $DIR/tests/fixture/at-rule/unknown/input.css:62:12
   |
62 | @unknown x ( a - b ) ;
   |            ^^^^^^^^^

error: ComponentValue
  --> $DIR/tests/fixture/at-rule/unknown/input.css:62:13
   |
62 | @unknown x ( a - b ) ;
   |             ^

error: WhiteSpace { value: Atom(' ' type=inline) }
  --> $DIR/tests/fixture/at-rule/unknown/input.css:62:13
   |
62 | @unknown x ( a - b ) ;
   |             ^

error: ComponentValue
  --> $DIR/tests/fixture/at-rule/unknown/input.css:62:14
   |
62 | @unknown x ( a - b ) ;
   |              ^

error: Ident { value: Atom('a' type=inline), raw: Atom('a' type=inline) }
  --> $DIR/tests/fixture/at-rule/unknown/input.css:62:14
   |
62 | @unknown x ( a - b ) ;
   |              ^

error: ComponentValue
  --> $DIR/tests/fixture/at-rule/unknown/input.css:62:15
   |
62 | @unknown x ( a - b ) ;
   |               ^

error: WhiteSpace { value: Atom(' ' type=inline) }
  --> $DIR/tests/fixture/at-rule/unknown/input.css:62:15
   |
62 | @unknown x ( a - b ) ;
   |               ^

error: ComponentValue
  --> $DIR/tests/fixture/at-rule/unknown/input.css:62:16
   |
62 | @unknown x ( a - b ) ;
   |                ^

error: Delim { value: '-' }
  --> $DIR/tests/fixture/at-rule/unknown/input.css:62:16
   |
62 | @unknown x ( a - b ) ;
   |                ^

error: ComponentValue
  --> $DIR/tests/fixture/at-rule/unknown/input.css:62:17
   |
62 | @unknown x ( a - b ) ;
   |                 ^

error: WhiteSpace { value: Atom(' ' type=inline) }
  --> $DIR/tests/fixture/at-rule/unknown/input.css:62:17
   |
62 | @unknown x ( a - b ) ;
   |                 ^

error: ComponentValue
  --> $DIR/tests/fixture/at-rule/unknown/input.css:62:18
   |
62 | @unknown x ( a - b ) ;
   |                  ^

error: Ident { value: Atom('b' type=inline), raw: Atom('b' type=inline) }
  --> $DIR/tests/fixture/at-rule/unknown/input.css:62:18
   |
62 | @unknown x ( a - b ) ;
   |                  ^

error: ComponentValue
  --> $DIR/tests/fixture/at-rule/unknown/input.css:62:19
   |
62 | @unknown x ( a - b ) ;
   |                   ^

error: WhiteSpace { value: Atom(' ' type=inline) }
  --> $DIR/tests/fixture/at-rule/unknown/input.css:62:19
   |
62 | @unknown x ( a - b ) ;
   |                   ^

error: ComponentValue
  --> $DIR/tests/fixture/at-rule/unknown/input.css:62:21
   |
62 | @unknown x ( a - b ) ;
   |                     ^

error: WhiteSpace { value: Atom(' ' type=inline) }
  --> $DIR/tests/fixture/at-rule/unknown/input.css:62:21
   |
62 | @unknown x ( a - b ) ;
   |                     ^

error: Rule
  --> $DIR/tests/fixture/at-rule/unknown/input.css:63:1
   |
63 | @unknown x ( a * b ) ;
   | ^^^^^^^^^^^^^^^^^^^^^^

error: AtRule
  --> $DIR/tests/fixture/at-rule/unknown/input.css:63:1
   |
63 | @unknown x ( a * b ) ;
   | ^^^^^^^^^^^^^^^^^^^^^^

error: UnknownAtRule
  --> $DIR/tests/fixture/at-rule/unknown/input.css:63:1
   |
63 | @unknown x ( a * b ) ;
   | ^^^^^^^^^^^^^^^^^^^^^^

error: AtRuleName
  --> $DIR/tests/fixture/at-rule/unknown/input.css:63:2
   |
63 | @unknown x ( a * b ) ;
   |  ^^^^^^^

error: Ident
  --> $DIR/tests/fixture/at-rule/unknown/input.css:63:2
   |
63 | @unknown x ( a * b ) ;
   |  ^^^^^^^

error: ComponentValue
  --> $DIR/tests/fixture/at-rule/unknown/input.css:63:9
   |
63 | @unknown x ( a * b ) ;
   |         ^

error: WhiteSpace { value: Atom(' ' type=inline) }
  --> $DIR/tests/fixture/at-rule/unknown/input.css:63:9
   |
63 | @unknown x ( a * b ) ;
   |         ^

error: ComponentValue
  --> $DIR/tests/fixture/at-rule/unknown/input.css:63:10
   |
63 | @unknown x ( a * b ) ;
   |          ^

error: Ident { value: Atom('x' type=inline), raw: Atom('x' type=inline) }
  --> $DIR/tests/fixture/at-rule/unknown/input.css:63:10
   |
63 | @unknown x ( a * b ) ;
   |          ^

error: ComponentValue
  --> $DIR/tests/fixture/at-rule/unknown/input.css:63:11
   |
63 | @unknown x ( a * b ) ;
   |           ^

error: WhiteSpace { value: Atom(' ' type=inline) }
  --> $DIR/tests/fixture/at-rule/unknown/input.css:63:11
   |
63 | @unknown x ( a * b ) ;
   |           ^

error: ComponentValue
  --> $DIR/tests/fixture/at-rule/unknown/input.css:63:12
   |
63 | @unknown x ( a * b ) ;
   |            ^^^^^^^^^

error: SimpleBlock
  --> $DIR/tests/fixture/at-rule/unknown/input.css:63:12
   |
63 | @unknown x ( a * b ) ;
   |            ^^^^^^^^^

error: ComponentValue
  --> $DIR/tests/fixture/at-rule/unknown/input.css:63:13
   |
63 | @unknown x ( a * b ) ;
   |             ^

error: WhiteSpace { value: Atom(' ' type=inline) }
  --> $DIR/tests/fixture/at-rule/unknown/input.css:63:13
   |
63 | @unknown x ( a * b ) ;
   |             ^

error: ComponentValue
  --> $DIR/tests/fixture/at-rule/unknown/input.css:63:14
   |
63 | @unknown x ( a * b ) ;
   |              ^

error: Ident { value: Atom('a' type=inline), raw: Atom('a' type=inline) }
  --> $DIR/tests/fixture/at-rule/unknown/input.css:63:14
   |
63 | @unknown x ( a * b ) ;
   |              ^

error: ComponentValue
  --> $DIR/tests/fixture/at-rule/unknown/input.css:63:15
   |
63 | @unknown x ( a * b ) ;
   |               ^

error: WhiteSpace { value: Atom(' ' type=inline) }
  --> $DIR/tests/fixture/at-rule/unknown/input.css:63:15
   |
63 | @unknown x ( a * b ) ;
   |               ^

error: ComponentValue
  --> $DIR/tests/fixture/at-rule/unknown/input.css:63:16
   |
63 | @unknown x ( a * b ) ;
   |                ^

error: Delim { value: '*' }
  --> $DIR/tests/fixture/at-rule/unknown/input.css:63:16
   |
63 | @unknown x ( a * b ) ;
   |                ^

error: ComponentValue
  --> $DIR/tests/fixture/at-rule/unknown/input.css:63:17
   |
63 | @unknown x ( a * b ) ;
   |                 ^

error: WhiteSpace { value: Atom(' ' type=inline) }
  --> $DIR/tests/fixture/at-rule/unknown/input.css:63:17
   |
63 | @unknown x ( a * b ) ;
   |                 ^

error: ComponentValue
  --> $DIR/tests/fixture/at-rule/unknown/input.css:63:18
   |
63 | @unknown x ( a * b ) ;
   |                  ^

error: Ident { value: Atom('b' type=inline), raw: Atom('b' type=inline) }
  --> $DIR/tests/fixture/at-rule/unknown/input.css:63:18
   |
63 | @unknown x ( a * b ) ;
   |                  ^

error: ComponentValue
  --> $DIR/tests/fixture/at-rule/unknown/input.css:63:19
   |
63 | @unknown x ( a * b ) ;
   |                   ^

error: WhiteSpace { value: Atom(' ' type=inline) }
  --> $DIR/tests/fixture/at-rule/unknown/input.css:63:19
   |
63 | @unknown x ( a * b ) ;
   |                   ^

error: ComponentValue
  --> $DIR/tests/fixture/at-rule/unknown/input.css:63:21
   |
63 | @unknown x ( a * b ) ;
   |                     ^

error: WhiteSpace { value: Atom(' ' type=inline) }
  --> $DIR/tests/fixture/at-rule/unknown/input.css:63:21
   |
63 | @unknown x ( a * b ) ;
   |                     ^

error: Rule
  --> $DIR/tests/fixture/at-rule/unknown/input.css:64:1
   |
64 | @unknown x ( a / b ) ;
   | ^^^^^^^^^^^^^^^^^^^^^^

error: AtRule
  --> $DIR/tests/fixture/at-rule/unknown/input.css:64:1
   |
64 | @unknown x ( a / b ) ;
   | ^^^^^^^^^^^^^^^^^^^^^^

error: UnknownAtRule
  --> $DIR/tests/fixture/at-rule/unknown/input.css:64:1
   |
64 | @unknown x ( a / b ) ;
   | ^^^^^^^^^^^^^^^^^^^^^^

error: AtRuleName
  --> $DIR/tests/fixture/at-rule/unknown/input.css:64:2
   |
64 | @unknown x ( a / b ) ;
   |  ^^^^^^^

error: Ident
  --> $DIR/tests/fixture/at-rule/unknown/input.css:64:2
   |
64 | @unknown x ( a / b ) ;
   |  ^^^^^^^

error: ComponentValue
  --> $DIR/tests/fixture/at-rule/unknown/input.css:64:9
   |
64 | @unknown x ( a / b ) ;
   |         ^

error: WhiteSpace { value: Atom(' ' type=inline) }
  --> $DIR/tests/fixture/at-rule/unknown/input.css:64:9
   |
64 | @unknown x ( a / b ) ;
   |         ^

error: ComponentValue
  --> $DIR/tests/fixture/at-rule/unknown/input.css:64:10
   |
64 | @unknown x ( a / b ) ;
   |          ^

error: Ident { value: Atom('x' type=inline), raw: Atom('x' type=inline) }
  --> $DIR/tests/fixture/at-rule/unknown/input.css:64:10
   |
64 | @unknown x ( a / b ) ;
   |          ^

error: ComponentValue
  --> $DIR/tests/fixture/at-rule/unknown/input.css:64:11
   |
64 | @unknown x ( a / b ) ;
   |           ^

error: WhiteSpace { value: Atom(' ' type=inline) }
  --> $DIR/tests/fixture/at-rule/unknown/input.css:64:11
   |
64 | @unknown x ( a / b ) ;
   |           ^

error: ComponentValue
  --> $DIR/tests/fixture/at-rule/unknown/input.css:64:12
   |
64 | @unknown x ( a / b ) ;
   |            ^^^^^^^^^

error: SimpleBlock
  --> $DIR/tests/fixture/at-rule/unknown/input.css:64:12
   |
64 | @unknown x ( a / b ) ;
   |            ^^^^^^^^^

error: ComponentValue
  --> $DIR/tests/fixture/at-rule/unknown/input.css:64:13
   |
64 | @unknown x ( a / b ) ;
   |             ^

error: WhiteSpace { value: Atom(' ' type=inline) }
  --> $DIR/tests/fixture/at-rule/unknown/input.css:64:13
   |
64 | @unknown x ( a / b ) ;
   |             ^

error: ComponentValue
  --> $DIR/tests/fixture/at-rule/unknown/input.css:64:14
   |
64 | @unknown x ( a / b ) ;
   |              ^

error: Ident { value: Atom('a' type=inline), raw: Atom('a' type=inline) }
  --> $DIR/tests/fixture/at-rule/unknown/input.css:64:14
   |
64 | @unknown x ( a / b ) ;
   |              ^

error: ComponentValue
  --> $DIR/tests/fixture/at-rule/unknown/input.css:64:15
   |
64 | @unknown x ( a / b ) ;
   |               ^

error: WhiteSpace { value: Atom(' ' type=inline) }
  --> $DIR/tests/fixture/at-rule/unknown/input.css:64:15
   |
64 | @unknown x ( a / b ) ;
   |               ^

error: ComponentValue
  --> $DIR/tests/fixture/at-rule/unknown/input.css:64:16
   |
64 | @unknown x ( a / b ) ;
   |                ^

error: Delim { value: '/' }
  --> $DIR/tests/fixture/at-rule/unknown/input.css:64:16
   |
64 | @unknown x ( a / b ) ;
   |                ^

error: ComponentValue
  --> $DIR/tests/fixture/at-rule/unknown/input.css:64:17
   |
64 | @unknown x ( a / b ) ;
   |                 ^

error: WhiteSpace { value: Atom(' ' type=inline) }
  --> $DIR/tests/fixture/at-rule/unknown/input.css:64:17
   |
64 | @unknown x ( a / b ) ;
   |                 ^

error: ComponentValue
  --> $DIR/tests/fixture/at-rule/unknown/input.css:64:18
   |
64 | @unknown x ( a / b ) ;
   |                  ^

error: Ident { value: Atom('b' type=inline), raw: Atom('b' type=inline) }
  --> $DIR/tests/fixture/at-rule/unknown/input.css:64:18
   |
64 | @unknown x ( a / b ) ;
   |                  ^

error: ComponentValue
  --> $DIR/tests/fixture/at-rule/unknown/input.css:64:19
   |
64 | @unknown x ( a / b ) ;
   |                   ^

error: WhiteSpace { value: Atom(' ' type=inline) }
  --> $DIR/tests/fixture/at-rule/unknown/input.css:64:19
   |
64 | @unknown x ( a / b ) ;
   |                   ^

error: ComponentValue
  --> $DIR/tests/fixture/at-rule/unknown/input.css:64:21
   |
64 | @unknown x ( a / b ) ;
   |                     ^

error: WhiteSpace { value: Atom(' ' type=inline) }
  --> $DIR/tests/fixture/at-rule/unknown/input.css:64:21
   |
64 | @unknown x ( a / b ) ;
   |                     ^

error: Rule
  --> $DIR/tests/fixture/at-rule/unknown/input.css:65:1
   |
65 | @unknown{}
   | ^^^^^^^^^^

error: AtRule
  --> $DIR/tests/fixture/at-rule/unknown/input.css:65:1
   |
65 | @unknown{}
   | ^^^^^^^^^^

error: UnknownAtRule
  --> $DIR/tests/fixture/at-rule/unknown/input.css:65:1
   |
65 | @unknown{}
   | ^^^^^^^^^^

error: AtRuleName
  --> $DIR/tests/fixture/at-rule/unknown/input.css:65:2
   |
65 | @unknown{}
   |  ^^^^^^^

error: Ident
  --> $DIR/tests/fixture/at-rule/unknown/input.css:65:2
   |
65 | @unknown{}
   |  ^^^^^^^

error: SimpleBlock
  --> $DIR/tests/fixture/at-rule/unknown/input.css:65:9
   |
65 | @unknown{}
   |         ^^
>>>>>>> 96d6f37c
<|MERGE_RESOLUTION|>--- conflicted
+++ resolved
@@ -1,4 +1,3 @@
-<<<<<<< HEAD
 
   x Stylesheet
     ,-[$DIR/tests/fixture/at-rule/unknown/input.css:2:1]
@@ -62,10 +61,11 @@
  59 | |   @unknown x ( a , b ) ;
  60 | |   @unknown x ( a , b ) { foo: bar }
  61 | |   @unknown x( a, b ) { foo: bar }
- 62 | |   /*@unknown x ( a + b ) ;*/
- 63 | |   /*@unknown x ( a - b ) ;*/
- 64 | |   /*@unknown x ( a * b ) ;*/
- 65 | `-> /*@unknown x ( a / b ) ;*/
+ 62 | |   @unknown x ( a + b ) ;
+ 63 | |   @unknown x ( a - b ) ;
+ 64 | |   @unknown x ( a * b ) ;
+ 65 | |   @unknown x ( a / b ) ;
+ 66 | `-> @unknown{}
     `----
 
   x Rule
@@ -5199,5925 +5199,735 @@
  61 | @unknown x( a, b ) { foo: bar }
     :                              ^
     `----
-=======
-error: Stylesheet
-  --> $DIR/tests/fixture/at-rule/unknown/input.css:1:1
-   |
-1  | / @unknown;
-2  | | @unknown x y;
-3  | | @unknown "blah";
-4  | | @unknown \"blah\";
-...  |
-64 | | @unknown x ( a / b ) ;
-65 | | @unknown{}
-   | |___________^
-
-error: Rule
- --> $DIR/tests/fixture/at-rule/unknown/input.css:1:1
-  |
-1 | @unknown;
-  | ^^^^^^^^^
-
-error: AtRule
- --> $DIR/tests/fixture/at-rule/unknown/input.css:1:1
-  |
-1 | @unknown;
-  | ^^^^^^^^^
-
-error: UnknownAtRule
- --> $DIR/tests/fixture/at-rule/unknown/input.css:1:1
-  |
-1 | @unknown;
-  | ^^^^^^^^^
-
-error: AtRuleName
- --> $DIR/tests/fixture/at-rule/unknown/input.css:1:2
-  |
-1 | @unknown;
-  |  ^^^^^^^
-
-error: Ident
- --> $DIR/tests/fixture/at-rule/unknown/input.css:1:2
-  |
-1 | @unknown;
-  |  ^^^^^^^
-
-error: Rule
- --> $DIR/tests/fixture/at-rule/unknown/input.css:2:1
-  |
-2 | @unknown x y;
-  | ^^^^^^^^^^^^^
-
-error: AtRule
- --> $DIR/tests/fixture/at-rule/unknown/input.css:2:1
-  |
-2 | @unknown x y;
-  | ^^^^^^^^^^^^^
-
-error: UnknownAtRule
- --> $DIR/tests/fixture/at-rule/unknown/input.css:2:1
-  |
-2 | @unknown x y;
-  | ^^^^^^^^^^^^^
-
-error: AtRuleName
- --> $DIR/tests/fixture/at-rule/unknown/input.css:2:2
-  |
-2 | @unknown x y;
-  |  ^^^^^^^
-
-error: Ident
- --> $DIR/tests/fixture/at-rule/unknown/input.css:2:2
-  |
-2 | @unknown x y;
-  |  ^^^^^^^
-
-error: ComponentValue
- --> $DIR/tests/fixture/at-rule/unknown/input.css:2:9
-  |
-2 | @unknown x y;
-  |         ^
-
-error: WhiteSpace { value: Atom(' ' type=inline) }
- --> $DIR/tests/fixture/at-rule/unknown/input.css:2:9
-  |
-2 | @unknown x y;
-  |         ^
-
-error: ComponentValue
- --> $DIR/tests/fixture/at-rule/unknown/input.css:2:10
-  |
-2 | @unknown x y;
-  |          ^
-
-error: Ident { value: Atom('x' type=inline), raw: Atom('x' type=inline) }
- --> $DIR/tests/fixture/at-rule/unknown/input.css:2:10
-  |
-2 | @unknown x y;
-  |          ^
-
-error: ComponentValue
- --> $DIR/tests/fixture/at-rule/unknown/input.css:2:11
-  |
-2 | @unknown x y;
-  |           ^
-
-error: WhiteSpace { value: Atom(' ' type=inline) }
- --> $DIR/tests/fixture/at-rule/unknown/input.css:2:11
-  |
-2 | @unknown x y;
-  |           ^
-
-error: ComponentValue
- --> $DIR/tests/fixture/at-rule/unknown/input.css:2:12
-  |
-2 | @unknown x y;
-  |            ^
-
-error: Ident { value: Atom('y' type=inline), raw: Atom('y' type=inline) }
- --> $DIR/tests/fixture/at-rule/unknown/input.css:2:12
-  |
-2 | @unknown x y;
-  |            ^
-
-error: Rule
- --> $DIR/tests/fixture/at-rule/unknown/input.css:3:1
-  |
-3 | @unknown "blah";
-  | ^^^^^^^^^^^^^^^^
-
-error: AtRule
- --> $DIR/tests/fixture/at-rule/unknown/input.css:3:1
-  |
-3 | @unknown "blah";
-  | ^^^^^^^^^^^^^^^^
-
-error: UnknownAtRule
- --> $DIR/tests/fixture/at-rule/unknown/input.css:3:1
-  |
-3 | @unknown "blah";
-  | ^^^^^^^^^^^^^^^^
-
-error: AtRuleName
- --> $DIR/tests/fixture/at-rule/unknown/input.css:3:2
-  |
-3 | @unknown "blah";
-  |  ^^^^^^^
-
-error: Ident
- --> $DIR/tests/fixture/at-rule/unknown/input.css:3:2
-  |
-3 | @unknown "blah";
-  |  ^^^^^^^
-
-error: ComponentValue
- --> $DIR/tests/fixture/at-rule/unknown/input.css:3:9
-  |
-3 | @unknown "blah";
-  |         ^
-
-error: WhiteSpace { value: Atom(' ' type=inline) }
- --> $DIR/tests/fixture/at-rule/unknown/input.css:3:9
-  |
-3 | @unknown "blah";
-  |         ^
-
-error: ComponentValue
- --> $DIR/tests/fixture/at-rule/unknown/input.css:3:10
-  |
-3 | @unknown "blah";
-  |          ^^^^^^
-
-error: String { value: Atom('blah' type=inline), raw: Atom('"blah"' type=inline) }
- --> $DIR/tests/fixture/at-rule/unknown/input.css:3:10
-  |
-3 | @unknown "blah";
-  |          ^^^^^^
-
-error: Rule
- --> $DIR/tests/fixture/at-rule/unknown/input.css:4:1
-  |
-4 | @unknown \"blah\";
-  | ^^^^^^^^^^^^^^^^^^
-
-error: AtRule
- --> $DIR/tests/fixture/at-rule/unknown/input.css:4:1
-  |
-4 | @unknown \"blah\";
-  | ^^^^^^^^^^^^^^^^^^
-
-error: UnknownAtRule
- --> $DIR/tests/fixture/at-rule/unknown/input.css:4:1
-  |
-4 | @unknown \"blah\";
-  | ^^^^^^^^^^^^^^^^^^
-
-error: AtRuleName
- --> $DIR/tests/fixture/at-rule/unknown/input.css:4:2
-  |
-4 | @unknown \"blah\";
-  |  ^^^^^^^
-
-error: Ident
- --> $DIR/tests/fixture/at-rule/unknown/input.css:4:2
-  |
-4 | @unknown \"blah\";
-  |  ^^^^^^^
-
-error: ComponentValue
- --> $DIR/tests/fixture/at-rule/unknown/input.css:4:9
-  |
-4 | @unknown \"blah\";
-  |         ^
-
-error: WhiteSpace { value: Atom(' ' type=inline) }
- --> $DIR/tests/fixture/at-rule/unknown/input.css:4:9
-  |
-4 | @unknown \"blah\";
-  |         ^
-
-error: ComponentValue
- --> $DIR/tests/fixture/at-rule/unknown/input.css:4:10
-  |
-4 | @unknown \"blah\";
-  |          ^^^^^^^^
-
-error: Ident { value: Atom('"blah"' type=inline), raw: Atom('\"blah\"' type=dynamic) }
- --> $DIR/tests/fixture/at-rule/unknown/input.css:4:10
-  |
-4 | @unknown \"blah\";
-  |          ^^^^^^^^
-
-error: Rule
- --> $DIR/tests/fixture/at-rule/unknown/input.css:7:1
-  |
-7 | @unknown  ;
-  | ^^^^^^^^^^^
-
-error: AtRule
- --> $DIR/tests/fixture/at-rule/unknown/input.css:7:1
-  |
-7 | @unknown  ;
-  | ^^^^^^^^^^^
-
-error: UnknownAtRule
- --> $DIR/tests/fixture/at-rule/unknown/input.css:7:1
-  |
-7 | @unknown  ;
-  | ^^^^^^^^^^^
-
-error: AtRuleName
- --> $DIR/tests/fixture/at-rule/unknown/input.css:7:2
-  |
-7 | @unknown  ;
-  |  ^^^^^^^
-
-error: Ident
- --> $DIR/tests/fixture/at-rule/unknown/input.css:7:2
-  |
-7 | @unknown  ;
-  |  ^^^^^^^
-
-error: ComponentValue
- --> $DIR/tests/fixture/at-rule/unknown/input.css:7:9
-  |
-7 | @unknown  ;
-  |         ^^
-
-error: WhiteSpace { value: Atom('  ' type=inline) }
- --> $DIR/tests/fixture/at-rule/unknown/input.css:7:9
-  |
-7 | @unknown  ;
-  |         ^^
-
-error: Rule
- --> $DIR/tests/fixture/at-rule/unknown/input.css:8:1
-  |
-8 | @unknown  x  y;
-  | ^^^^^^^^^^^^^^^
-
-error: AtRule
- --> $DIR/tests/fixture/at-rule/unknown/input.css:8:1
-  |
-8 | @unknown  x  y;
-  | ^^^^^^^^^^^^^^^
-
-error: UnknownAtRule
- --> $DIR/tests/fixture/at-rule/unknown/input.css:8:1
-  |
-8 | @unknown  x  y;
-  | ^^^^^^^^^^^^^^^
-
-error: AtRuleName
- --> $DIR/tests/fixture/at-rule/unknown/input.css:8:2
-  |
-8 | @unknown  x  y;
-  |  ^^^^^^^
-
-error: Ident
- --> $DIR/tests/fixture/at-rule/unknown/input.css:8:2
-  |
-8 | @unknown  x  y;
-  |  ^^^^^^^
-
-error: ComponentValue
- --> $DIR/tests/fixture/at-rule/unknown/input.css:8:9
-  |
-8 | @unknown  x  y;
-  |         ^^
-
-error: WhiteSpace { value: Atom('  ' type=inline) }
- --> $DIR/tests/fixture/at-rule/unknown/input.css:8:9
-  |
-8 | @unknown  x  y;
-  |         ^^
-
-error: ComponentValue
- --> $DIR/tests/fixture/at-rule/unknown/input.css:8:11
-  |
-8 | @unknown  x  y;
-  |           ^
-
-error: Ident { value: Atom('x' type=inline), raw: Atom('x' type=inline) }
- --> $DIR/tests/fixture/at-rule/unknown/input.css:8:11
-  |
-8 | @unknown  x  y;
-  |           ^
-
-error: ComponentValue
- --> $DIR/tests/fixture/at-rule/unknown/input.css:8:12
-  |
-8 | @unknown  x  y;
-  |            ^^
-
-error: WhiteSpace { value: Atom('  ' type=inline) }
- --> $DIR/tests/fixture/at-rule/unknown/input.css:8:12
-  |
-8 | @unknown  x  y;
-  |            ^^
-
-error: ComponentValue
- --> $DIR/tests/fixture/at-rule/unknown/input.css:8:14
-  |
-8 | @unknown  x  y;
-  |              ^
-
-error: Ident { value: Atom('y' type=inline), raw: Atom('y' type=inline) }
- --> $DIR/tests/fixture/at-rule/unknown/input.css:8:14
-  |
-8 | @unknown  x  y;
-  |              ^
-
-error: Rule
-  --> $DIR/tests/fixture/at-rule/unknown/input.css:10:1
-   |
-10 | @unknown {}
-   | ^^^^^^^^^^^
-
-error: AtRule
-  --> $DIR/tests/fixture/at-rule/unknown/input.css:10:1
-   |
-10 | @unknown {}
-   | ^^^^^^^^^^^
-
-error: UnknownAtRule
-  --> $DIR/tests/fixture/at-rule/unknown/input.css:10:1
-   |
-10 | @unknown {}
-   | ^^^^^^^^^^^
-
-error: AtRuleName
-  --> $DIR/tests/fixture/at-rule/unknown/input.css:10:2
-   |
-10 | @unknown {}
-   |  ^^^^^^^
-
-error: Ident
-  --> $DIR/tests/fixture/at-rule/unknown/input.css:10:2
-   |
-10 | @unknown {}
-   |  ^^^^^^^
-
-error: ComponentValue
-  --> $DIR/tests/fixture/at-rule/unknown/input.css:10:9
-   |
-10 | @unknown {}
-   |         ^
-
-error: WhiteSpace { value: Atom(' ' type=inline) }
-  --> $DIR/tests/fixture/at-rule/unknown/input.css:10:9
-   |
-10 | @unknown {}
-   |         ^
-
-error: SimpleBlock
-  --> $DIR/tests/fixture/at-rule/unknown/input.css:10:10
-   |
-10 | @unknown {}
-   |          ^^
-
-error: Rule
-  --> $DIR/tests/fixture/at-rule/unknown/input.css:11:1
-   |
-11 | @\unknown {}
-   | ^^^^^^^^^^^^
-
-error: AtRule
-  --> $DIR/tests/fixture/at-rule/unknown/input.css:11:1
-   |
-11 | @\unknown {}
-   | ^^^^^^^^^^^^
-
-error: UnknownAtRule
-  --> $DIR/tests/fixture/at-rule/unknown/input.css:11:1
-   |
-11 | @\unknown {}
-   | ^^^^^^^^^^^^
-
-error: AtRuleName
-  --> $DIR/tests/fixture/at-rule/unknown/input.css:11:2
-   |
-11 | @\unknown {}
-   |  ^^^^^^^^
-
-error: Ident
-  --> $DIR/tests/fixture/at-rule/unknown/input.css:11:2
-   |
-11 | @\unknown {}
-   |  ^^^^^^^^
-
-error: ComponentValue
-  --> $DIR/tests/fixture/at-rule/unknown/input.css:11:10
-   |
-11 | @\unknown {}
-   |          ^
-
-error: WhiteSpace { value: Atom(' ' type=inline) }
-  --> $DIR/tests/fixture/at-rule/unknown/input.css:11:10
-   |
-11 | @\unknown {}
-   |          ^
-
-error: SimpleBlock
-  --> $DIR/tests/fixture/at-rule/unknown/input.css:11:11
-   |
-11 | @\unknown {}
-   |           ^^
-
-error: Rule
-  --> $DIR/tests/fixture/at-rule/unknown/input.css:12:1
-   |
-12 | @unknown a b {}
-   | ^^^^^^^^^^^^^^^
-
-error: AtRule
-  --> $DIR/tests/fixture/at-rule/unknown/input.css:12:1
-   |
-12 | @unknown a b {}
-   | ^^^^^^^^^^^^^^^
-
-error: UnknownAtRule
-  --> $DIR/tests/fixture/at-rule/unknown/input.css:12:1
-   |
-12 | @unknown a b {}
-   | ^^^^^^^^^^^^^^^
-
-error: AtRuleName
-  --> $DIR/tests/fixture/at-rule/unknown/input.css:12:2
-   |
-12 | @unknown a b {}
-   |  ^^^^^^^
-
-error: Ident
-  --> $DIR/tests/fixture/at-rule/unknown/input.css:12:2
-   |
-12 | @unknown a b {}
-   |  ^^^^^^^
-
-error: ComponentValue
-  --> $DIR/tests/fixture/at-rule/unknown/input.css:12:9
-   |
-12 | @unknown a b {}
-   |         ^
-
-error: WhiteSpace { value: Atom(' ' type=inline) }
-  --> $DIR/tests/fixture/at-rule/unknown/input.css:12:9
-   |
-12 | @unknown a b {}
-   |         ^
-
-error: ComponentValue
-  --> $DIR/tests/fixture/at-rule/unknown/input.css:12:10
-   |
-12 | @unknown a b {}
-   |          ^
-
-error: Ident { value: Atom('a' type=inline), raw: Atom('a' type=inline) }
-  --> $DIR/tests/fixture/at-rule/unknown/input.css:12:10
-   |
-12 | @unknown a b {}
-   |          ^
-
-error: ComponentValue
-  --> $DIR/tests/fixture/at-rule/unknown/input.css:12:11
-   |
-12 | @unknown a b {}
-   |           ^
-
-error: WhiteSpace { value: Atom(' ' type=inline) }
-  --> $DIR/tests/fixture/at-rule/unknown/input.css:12:11
-   |
-12 | @unknown a b {}
-   |           ^
-
-error: ComponentValue
-  --> $DIR/tests/fixture/at-rule/unknown/input.css:12:12
-   |
-12 | @unknown a b {}
-   |            ^
-
-error: Ident { value: Atom('b' type=inline), raw: Atom('b' type=inline) }
-  --> $DIR/tests/fixture/at-rule/unknown/input.css:12:12
-   |
-12 | @unknown a b {}
-   |            ^
-
-error: ComponentValue
-  --> $DIR/tests/fixture/at-rule/unknown/input.css:12:13
-   |
-12 | @unknown a b {}
-   |             ^
-
-error: WhiteSpace { value: Atom(' ' type=inline) }
-  --> $DIR/tests/fixture/at-rule/unknown/input.css:12:13
-   |
-12 | @unknown a b {}
-   |             ^
-
-error: SimpleBlock
-  --> $DIR/tests/fixture/at-rule/unknown/input.css:12:14
-   |
-12 | @unknown a b {}
-   |              ^^
-
-error: Rule
-  --> $DIR/tests/fixture/at-rule/unknown/input.css:13:1
-   |
-13 | @unknown {p:v}
-   | ^^^^^^^^^^^^^^
-
-error: AtRule
-  --> $DIR/tests/fixture/at-rule/unknown/input.css:13:1
-   |
-13 | @unknown {p:v}
-   | ^^^^^^^^^^^^^^
-
-error: UnknownAtRule
-  --> $DIR/tests/fixture/at-rule/unknown/input.css:13:1
-   |
-13 | @unknown {p:v}
-   | ^^^^^^^^^^^^^^
-
-error: AtRuleName
-  --> $DIR/tests/fixture/at-rule/unknown/input.css:13:2
-   |
-13 | @unknown {p:v}
-   |  ^^^^^^^
-
-error: Ident
-  --> $DIR/tests/fixture/at-rule/unknown/input.css:13:2
-   |
-13 | @unknown {p:v}
-   |  ^^^^^^^
-
-error: ComponentValue
-  --> $DIR/tests/fixture/at-rule/unknown/input.css:13:9
-   |
-13 | @unknown {p:v}
-   |         ^
-
-error: WhiteSpace { value: Atom(' ' type=inline) }
-  --> $DIR/tests/fixture/at-rule/unknown/input.css:13:9
-   |
-13 | @unknown {p:v}
-   |         ^
-
-error: SimpleBlock
-  --> $DIR/tests/fixture/at-rule/unknown/input.css:13:10
-   |
-13 | @unknown {p:v}
-   |          ^^^^^
-
-error: ComponentValue
-  --> $DIR/tests/fixture/at-rule/unknown/input.css:13:11
-   |
-13 | @unknown {p:v}
-   |           ^
-
-error: Ident { value: Atom('p' type=inline), raw: Atom('p' type=inline) }
-  --> $DIR/tests/fixture/at-rule/unknown/input.css:13:11
-   |
-13 | @unknown {p:v}
-   |           ^
-
-error: ComponentValue
-  --> $DIR/tests/fixture/at-rule/unknown/input.css:13:12
-   |
-13 | @unknown {p:v}
-   |            ^
-
-error: Colon
-  --> $DIR/tests/fixture/at-rule/unknown/input.css:13:12
-   |
-13 | @unknown {p:v}
-   |            ^
-
-error: ComponentValue
-  --> $DIR/tests/fixture/at-rule/unknown/input.css:13:13
-   |
-13 | @unknown {p:v}
-   |             ^
-
-error: Ident { value: Atom('v' type=inline), raw: Atom('v' type=inline) }
-  --> $DIR/tests/fixture/at-rule/unknown/input.css:13:13
-   |
-13 | @unknown {p:v}
-   |             ^
-
-error: Rule
-  --> $DIR/tests/fixture/at-rule/unknown/input.css:14:1
-   |
-14 | @unknown x y {p:v}
-   | ^^^^^^^^^^^^^^^^^^
-
-error: AtRule
-  --> $DIR/tests/fixture/at-rule/unknown/input.css:14:1
-   |
-14 | @unknown x y {p:v}
-   | ^^^^^^^^^^^^^^^^^^
-
-error: UnknownAtRule
-  --> $DIR/tests/fixture/at-rule/unknown/input.css:14:1
-   |
-14 | @unknown x y {p:v}
-   | ^^^^^^^^^^^^^^^^^^
-
-error: AtRuleName
-  --> $DIR/tests/fixture/at-rule/unknown/input.css:14:2
-   |
-14 | @unknown x y {p:v}
-   |  ^^^^^^^
-
-error: Ident
-  --> $DIR/tests/fixture/at-rule/unknown/input.css:14:2
-   |
-14 | @unknown x y {p:v}
-   |  ^^^^^^^
-
-error: ComponentValue
-  --> $DIR/tests/fixture/at-rule/unknown/input.css:14:9
-   |
-14 | @unknown x y {p:v}
-   |         ^
-
-error: WhiteSpace { value: Atom(' ' type=inline) }
-  --> $DIR/tests/fixture/at-rule/unknown/input.css:14:9
-   |
-14 | @unknown x y {p:v}
-   |         ^
-
-error: ComponentValue
-  --> $DIR/tests/fixture/at-rule/unknown/input.css:14:10
-   |
-14 | @unknown x y {p:v}
-   |          ^
-
-error: Ident { value: Atom('x' type=inline), raw: Atom('x' type=inline) }
-  --> $DIR/tests/fixture/at-rule/unknown/input.css:14:10
-   |
-14 | @unknown x y {p:v}
-   |          ^
-
-error: ComponentValue
-  --> $DIR/tests/fixture/at-rule/unknown/input.css:14:11
-   |
-14 | @unknown x y {p:v}
-   |           ^
-
-error: WhiteSpace { value: Atom(' ' type=inline) }
-  --> $DIR/tests/fixture/at-rule/unknown/input.css:14:11
-   |
-14 | @unknown x y {p:v}
-   |           ^
-
-error: ComponentValue
-  --> $DIR/tests/fixture/at-rule/unknown/input.css:14:12
-   |
-14 | @unknown x y {p:v}
-   |            ^
-
-error: Ident { value: Atom('y' type=inline), raw: Atom('y' type=inline) }
-  --> $DIR/tests/fixture/at-rule/unknown/input.css:14:12
-   |
-14 | @unknown x y {p:v}
-   |            ^
-
-error: ComponentValue
-  --> $DIR/tests/fixture/at-rule/unknown/input.css:14:13
-   |
-14 | @unknown x y {p:v}
-   |             ^
-
-error: WhiteSpace { value: Atom(' ' type=inline) }
-  --> $DIR/tests/fixture/at-rule/unknown/input.css:14:13
-   |
-14 | @unknown x y {p:v}
-   |             ^
-
-error: SimpleBlock
-  --> $DIR/tests/fixture/at-rule/unknown/input.css:14:14
-   |
-14 | @unknown x y {p:v}
-   |              ^^^^^
-
-error: ComponentValue
-  --> $DIR/tests/fixture/at-rule/unknown/input.css:14:15
-   |
-14 | @unknown x y {p:v}
-   |               ^
-
-error: Ident { value: Atom('p' type=inline), raw: Atom('p' type=inline) }
-  --> $DIR/tests/fixture/at-rule/unknown/input.css:14:15
-   |
-14 | @unknown x y {p:v}
-   |               ^
-
-error: ComponentValue
-  --> $DIR/tests/fixture/at-rule/unknown/input.css:14:16
-   |
-14 | @unknown x y {p:v}
-   |                ^
-
-error: Colon
-  --> $DIR/tests/fixture/at-rule/unknown/input.css:14:16
-   |
-14 | @unknown x y {p:v}
-   |                ^
-
-error: ComponentValue
-  --> $DIR/tests/fixture/at-rule/unknown/input.css:14:17
-   |
-14 | @unknown x y {p:v}
-   |                 ^
-
-error: Ident { value: Atom('v' type=inline), raw: Atom('v' type=inline) }
-  --> $DIR/tests/fixture/at-rule/unknown/input.css:14:17
-   |
-14 | @unknown x y {p:v}
-   |                 ^
-
-error: Rule
-  --> $DIR/tests/fixture/at-rule/unknown/input.css:15:1
-   |
-15 | @unknown x, y x(1) {p:v}
-   | ^^^^^^^^^^^^^^^^^^^^^^^^
-
-error: AtRule
-  --> $DIR/tests/fixture/at-rule/unknown/input.css:15:1
-   |
-15 | @unknown x, y x(1) {p:v}
-   | ^^^^^^^^^^^^^^^^^^^^^^^^
-
-error: UnknownAtRule
-  --> $DIR/tests/fixture/at-rule/unknown/input.css:15:1
-   |
-15 | @unknown x, y x(1) {p:v}
-   | ^^^^^^^^^^^^^^^^^^^^^^^^
-
-error: AtRuleName
-  --> $DIR/tests/fixture/at-rule/unknown/input.css:15:2
-   |
-15 | @unknown x, y x(1) {p:v}
-   |  ^^^^^^^
-
-error: Ident
-  --> $DIR/tests/fixture/at-rule/unknown/input.css:15:2
-   |
-15 | @unknown x, y x(1) {p:v}
-   |  ^^^^^^^
-
-error: ComponentValue
-  --> $DIR/tests/fixture/at-rule/unknown/input.css:15:9
-   |
-15 | @unknown x, y x(1) {p:v}
-   |         ^
-
-error: WhiteSpace { value: Atom(' ' type=inline) }
-  --> $DIR/tests/fixture/at-rule/unknown/input.css:15:9
-   |
-15 | @unknown x, y x(1) {p:v}
-   |         ^
-
-error: ComponentValue
-  --> $DIR/tests/fixture/at-rule/unknown/input.css:15:10
-   |
-15 | @unknown x, y x(1) {p:v}
-   |          ^
-
-error: Ident { value: Atom('x' type=inline), raw: Atom('x' type=inline) }
-  --> $DIR/tests/fixture/at-rule/unknown/input.css:15:10
-   |
-15 | @unknown x, y x(1) {p:v}
-   |          ^
-
-error: ComponentValue
-  --> $DIR/tests/fixture/at-rule/unknown/input.css:15:11
-   |
-15 | @unknown x, y x(1) {p:v}
-   |           ^
-
-error: Comma
-  --> $DIR/tests/fixture/at-rule/unknown/input.css:15:11
-   |
-15 | @unknown x, y x(1) {p:v}
-   |           ^
-
-error: ComponentValue
-  --> $DIR/tests/fixture/at-rule/unknown/input.css:15:12
-   |
-15 | @unknown x, y x(1) {p:v}
-   |            ^
-
-error: WhiteSpace { value: Atom(' ' type=inline) }
-  --> $DIR/tests/fixture/at-rule/unknown/input.css:15:12
-   |
-15 | @unknown x, y x(1) {p:v}
-   |            ^
-
-error: ComponentValue
-  --> $DIR/tests/fixture/at-rule/unknown/input.css:15:13
-   |
-15 | @unknown x, y x(1) {p:v}
-   |             ^
-
-error: Ident { value: Atom('y' type=inline), raw: Atom('y' type=inline) }
-  --> $DIR/tests/fixture/at-rule/unknown/input.css:15:13
-   |
-15 | @unknown x, y x(1) {p:v}
-   |             ^
-
-error: ComponentValue
-  --> $DIR/tests/fixture/at-rule/unknown/input.css:15:14
-   |
-15 | @unknown x, y x(1) {p:v}
-   |              ^
-
-error: WhiteSpace { value: Atom(' ' type=inline) }
-  --> $DIR/tests/fixture/at-rule/unknown/input.css:15:14
-   |
-15 | @unknown x, y x(1) {p:v}
-   |              ^
-
-error: ComponentValue
-  --> $DIR/tests/fixture/at-rule/unknown/input.css:15:15
-   |
-15 | @unknown x, y x(1) {p:v}
-   |               ^^^^
-
-error: Function
-  --> $DIR/tests/fixture/at-rule/unknown/input.css:15:15
-   |
-15 | @unknown x, y x(1) {p:v}
-   |               ^^^^
-
-error: Ident
-  --> $DIR/tests/fixture/at-rule/unknown/input.css:15:15
-   |
-15 | @unknown x, y x(1) {p:v}
-   |               ^
-
-error: ComponentValue
-  --> $DIR/tests/fixture/at-rule/unknown/input.css:15:17
-   |
-15 | @unknown x, y x(1) {p:v}
-   |                 ^
-
-error: Integer
-  --> $DIR/tests/fixture/at-rule/unknown/input.css:15:17
-   |
-15 | @unknown x, y x(1) {p:v}
-   |                 ^
-
-error: ComponentValue
-  --> $DIR/tests/fixture/at-rule/unknown/input.css:15:19
-   |
-15 | @unknown x, y x(1) {p:v}
-   |                   ^
-
-error: WhiteSpace { value: Atom(' ' type=inline) }
-  --> $DIR/tests/fixture/at-rule/unknown/input.css:15:19
-   |
-15 | @unknown x, y x(1) {p:v}
-   |                   ^
-
-error: SimpleBlock
-  --> $DIR/tests/fixture/at-rule/unknown/input.css:15:20
-   |
-15 | @unknown x, y x(1) {p:v}
-   |                    ^^^^^
-
-error: ComponentValue
-  --> $DIR/tests/fixture/at-rule/unknown/input.css:15:21
-   |
-15 | @unknown x, y x(1) {p:v}
-   |                     ^
-
-error: Ident { value: Atom('p' type=inline), raw: Atom('p' type=inline) }
-  --> $DIR/tests/fixture/at-rule/unknown/input.css:15:21
-   |
-15 | @unknown x, y x(1) {p:v}
-   |                     ^
-
-error: ComponentValue
-  --> $DIR/tests/fixture/at-rule/unknown/input.css:15:22
-   |
-15 | @unknown x, y x(1) {p:v}
-   |                      ^
-
-error: Colon
-  --> $DIR/tests/fixture/at-rule/unknown/input.css:15:22
-   |
-15 | @unknown x, y x(1) {p:v}
-   |                      ^
-
-error: ComponentValue
-  --> $DIR/tests/fixture/at-rule/unknown/input.css:15:23
-   |
-15 | @unknown x, y x(1) {p:v}
-   |                       ^
-
-error: Ident { value: Atom('v' type=inline), raw: Atom('v' type=inline) }
-  --> $DIR/tests/fixture/at-rule/unknown/input.css:15:23
-   |
-15 | @unknown x, y x(1) {p:v}
-   |                       ^
-
-error: Rule
-  --> $DIR/tests/fixture/at-rule/unknown/input.css:16:1
-   |
-16 | @unknown x, y x(1+2) {p:v}
-   | ^^^^^^^^^^^^^^^^^^^^^^^^^^
-
-error: AtRule
-  --> $DIR/tests/fixture/at-rule/unknown/input.css:16:1
-   |
-16 | @unknown x, y x(1+2) {p:v}
-   | ^^^^^^^^^^^^^^^^^^^^^^^^^^
-
-error: UnknownAtRule
-  --> $DIR/tests/fixture/at-rule/unknown/input.css:16:1
-   |
-16 | @unknown x, y x(1+2) {p:v}
-   | ^^^^^^^^^^^^^^^^^^^^^^^^^^
-
-error: AtRuleName
-  --> $DIR/tests/fixture/at-rule/unknown/input.css:16:2
-   |
-16 | @unknown x, y x(1+2) {p:v}
-   |  ^^^^^^^
-
-error: Ident
-  --> $DIR/tests/fixture/at-rule/unknown/input.css:16:2
-   |
-16 | @unknown x, y x(1+2) {p:v}
-   |  ^^^^^^^
-
-error: ComponentValue
-  --> $DIR/tests/fixture/at-rule/unknown/input.css:16:9
-   |
-16 | @unknown x, y x(1+2) {p:v}
-   |         ^
-
-error: WhiteSpace { value: Atom(' ' type=inline) }
-  --> $DIR/tests/fixture/at-rule/unknown/input.css:16:9
-   |
-16 | @unknown x, y x(1+2) {p:v}
-   |         ^
-
-error: ComponentValue
-  --> $DIR/tests/fixture/at-rule/unknown/input.css:16:10
-   |
-16 | @unknown x, y x(1+2) {p:v}
-   |          ^
-
-error: Ident { value: Atom('x' type=inline), raw: Atom('x' type=inline) }
-  --> $DIR/tests/fixture/at-rule/unknown/input.css:16:10
-   |
-16 | @unknown x, y x(1+2) {p:v}
-   |          ^
-
-error: ComponentValue
-  --> $DIR/tests/fixture/at-rule/unknown/input.css:16:11
-   |
-16 | @unknown x, y x(1+2) {p:v}
-   |           ^
-
-error: Comma
-  --> $DIR/tests/fixture/at-rule/unknown/input.css:16:11
-   |
-16 | @unknown x, y x(1+2) {p:v}
-   |           ^
-
-error: ComponentValue
-  --> $DIR/tests/fixture/at-rule/unknown/input.css:16:12
-   |
-16 | @unknown x, y x(1+2) {p:v}
-   |            ^
-
-error: WhiteSpace { value: Atom(' ' type=inline) }
-  --> $DIR/tests/fixture/at-rule/unknown/input.css:16:12
-   |
-16 | @unknown x, y x(1+2) {p:v}
-   |            ^
-
-error: ComponentValue
-  --> $DIR/tests/fixture/at-rule/unknown/input.css:16:13
-   |
-16 | @unknown x, y x(1+2) {p:v}
-   |             ^
-
-error: Ident { value: Atom('y' type=inline), raw: Atom('y' type=inline) }
-  --> $DIR/tests/fixture/at-rule/unknown/input.css:16:13
-   |
-16 | @unknown x, y x(1+2) {p:v}
-   |             ^
-
-error: ComponentValue
-  --> $DIR/tests/fixture/at-rule/unknown/input.css:16:14
-   |
-16 | @unknown x, y x(1+2) {p:v}
-   |              ^
-
-error: WhiteSpace { value: Atom(' ' type=inline) }
-  --> $DIR/tests/fixture/at-rule/unknown/input.css:16:14
-   |
-16 | @unknown x, y x(1+2) {p:v}
-   |              ^
-
-error: ComponentValue
-  --> $DIR/tests/fixture/at-rule/unknown/input.css:16:15
-   |
-16 | @unknown x, y x(1+2) {p:v}
-   |               ^^^^^^
-
-error: Function
-  --> $DIR/tests/fixture/at-rule/unknown/input.css:16:15
-   |
-16 | @unknown x, y x(1+2) {p:v}
-   |               ^^^^^^
-
-error: Ident
-  --> $DIR/tests/fixture/at-rule/unknown/input.css:16:15
-   |
-16 | @unknown x, y x(1+2) {p:v}
-   |               ^
-
-error: ComponentValue
-  --> $DIR/tests/fixture/at-rule/unknown/input.css:16:17
-   |
-16 | @unknown x, y x(1+2) {p:v}
-   |                 ^
-
-error: Integer
-  --> $DIR/tests/fixture/at-rule/unknown/input.css:16:17
-   |
-16 | @unknown x, y x(1+2) {p:v}
-   |                 ^
-
-error: ComponentValue
-  --> $DIR/tests/fixture/at-rule/unknown/input.css:16:18
-   |
-16 | @unknown x, y x(1+2) {p:v}
-   |                  ^^
-
-error: Integer
-  --> $DIR/tests/fixture/at-rule/unknown/input.css:16:18
-   |
-16 | @unknown x, y x(1+2) {p:v}
-   |                  ^^
-
-error: ComponentValue
-  --> $DIR/tests/fixture/at-rule/unknown/input.css:16:21
-   |
-16 | @unknown x, y x(1+2) {p:v}
-   |                     ^
-
-error: WhiteSpace { value: Atom(' ' type=inline) }
-  --> $DIR/tests/fixture/at-rule/unknown/input.css:16:21
-   |
-16 | @unknown x, y x(1+2) {p:v}
-   |                     ^
-
-error: SimpleBlock
-  --> $DIR/tests/fixture/at-rule/unknown/input.css:16:22
-   |
-16 | @unknown x, y x(1+2) {p:v}
-   |                      ^^^^^
-
-error: ComponentValue
-  --> $DIR/tests/fixture/at-rule/unknown/input.css:16:23
-   |
-16 | @unknown x, y x(1+2) {p:v}
-   |                       ^
-
-error: Ident { value: Atom('p' type=inline), raw: Atom('p' type=inline) }
-  --> $DIR/tests/fixture/at-rule/unknown/input.css:16:23
-   |
-16 | @unknown x, y x(1+2) {p:v}
-   |                       ^
-
-error: ComponentValue
-  --> $DIR/tests/fixture/at-rule/unknown/input.css:16:24
-   |
-16 | @unknown x, y x(1+2) {p:v}
-   |                        ^
-
-error: Colon
-  --> $DIR/tests/fixture/at-rule/unknown/input.css:16:24
-   |
-16 | @unknown x, y x(1+2) {p:v}
-   |                        ^
-
-error: ComponentValue
-  --> $DIR/tests/fixture/at-rule/unknown/input.css:16:25
-   |
-16 | @unknown x, y x(1+2) {p:v}
-   |                         ^
-
-error: Ident { value: Atom('v' type=inline), raw: Atom('v' type=inline) }
-  --> $DIR/tests/fixture/at-rule/unknown/input.css:16:25
-   |
-16 | @unknown x, y x(1+2) {p:v}
-   |                         ^
-
-error: Rule
-  --> $DIR/tests/fixture/at-rule/unknown/input.css:17:1
-   |
-17 | @unknown/*test*/{/*test*/p/*test*/:/*test*/v/*test*/}
-   | ^^^^^^^^^^^^^^^^^^^^^^^^^^^^^^^^^^^^^^^^^^^^^^^^^^^^^
-
-error: AtRule
-  --> $DIR/tests/fixture/at-rule/unknown/input.css:17:1
-   |
-17 | @unknown/*test*/{/*test*/p/*test*/:/*test*/v/*test*/}
-   | ^^^^^^^^^^^^^^^^^^^^^^^^^^^^^^^^^^^^^^^^^^^^^^^^^^^^^
-
-error: UnknownAtRule
-  --> $DIR/tests/fixture/at-rule/unknown/input.css:17:1
-   |
-17 | @unknown/*test*/{/*test*/p/*test*/:/*test*/v/*test*/}
-   | ^^^^^^^^^^^^^^^^^^^^^^^^^^^^^^^^^^^^^^^^^^^^^^^^^^^^^
-
-error: AtRuleName
-  --> $DIR/tests/fixture/at-rule/unknown/input.css:17:2
-   |
-17 | @unknown/*test*/{/*test*/p/*test*/:/*test*/v/*test*/}
-   |  ^^^^^^^
-
-error: Ident
-  --> $DIR/tests/fixture/at-rule/unknown/input.css:17:2
-   |
-17 | @unknown/*test*/{/*test*/p/*test*/:/*test*/v/*test*/}
-   |  ^^^^^^^
-
-error: SimpleBlock
-  --> $DIR/tests/fixture/at-rule/unknown/input.css:17:17
-   |
-17 | @unknown/*test*/{/*test*/p/*test*/:/*test*/v/*test*/}
-   |                 ^^^^^^^^^^^^^^^^^^^^^^^^^^^^^^^^^^^^^
-
-error: ComponentValue
-  --> $DIR/tests/fixture/at-rule/unknown/input.css:17:26
-   |
-17 | @unknown/*test*/{/*test*/p/*test*/:/*test*/v/*test*/}
-   |                          ^
-
-error: Ident { value: Atom('p' type=inline), raw: Atom('p' type=inline) }
-  --> $DIR/tests/fixture/at-rule/unknown/input.css:17:26
-   |
-17 | @unknown/*test*/{/*test*/p/*test*/:/*test*/v/*test*/}
-   |                          ^
-
-error: ComponentValue
-  --> $DIR/tests/fixture/at-rule/unknown/input.css:17:35
-   |
-17 | @unknown/*test*/{/*test*/p/*test*/:/*test*/v/*test*/}
-   |                                   ^
-
-error: Colon
-  --> $DIR/tests/fixture/at-rule/unknown/input.css:17:35
-   |
-17 | @unknown/*test*/{/*test*/p/*test*/:/*test*/v/*test*/}
-   |                                   ^
-
-error: ComponentValue
-  --> $DIR/tests/fixture/at-rule/unknown/input.css:17:44
-   |
-17 | @unknown/*test*/{/*test*/p/*test*/:/*test*/v/*test*/}
-   |                                            ^
-
-error: Ident { value: Atom('v' type=inline), raw: Atom('v' type=inline) }
-  --> $DIR/tests/fixture/at-rule/unknown/input.css:17:44
-   |
-17 | @unknown/*test*/{/*test*/p/*test*/:/*test*/v/*test*/}
-   |                                            ^
-
-error: Rule
-  --> $DIR/tests/fixture/at-rule/unknown/input.css:20:1
-   |
-20 | @unknown  {  p  :  v  }
-   | ^^^^^^^^^^^^^^^^^^^^^^^
-
-error: AtRule
-  --> $DIR/tests/fixture/at-rule/unknown/input.css:20:1
-   |
-20 | @unknown  {  p  :  v  }
-   | ^^^^^^^^^^^^^^^^^^^^^^^
-
-error: UnknownAtRule
-  --> $DIR/tests/fixture/at-rule/unknown/input.css:20:1
-   |
-20 | @unknown  {  p  :  v  }
-   | ^^^^^^^^^^^^^^^^^^^^^^^
-
-error: AtRuleName
-  --> $DIR/tests/fixture/at-rule/unknown/input.css:20:2
-   |
-20 | @unknown  {  p  :  v  }
-   |  ^^^^^^^
-
-error: Ident
-  --> $DIR/tests/fixture/at-rule/unknown/input.css:20:2
-   |
-20 | @unknown  {  p  :  v  }
-   |  ^^^^^^^
-
-error: ComponentValue
-  --> $DIR/tests/fixture/at-rule/unknown/input.css:20:9
-   |
-20 | @unknown  {  p  :  v  }
-   |         ^^
-
-error: WhiteSpace { value: Atom('  ' type=inline) }
-  --> $DIR/tests/fixture/at-rule/unknown/input.css:20:9
-   |
-20 | @unknown  {  p  :  v  }
-   |         ^^
-
-error: SimpleBlock
-  --> $DIR/tests/fixture/at-rule/unknown/input.css:20:11
-   |
-20 | @unknown  {  p  :  v  }
-   |           ^^^^^^^^^^^^^
-
-error: ComponentValue
-  --> $DIR/tests/fixture/at-rule/unknown/input.css:20:12
-   |
-20 | @unknown  {  p  :  v  }
-   |            ^^
-
-error: WhiteSpace { value: Atom('  ' type=inline) }
-  --> $DIR/tests/fixture/at-rule/unknown/input.css:20:12
-   |
-20 | @unknown  {  p  :  v  }
-   |            ^^
-
-error: ComponentValue
-  --> $DIR/tests/fixture/at-rule/unknown/input.css:20:14
-   |
-20 | @unknown  {  p  :  v  }
-   |              ^
-
-error: Ident { value: Atom('p' type=inline), raw: Atom('p' type=inline) }
-  --> $DIR/tests/fixture/at-rule/unknown/input.css:20:14
-   |
-20 | @unknown  {  p  :  v  }
-   |              ^
-
-error: ComponentValue
-  --> $DIR/tests/fixture/at-rule/unknown/input.css:20:15
-   |
-20 | @unknown  {  p  :  v  }
-   |               ^^
-
-error: WhiteSpace { value: Atom('  ' type=inline) }
-  --> $DIR/tests/fixture/at-rule/unknown/input.css:20:15
-   |
-20 | @unknown  {  p  :  v  }
-   |               ^^
-
-error: ComponentValue
-  --> $DIR/tests/fixture/at-rule/unknown/input.css:20:17
-   |
-20 | @unknown  {  p  :  v  }
-   |                 ^
-
-error: Colon
-  --> $DIR/tests/fixture/at-rule/unknown/input.css:20:17
-   |
-20 | @unknown  {  p  :  v  }
-   |                 ^
-
-error: ComponentValue
-  --> $DIR/tests/fixture/at-rule/unknown/input.css:20:18
-   |
-20 | @unknown  {  p  :  v  }
-   |                  ^^
-
-error: WhiteSpace { value: Atom('  ' type=inline) }
-  --> $DIR/tests/fixture/at-rule/unknown/input.css:20:18
-   |
-20 | @unknown  {  p  :  v  }
-   |                  ^^
-
-error: ComponentValue
-  --> $DIR/tests/fixture/at-rule/unknown/input.css:20:20
-   |
-20 | @unknown  {  p  :  v  }
-   |                    ^
-
-error: Ident { value: Atom('v' type=inline), raw: Atom('v' type=inline) }
-  --> $DIR/tests/fixture/at-rule/unknown/input.css:20:20
-   |
-20 | @unknown  {  p  :  v  }
-   |                    ^
-
-error: ComponentValue
-  --> $DIR/tests/fixture/at-rule/unknown/input.css:20:21
-   |
-20 | @unknown  {  p  :  v  }
-   |                     ^^
-
-error: WhiteSpace { value: Atom('  ' type=inline) }
-  --> $DIR/tests/fixture/at-rule/unknown/input.css:20:21
-   |
-20 | @unknown  {  p  :  v  }
-   |                     ^^
-
-error: Rule
-  --> $DIR/tests/fixture/at-rule/unknown/input.css:21:1
-   |
-21 | @unknown  x  y  {  p  :  v  }
-   | ^^^^^^^^^^^^^^^^^^^^^^^^^^^^^
-
-error: AtRule
-  --> $DIR/tests/fixture/at-rule/unknown/input.css:21:1
-   |
-21 | @unknown  x  y  {  p  :  v  }
-   | ^^^^^^^^^^^^^^^^^^^^^^^^^^^^^
-
-error: UnknownAtRule
-  --> $DIR/tests/fixture/at-rule/unknown/input.css:21:1
-   |
-21 | @unknown  x  y  {  p  :  v  }
-   | ^^^^^^^^^^^^^^^^^^^^^^^^^^^^^
-
-error: AtRuleName
-  --> $DIR/tests/fixture/at-rule/unknown/input.css:21:2
-   |
-21 | @unknown  x  y  {  p  :  v  }
-   |  ^^^^^^^
-
-error: Ident
-  --> $DIR/tests/fixture/at-rule/unknown/input.css:21:2
-   |
-21 | @unknown  x  y  {  p  :  v  }
-   |  ^^^^^^^
-
-error: ComponentValue
-  --> $DIR/tests/fixture/at-rule/unknown/input.css:21:9
-   |
-21 | @unknown  x  y  {  p  :  v  }
-   |         ^^
-
-error: WhiteSpace { value: Atom('  ' type=inline) }
-  --> $DIR/tests/fixture/at-rule/unknown/input.css:21:9
-   |
-21 | @unknown  x  y  {  p  :  v  }
-   |         ^^
-
-error: ComponentValue
-  --> $DIR/tests/fixture/at-rule/unknown/input.css:21:11
-   |
-21 | @unknown  x  y  {  p  :  v  }
-   |           ^
-
-error: Ident { value: Atom('x' type=inline), raw: Atom('x' type=inline) }
-  --> $DIR/tests/fixture/at-rule/unknown/input.css:21:11
-   |
-21 | @unknown  x  y  {  p  :  v  }
-   |           ^
-
-error: ComponentValue
-  --> $DIR/tests/fixture/at-rule/unknown/input.css:21:12
-   |
-21 | @unknown  x  y  {  p  :  v  }
-   |            ^^
-
-error: WhiteSpace { value: Atom('  ' type=inline) }
-  --> $DIR/tests/fixture/at-rule/unknown/input.css:21:12
-   |
-21 | @unknown  x  y  {  p  :  v  }
-   |            ^^
-
-error: ComponentValue
-  --> $DIR/tests/fixture/at-rule/unknown/input.css:21:14
-   |
-21 | @unknown  x  y  {  p  :  v  }
-   |              ^
-
-error: Ident { value: Atom('y' type=inline), raw: Atom('y' type=inline) }
-  --> $DIR/tests/fixture/at-rule/unknown/input.css:21:14
-   |
-21 | @unknown  x  y  {  p  :  v  }
-   |              ^
-
-error: ComponentValue
-  --> $DIR/tests/fixture/at-rule/unknown/input.css:21:15
-   |
-21 | @unknown  x  y  {  p  :  v  }
-   |               ^^
-
-error: WhiteSpace { value: Atom('  ' type=inline) }
-  --> $DIR/tests/fixture/at-rule/unknown/input.css:21:15
-   |
-21 | @unknown  x  y  {  p  :  v  }
-   |               ^^
-
-error: SimpleBlock
-  --> $DIR/tests/fixture/at-rule/unknown/input.css:21:17
-   |
-21 | @unknown  x  y  {  p  :  v  }
-   |                 ^^^^^^^^^^^^^
-
-error: ComponentValue
-  --> $DIR/tests/fixture/at-rule/unknown/input.css:21:18
-   |
-21 | @unknown  x  y  {  p  :  v  }
-   |                  ^^
-
-error: WhiteSpace { value: Atom('  ' type=inline) }
-  --> $DIR/tests/fixture/at-rule/unknown/input.css:21:18
-   |
-21 | @unknown  x  y  {  p  :  v  }
-   |                  ^^
-
-error: ComponentValue
-  --> $DIR/tests/fixture/at-rule/unknown/input.css:21:20
-   |
-21 | @unknown  x  y  {  p  :  v  }
-   |                    ^
-
-error: Ident { value: Atom('p' type=inline), raw: Atom('p' type=inline) }
-  --> $DIR/tests/fixture/at-rule/unknown/input.css:21:20
-   |
-21 | @unknown  x  y  {  p  :  v  }
-   |                    ^
-
-error: ComponentValue
-  --> $DIR/tests/fixture/at-rule/unknown/input.css:21:21
-   |
-21 | @unknown  x  y  {  p  :  v  }
-   |                     ^^
-
-error: WhiteSpace { value: Atom('  ' type=inline) }
-  --> $DIR/tests/fixture/at-rule/unknown/input.css:21:21
-   |
-21 | @unknown  x  y  {  p  :  v  }
-   |                     ^^
-
-error: ComponentValue
-  --> $DIR/tests/fixture/at-rule/unknown/input.css:21:23
-   |
-21 | @unknown  x  y  {  p  :  v  }
-   |                       ^
-
-error: Colon
-  --> $DIR/tests/fixture/at-rule/unknown/input.css:21:23
-   |
-21 | @unknown  x  y  {  p  :  v  }
-   |                       ^
-
-error: ComponentValue
-  --> $DIR/tests/fixture/at-rule/unknown/input.css:21:24
-   |
-21 | @unknown  x  y  {  p  :  v  }
-   |                        ^^
-
-error: WhiteSpace { value: Atom('  ' type=inline) }
-  --> $DIR/tests/fixture/at-rule/unknown/input.css:21:24
-   |
-21 | @unknown  x  y  {  p  :  v  }
-   |                        ^^
-
-error: ComponentValue
-  --> $DIR/tests/fixture/at-rule/unknown/input.css:21:26
-   |
-21 | @unknown  x  y  {  p  :  v  }
-   |                          ^
-
-error: Ident { value: Atom('v' type=inline), raw: Atom('v' type=inline) }
-  --> $DIR/tests/fixture/at-rule/unknown/input.css:21:26
-   |
-21 | @unknown  x  y  {  p  :  v  }
-   |                          ^
-
-error: ComponentValue
-  --> $DIR/tests/fixture/at-rule/unknown/input.css:21:27
-   |
-21 | @unknown  x  y  {  p  :  v  }
-   |                           ^^
-
-error: WhiteSpace { value: Atom('  ' type=inline) }
-  --> $DIR/tests/fixture/at-rule/unknown/input.css:21:27
-   |
-21 | @unknown  x  y  {  p  :  v  }
-   |                           ^^
-
-error: Rule
-  --> $DIR/tests/fixture/at-rule/unknown/input.css:24:1
-   |
-24 | @unknown {s{p:v}}
-   | ^^^^^^^^^^^^^^^^^
-
-error: AtRule
-  --> $DIR/tests/fixture/at-rule/unknown/input.css:24:1
-   |
-24 | @unknown {s{p:v}}
-   | ^^^^^^^^^^^^^^^^^
-
-error: UnknownAtRule
-  --> $DIR/tests/fixture/at-rule/unknown/input.css:24:1
-   |
-24 | @unknown {s{p:v}}
-   | ^^^^^^^^^^^^^^^^^
-
-error: AtRuleName
-  --> $DIR/tests/fixture/at-rule/unknown/input.css:24:2
-   |
-24 | @unknown {s{p:v}}
-   |  ^^^^^^^
-
-error: Ident
-  --> $DIR/tests/fixture/at-rule/unknown/input.css:24:2
-   |
-24 | @unknown {s{p:v}}
-   |  ^^^^^^^
-
-error: ComponentValue
-  --> $DIR/tests/fixture/at-rule/unknown/input.css:24:9
-   |
-24 | @unknown {s{p:v}}
-   |         ^
-
-error: WhiteSpace { value: Atom(' ' type=inline) }
-  --> $DIR/tests/fixture/at-rule/unknown/input.css:24:9
-   |
-24 | @unknown {s{p:v}}
-   |         ^
-
-error: SimpleBlock
-  --> $DIR/tests/fixture/at-rule/unknown/input.css:24:10
-   |
-24 | @unknown {s{p:v}}
-   |          ^^^^^^^^
-
-error: ComponentValue
-  --> $DIR/tests/fixture/at-rule/unknown/input.css:24:11
-   |
-24 | @unknown {s{p:v}}
-   |           ^
-
-error: Ident { value: Atom('s' type=inline), raw: Atom('s' type=inline) }
-  --> $DIR/tests/fixture/at-rule/unknown/input.css:24:11
-   |
-24 | @unknown {s{p:v}}
-   |           ^
-
-error: ComponentValue
-  --> $DIR/tests/fixture/at-rule/unknown/input.css:24:12
-   |
-24 | @unknown {s{p:v}}
-   |            ^^^^^
-
-error: SimpleBlock
-  --> $DIR/tests/fixture/at-rule/unknown/input.css:24:12
-   |
-24 | @unknown {s{p:v}}
-   |            ^^^^^
-
-error: ComponentValue
-  --> $DIR/tests/fixture/at-rule/unknown/input.css:24:13
-   |
-24 | @unknown {s{p:v}}
-   |             ^
-
-error: Ident { value: Atom('p' type=inline), raw: Atom('p' type=inline) }
-  --> $DIR/tests/fixture/at-rule/unknown/input.css:24:13
-   |
-24 | @unknown {s{p:v}}
-   |             ^
-
-error: ComponentValue
-  --> $DIR/tests/fixture/at-rule/unknown/input.css:24:14
-   |
-24 | @unknown {s{p:v}}
-   |              ^
-
-error: Colon
-  --> $DIR/tests/fixture/at-rule/unknown/input.css:24:14
-   |
-24 | @unknown {s{p:v}}
-   |              ^
-
-error: ComponentValue
-  --> $DIR/tests/fixture/at-rule/unknown/input.css:24:15
-   |
-24 | @unknown {s{p:v}}
-   |               ^
-
-error: Ident { value: Atom('v' type=inline), raw: Atom('v' type=inline) }
-  --> $DIR/tests/fixture/at-rule/unknown/input.css:24:15
-   |
-24 | @unknown {s{p:v}}
-   |               ^
-
-error: Rule
-  --> $DIR/tests/fixture/at-rule/unknown/input.css:25:1
-   |
-25 | @unknown x y {s{p:v}}
-   | ^^^^^^^^^^^^^^^^^^^^^
-
-error: AtRule
-  --> $DIR/tests/fixture/at-rule/unknown/input.css:25:1
-   |
-25 | @unknown x y {s{p:v}}
-   | ^^^^^^^^^^^^^^^^^^^^^
-
-error: UnknownAtRule
-  --> $DIR/tests/fixture/at-rule/unknown/input.css:25:1
-   |
-25 | @unknown x y {s{p:v}}
-   | ^^^^^^^^^^^^^^^^^^^^^
-
-error: AtRuleName
-  --> $DIR/tests/fixture/at-rule/unknown/input.css:25:2
-   |
-25 | @unknown x y {s{p:v}}
-   |  ^^^^^^^
-
-error: Ident
-  --> $DIR/tests/fixture/at-rule/unknown/input.css:25:2
-   |
-25 | @unknown x y {s{p:v}}
-   |  ^^^^^^^
-
-error: ComponentValue
-  --> $DIR/tests/fixture/at-rule/unknown/input.css:25:9
-   |
-25 | @unknown x y {s{p:v}}
-   |         ^
-
-error: WhiteSpace { value: Atom(' ' type=inline) }
-  --> $DIR/tests/fixture/at-rule/unknown/input.css:25:9
-   |
-25 | @unknown x y {s{p:v}}
-   |         ^
-
-error: ComponentValue
-  --> $DIR/tests/fixture/at-rule/unknown/input.css:25:10
-   |
-25 | @unknown x y {s{p:v}}
-   |          ^
-
-error: Ident { value: Atom('x' type=inline), raw: Atom('x' type=inline) }
-  --> $DIR/tests/fixture/at-rule/unknown/input.css:25:10
-   |
-25 | @unknown x y {s{p:v}}
-   |          ^
-
-error: ComponentValue
-  --> $DIR/tests/fixture/at-rule/unknown/input.css:25:11
-   |
-25 | @unknown x y {s{p:v}}
-   |           ^
-
-error: WhiteSpace { value: Atom(' ' type=inline) }
-  --> $DIR/tests/fixture/at-rule/unknown/input.css:25:11
-   |
-25 | @unknown x y {s{p:v}}
-   |           ^
-
-error: ComponentValue
-  --> $DIR/tests/fixture/at-rule/unknown/input.css:25:12
-   |
-25 | @unknown x y {s{p:v}}
-   |            ^
-
-error: Ident { value: Atom('y' type=inline), raw: Atom('y' type=inline) }
-  --> $DIR/tests/fixture/at-rule/unknown/input.css:25:12
-   |
-25 | @unknown x y {s{p:v}}
-   |            ^
-
-error: ComponentValue
-  --> $DIR/tests/fixture/at-rule/unknown/input.css:25:13
-   |
-25 | @unknown x y {s{p:v}}
-   |             ^
-
-error: WhiteSpace { value: Atom(' ' type=inline) }
-  --> $DIR/tests/fixture/at-rule/unknown/input.css:25:13
-   |
-25 | @unknown x y {s{p:v}}
-   |             ^
-
-error: SimpleBlock
-  --> $DIR/tests/fixture/at-rule/unknown/input.css:25:14
-   |
-25 | @unknown x y {s{p:v}}
-   |              ^^^^^^^^
-
-error: ComponentValue
-  --> $DIR/tests/fixture/at-rule/unknown/input.css:25:15
-   |
-25 | @unknown x y {s{p:v}}
-   |               ^
-
-error: Ident { value: Atom('s' type=inline), raw: Atom('s' type=inline) }
-  --> $DIR/tests/fixture/at-rule/unknown/input.css:25:15
-   |
-25 | @unknown x y {s{p:v}}
-   |               ^
-
-error: ComponentValue
-  --> $DIR/tests/fixture/at-rule/unknown/input.css:25:16
-   |
-25 | @unknown x y {s{p:v}}
-   |                ^^^^^
-
-error: SimpleBlock
-  --> $DIR/tests/fixture/at-rule/unknown/input.css:25:16
-   |
-25 | @unknown x y {s{p:v}}
-   |                ^^^^^
-
-error: ComponentValue
-  --> $DIR/tests/fixture/at-rule/unknown/input.css:25:17
-   |
-25 | @unknown x y {s{p:v}}
-   |                 ^
-
-error: Ident { value: Atom('p' type=inline), raw: Atom('p' type=inline) }
-  --> $DIR/tests/fixture/at-rule/unknown/input.css:25:17
-   |
-25 | @unknown x y {s{p:v}}
-   |                 ^
-
-error: ComponentValue
-  --> $DIR/tests/fixture/at-rule/unknown/input.css:25:18
-   |
-25 | @unknown x y {s{p:v}}
-   |                  ^
-
-error: Colon
-  --> $DIR/tests/fixture/at-rule/unknown/input.css:25:18
-   |
-25 | @unknown x y {s{p:v}}
-   |                  ^
-
-error: ComponentValue
-  --> $DIR/tests/fixture/at-rule/unknown/input.css:25:19
-   |
-25 | @unknown x y {s{p:v}}
-   |                   ^
-
-error: Ident { value: Atom('v' type=inline), raw: Atom('v' type=inline) }
-  --> $DIR/tests/fixture/at-rule/unknown/input.css:25:19
-   |
-25 | @unknown x y {s{p:v}}
-   |                   ^
-
-error: Rule
-  --> $DIR/tests/fixture/at-rule/unknown/input.css:26:1
-   |
-26 | @unknown x, y f(1) {s{p:v}}
-   | ^^^^^^^^^^^^^^^^^^^^^^^^^^^
-
-error: AtRule
-  --> $DIR/tests/fixture/at-rule/unknown/input.css:26:1
-   |
-26 | @unknown x, y f(1) {s{p:v}}
-   | ^^^^^^^^^^^^^^^^^^^^^^^^^^^
-
-error: UnknownAtRule
-  --> $DIR/tests/fixture/at-rule/unknown/input.css:26:1
-   |
-26 | @unknown x, y f(1) {s{p:v}}
-   | ^^^^^^^^^^^^^^^^^^^^^^^^^^^
-
-error: AtRuleName
-  --> $DIR/tests/fixture/at-rule/unknown/input.css:26:2
-   |
-26 | @unknown x, y f(1) {s{p:v}}
-   |  ^^^^^^^
-
-error: Ident
-  --> $DIR/tests/fixture/at-rule/unknown/input.css:26:2
-   |
-26 | @unknown x, y f(1) {s{p:v}}
-   |  ^^^^^^^
-
-error: ComponentValue
-  --> $DIR/tests/fixture/at-rule/unknown/input.css:26:9
-   |
-26 | @unknown x, y f(1) {s{p:v}}
-   |         ^
-
-error: WhiteSpace { value: Atom(' ' type=inline) }
-  --> $DIR/tests/fixture/at-rule/unknown/input.css:26:9
-   |
-26 | @unknown x, y f(1) {s{p:v}}
-   |         ^
-
-error: ComponentValue
-  --> $DIR/tests/fixture/at-rule/unknown/input.css:26:10
-   |
-26 | @unknown x, y f(1) {s{p:v}}
-   |          ^
-
-error: Ident { value: Atom('x' type=inline), raw: Atom('x' type=inline) }
-  --> $DIR/tests/fixture/at-rule/unknown/input.css:26:10
-   |
-26 | @unknown x, y f(1) {s{p:v}}
-   |          ^
-
-error: ComponentValue
-  --> $DIR/tests/fixture/at-rule/unknown/input.css:26:11
-   |
-26 | @unknown x, y f(1) {s{p:v}}
-   |           ^
-
-error: Comma
-  --> $DIR/tests/fixture/at-rule/unknown/input.css:26:11
-   |
-26 | @unknown x, y f(1) {s{p:v}}
-   |           ^
-
-error: ComponentValue
-  --> $DIR/tests/fixture/at-rule/unknown/input.css:26:12
-   |
-26 | @unknown x, y f(1) {s{p:v}}
-   |            ^
-
-error: WhiteSpace { value: Atom(' ' type=inline) }
-  --> $DIR/tests/fixture/at-rule/unknown/input.css:26:12
-   |
-26 | @unknown x, y f(1) {s{p:v}}
-   |            ^
-
-error: ComponentValue
-  --> $DIR/tests/fixture/at-rule/unknown/input.css:26:13
-   |
-26 | @unknown x, y f(1) {s{p:v}}
-   |             ^
-
-error: Ident { value: Atom('y' type=inline), raw: Atom('y' type=inline) }
-  --> $DIR/tests/fixture/at-rule/unknown/input.css:26:13
-   |
-26 | @unknown x, y f(1) {s{p:v}}
-   |             ^
-
-error: ComponentValue
-  --> $DIR/tests/fixture/at-rule/unknown/input.css:26:14
-   |
-26 | @unknown x, y f(1) {s{p:v}}
-   |              ^
-
-error: WhiteSpace { value: Atom(' ' type=inline) }
-  --> $DIR/tests/fixture/at-rule/unknown/input.css:26:14
-   |
-26 | @unknown x, y f(1) {s{p:v}}
-   |              ^
-
-error: ComponentValue
-  --> $DIR/tests/fixture/at-rule/unknown/input.css:26:15
-   |
-26 | @unknown x, y f(1) {s{p:v}}
-   |               ^^^^
-
-error: Function
-  --> $DIR/tests/fixture/at-rule/unknown/input.css:26:15
-   |
-26 | @unknown x, y f(1) {s{p:v}}
-   |               ^^^^
-
-error: Ident
-  --> $DIR/tests/fixture/at-rule/unknown/input.css:26:15
-   |
-26 | @unknown x, y f(1) {s{p:v}}
-   |               ^
-
-error: ComponentValue
-  --> $DIR/tests/fixture/at-rule/unknown/input.css:26:17
-   |
-26 | @unknown x, y f(1) {s{p:v}}
-   |                 ^
-
-error: Integer
-  --> $DIR/tests/fixture/at-rule/unknown/input.css:26:17
-   |
-26 | @unknown x, y f(1) {s{p:v}}
-   |                 ^
-
-error: ComponentValue
-  --> $DIR/tests/fixture/at-rule/unknown/input.css:26:19
-   |
-26 | @unknown x, y f(1) {s{p:v}}
-   |                   ^
-
-error: WhiteSpace { value: Atom(' ' type=inline) }
-  --> $DIR/tests/fixture/at-rule/unknown/input.css:26:19
-   |
-26 | @unknown x, y f(1) {s{p:v}}
-   |                   ^
-
-error: SimpleBlock
-  --> $DIR/tests/fixture/at-rule/unknown/input.css:26:20
-   |
-26 | @unknown x, y f(1) {s{p:v}}
-   |                    ^^^^^^^^
-
-error: ComponentValue
-  --> $DIR/tests/fixture/at-rule/unknown/input.css:26:21
-   |
-26 | @unknown x, y f(1) {s{p:v}}
-   |                     ^
-
-error: Ident { value: Atom('s' type=inline), raw: Atom('s' type=inline) }
-  --> $DIR/tests/fixture/at-rule/unknown/input.css:26:21
-   |
-26 | @unknown x, y f(1) {s{p:v}}
-   |                     ^
-
-error: ComponentValue
-  --> $DIR/tests/fixture/at-rule/unknown/input.css:26:22
-   |
-26 | @unknown x, y f(1) {s{p:v}}
-   |                      ^^^^^
-
-error: SimpleBlock
-  --> $DIR/tests/fixture/at-rule/unknown/input.css:26:22
-   |
-26 | @unknown x, y f(1) {s{p:v}}
-   |                      ^^^^^
-
-error: ComponentValue
-  --> $DIR/tests/fixture/at-rule/unknown/input.css:26:23
-   |
-26 | @unknown x, y f(1) {s{p:v}}
-   |                       ^
-
-error: Ident { value: Atom('p' type=inline), raw: Atom('p' type=inline) }
-  --> $DIR/tests/fixture/at-rule/unknown/input.css:26:23
-   |
-26 | @unknown x, y f(1) {s{p:v}}
-   |                       ^
-
-error: ComponentValue
-  --> $DIR/tests/fixture/at-rule/unknown/input.css:26:24
-   |
-26 | @unknown x, y f(1) {s{p:v}}
-   |                        ^
-
-error: Colon
-  --> $DIR/tests/fixture/at-rule/unknown/input.css:26:24
-   |
-26 | @unknown x, y f(1) {s{p:v}}
-   |                        ^
-
-error: ComponentValue
-  --> $DIR/tests/fixture/at-rule/unknown/input.css:26:25
-   |
-26 | @unknown x, y f(1) {s{p:v}}
-   |                         ^
-
-error: Ident { value: Atom('v' type=inline), raw: Atom('v' type=inline) }
-  --> $DIR/tests/fixture/at-rule/unknown/input.css:26:25
-   |
-26 | @unknown x, y f(1) {s{p:v}}
-   |                         ^
-
-error: Rule
-  --> $DIR/tests/fixture/at-rule/unknown/input.css:27:1
-   |
-27 | @unknown x, y f(1+2) {s{p:v}}
-   | ^^^^^^^^^^^^^^^^^^^^^^^^^^^^^
-
-error: AtRule
-  --> $DIR/tests/fixture/at-rule/unknown/input.css:27:1
-   |
-27 | @unknown x, y f(1+2) {s{p:v}}
-   | ^^^^^^^^^^^^^^^^^^^^^^^^^^^^^
-
-error: UnknownAtRule
-  --> $DIR/tests/fixture/at-rule/unknown/input.css:27:1
-   |
-27 | @unknown x, y f(1+2) {s{p:v}}
-   | ^^^^^^^^^^^^^^^^^^^^^^^^^^^^^
-
-error: AtRuleName
-  --> $DIR/tests/fixture/at-rule/unknown/input.css:27:2
-   |
-27 | @unknown x, y f(1+2) {s{p:v}}
-   |  ^^^^^^^
-
-error: Ident
-  --> $DIR/tests/fixture/at-rule/unknown/input.css:27:2
-   |
-27 | @unknown x, y f(1+2) {s{p:v}}
-   |  ^^^^^^^
-
-error: ComponentValue
-  --> $DIR/tests/fixture/at-rule/unknown/input.css:27:9
-   |
-27 | @unknown x, y f(1+2) {s{p:v}}
-   |         ^
-
-error: WhiteSpace { value: Atom(' ' type=inline) }
-  --> $DIR/tests/fixture/at-rule/unknown/input.css:27:9
-   |
-27 | @unknown x, y f(1+2) {s{p:v}}
-   |         ^
-
-error: ComponentValue
-  --> $DIR/tests/fixture/at-rule/unknown/input.css:27:10
-   |
-27 | @unknown x, y f(1+2) {s{p:v}}
-   |          ^
-
-error: Ident { value: Atom('x' type=inline), raw: Atom('x' type=inline) }
-  --> $DIR/tests/fixture/at-rule/unknown/input.css:27:10
-   |
-27 | @unknown x, y f(1+2) {s{p:v}}
-   |          ^
-
-error: ComponentValue
-  --> $DIR/tests/fixture/at-rule/unknown/input.css:27:11
-   |
-27 | @unknown x, y f(1+2) {s{p:v}}
-   |           ^
-
-error: Comma
-  --> $DIR/tests/fixture/at-rule/unknown/input.css:27:11
-   |
-27 | @unknown x, y f(1+2) {s{p:v}}
-   |           ^
-
-error: ComponentValue
-  --> $DIR/tests/fixture/at-rule/unknown/input.css:27:12
-   |
-27 | @unknown x, y f(1+2) {s{p:v}}
-   |            ^
-
-error: WhiteSpace { value: Atom(' ' type=inline) }
-  --> $DIR/tests/fixture/at-rule/unknown/input.css:27:12
-   |
-27 | @unknown x, y f(1+2) {s{p:v}}
-   |            ^
-
-error: ComponentValue
-  --> $DIR/tests/fixture/at-rule/unknown/input.css:27:13
-   |
-27 | @unknown x, y f(1+2) {s{p:v}}
-   |             ^
-
-error: Ident { value: Atom('y' type=inline), raw: Atom('y' type=inline) }
-  --> $DIR/tests/fixture/at-rule/unknown/input.css:27:13
-   |
-27 | @unknown x, y f(1+2) {s{p:v}}
-   |             ^
-
-error: ComponentValue
-  --> $DIR/tests/fixture/at-rule/unknown/input.css:27:14
-   |
-27 | @unknown x, y f(1+2) {s{p:v}}
-   |              ^
-
-error: WhiteSpace { value: Atom(' ' type=inline) }
-  --> $DIR/tests/fixture/at-rule/unknown/input.css:27:14
-   |
-27 | @unknown x, y f(1+2) {s{p:v}}
-   |              ^
-
-error: ComponentValue
-  --> $DIR/tests/fixture/at-rule/unknown/input.css:27:15
-   |
-27 | @unknown x, y f(1+2) {s{p:v}}
-   |               ^^^^^^
-
-error: Function
-  --> $DIR/tests/fixture/at-rule/unknown/input.css:27:15
-   |
-27 | @unknown x, y f(1+2) {s{p:v}}
-   |               ^^^^^^
-
-error: Ident
-  --> $DIR/tests/fixture/at-rule/unknown/input.css:27:15
-   |
-27 | @unknown x, y f(1+2) {s{p:v}}
-   |               ^
-
-error: ComponentValue
-  --> $DIR/tests/fixture/at-rule/unknown/input.css:27:17
-   |
-27 | @unknown x, y f(1+2) {s{p:v}}
-   |                 ^
-
-error: Integer
-  --> $DIR/tests/fixture/at-rule/unknown/input.css:27:17
-   |
-27 | @unknown x, y f(1+2) {s{p:v}}
-   |                 ^
-
-error: ComponentValue
-  --> $DIR/tests/fixture/at-rule/unknown/input.css:27:18
-   |
-27 | @unknown x, y f(1+2) {s{p:v}}
-   |                  ^^
-
-error: Integer
-  --> $DIR/tests/fixture/at-rule/unknown/input.css:27:18
-   |
-27 | @unknown x, y f(1+2) {s{p:v}}
-   |                  ^^
-
-error: ComponentValue
-  --> $DIR/tests/fixture/at-rule/unknown/input.css:27:21
-   |
-27 | @unknown x, y f(1+2) {s{p:v}}
-   |                     ^
-
-error: WhiteSpace { value: Atom(' ' type=inline) }
-  --> $DIR/tests/fixture/at-rule/unknown/input.css:27:21
-   |
-27 | @unknown x, y f(1+2) {s{p:v}}
-   |                     ^
-
-error: SimpleBlock
-  --> $DIR/tests/fixture/at-rule/unknown/input.css:27:22
-   |
-27 | @unknown x, y f(1+2) {s{p:v}}
-   |                      ^^^^^^^^
-
-error: ComponentValue
-  --> $DIR/tests/fixture/at-rule/unknown/input.css:27:23
-   |
-27 | @unknown x, y f(1+2) {s{p:v}}
-   |                       ^
-
-error: Ident { value: Atom('s' type=inline), raw: Atom('s' type=inline) }
-  --> $DIR/tests/fixture/at-rule/unknown/input.css:27:23
-   |
-27 | @unknown x, y f(1+2) {s{p:v}}
-   |                       ^
-
-error: ComponentValue
-  --> $DIR/tests/fixture/at-rule/unknown/input.css:27:24
-   |
-27 | @unknown x, y f(1+2) {s{p:v}}
-   |                        ^^^^^
-
-error: SimpleBlock
-  --> $DIR/tests/fixture/at-rule/unknown/input.css:27:24
-   |
-27 | @unknown x, y f(1+2) {s{p:v}}
-   |                        ^^^^^
-
-error: ComponentValue
-  --> $DIR/tests/fixture/at-rule/unknown/input.css:27:25
-   |
-27 | @unknown x, y f(1+2) {s{p:v}}
-   |                         ^
-
-error: Ident { value: Atom('p' type=inline), raw: Atom('p' type=inline) }
-  --> $DIR/tests/fixture/at-rule/unknown/input.css:27:25
-   |
-27 | @unknown x, y f(1+2) {s{p:v}}
-   |                         ^
-
-error: ComponentValue
-  --> $DIR/tests/fixture/at-rule/unknown/input.css:27:26
-   |
-27 | @unknown x, y f(1+2) {s{p:v}}
-   |                          ^
-
-error: Colon
-  --> $DIR/tests/fixture/at-rule/unknown/input.css:27:26
-   |
-27 | @unknown x, y f(1+2) {s{p:v}}
-   |                          ^
-
-error: ComponentValue
-  --> $DIR/tests/fixture/at-rule/unknown/input.css:27:27
-   |
-27 | @unknown x, y f(1+2) {s{p:v}}
-   |                           ^
-
-error: Ident { value: Atom('v' type=inline), raw: Atom('v' type=inline) }
-  --> $DIR/tests/fixture/at-rule/unknown/input.css:27:27
-   |
-27 | @unknown x, y f(1+2) {s{p:v}}
-   |                           ^
-
-error: Rule
-  --> $DIR/tests/fixture/at-rule/unknown/input.css:28:1
-   |
-28 | @unknown { .a { p: v; } .b { p: v } }
-   | ^^^^^^^^^^^^^^^^^^^^^^^^^^^^^^^^^^^^^
-
-error: AtRule
-  --> $DIR/tests/fixture/at-rule/unknown/input.css:28:1
-   |
-28 | @unknown { .a { p: v; } .b { p: v } }
-   | ^^^^^^^^^^^^^^^^^^^^^^^^^^^^^^^^^^^^^
-
-error: UnknownAtRule
-  --> $DIR/tests/fixture/at-rule/unknown/input.css:28:1
-   |
-28 | @unknown { .a { p: v; } .b { p: v } }
-   | ^^^^^^^^^^^^^^^^^^^^^^^^^^^^^^^^^^^^^
-
-error: AtRuleName
-  --> $DIR/tests/fixture/at-rule/unknown/input.css:28:2
-   |
-28 | @unknown { .a { p: v; } .b { p: v } }
-   |  ^^^^^^^
-
-error: Ident
-  --> $DIR/tests/fixture/at-rule/unknown/input.css:28:2
-   |
-28 | @unknown { .a { p: v; } .b { p: v } }
-   |  ^^^^^^^
-
-error: ComponentValue
-  --> $DIR/tests/fixture/at-rule/unknown/input.css:28:9
-   |
-28 | @unknown { .a { p: v; } .b { p: v } }
-   |         ^
-
-error: WhiteSpace { value: Atom(' ' type=inline) }
-  --> $DIR/tests/fixture/at-rule/unknown/input.css:28:9
-   |
-28 | @unknown { .a { p: v; } .b { p: v } }
-   |         ^
-
-error: SimpleBlock
-  --> $DIR/tests/fixture/at-rule/unknown/input.css:28:10
-   |
-28 | @unknown { .a { p: v; } .b { p: v } }
-   |          ^^^^^^^^^^^^^^^^^^^^^^^^^^^^
-
-error: ComponentValue
-  --> $DIR/tests/fixture/at-rule/unknown/input.css:28:11
-   |
-28 | @unknown { .a { p: v; } .b { p: v } }
-   |           ^
-
-error: WhiteSpace { value: Atom(' ' type=inline) }
-  --> $DIR/tests/fixture/at-rule/unknown/input.css:28:11
-   |
-28 | @unknown { .a { p: v; } .b { p: v } }
-   |           ^
-
-error: ComponentValue
-  --> $DIR/tests/fixture/at-rule/unknown/input.css:28:12
-   |
-28 | @unknown { .a { p: v; } .b { p: v } }
-   |            ^
-
-error: Delim { value: '.' }
-  --> $DIR/tests/fixture/at-rule/unknown/input.css:28:12
-   |
-28 | @unknown { .a { p: v; } .b { p: v } }
-   |            ^
-
-error: ComponentValue
-  --> $DIR/tests/fixture/at-rule/unknown/input.css:28:13
-   |
-28 | @unknown { .a { p: v; } .b { p: v } }
-   |             ^
-
-error: Ident { value: Atom('a' type=inline), raw: Atom('a' type=inline) }
-  --> $DIR/tests/fixture/at-rule/unknown/input.css:28:13
-   |
-28 | @unknown { .a { p: v; } .b { p: v } }
-   |             ^
-
-error: ComponentValue
-  --> $DIR/tests/fixture/at-rule/unknown/input.css:28:14
-   |
-28 | @unknown { .a { p: v; } .b { p: v } }
-   |              ^
-
-error: WhiteSpace { value: Atom(' ' type=inline) }
-  --> $DIR/tests/fixture/at-rule/unknown/input.css:28:14
-   |
-28 | @unknown { .a { p: v; } .b { p: v } }
-   |              ^
-
-error: ComponentValue
-  --> $DIR/tests/fixture/at-rule/unknown/input.css:28:15
-   |
-28 | @unknown { .a { p: v; } .b { p: v } }
-   |               ^^^^^^^^^
-
-error: SimpleBlock
-  --> $DIR/tests/fixture/at-rule/unknown/input.css:28:15
-   |
-28 | @unknown { .a { p: v; } .b { p: v } }
-   |               ^^^^^^^^^
-
-error: ComponentValue
-  --> $DIR/tests/fixture/at-rule/unknown/input.css:28:16
-   |
-28 | @unknown { .a { p: v; } .b { p: v } }
-   |                ^
-
-error: WhiteSpace { value: Atom(' ' type=inline) }
-  --> $DIR/tests/fixture/at-rule/unknown/input.css:28:16
-   |
-28 | @unknown { .a { p: v; } .b { p: v } }
-   |                ^
-
-error: ComponentValue
-  --> $DIR/tests/fixture/at-rule/unknown/input.css:28:17
-   |
-28 | @unknown { .a { p: v; } .b { p: v } }
-   |                 ^
-
-error: Ident { value: Atom('p' type=inline), raw: Atom('p' type=inline) }
-  --> $DIR/tests/fixture/at-rule/unknown/input.css:28:17
-   |
-28 | @unknown { .a { p: v; } .b { p: v } }
-   |                 ^
-
-error: ComponentValue
-  --> $DIR/tests/fixture/at-rule/unknown/input.css:28:18
-   |
-28 | @unknown { .a { p: v; } .b { p: v } }
-   |                  ^
-
-error: Colon
-  --> $DIR/tests/fixture/at-rule/unknown/input.css:28:18
-   |
-28 | @unknown { .a { p: v; } .b { p: v } }
-   |                  ^
-
-error: ComponentValue
-  --> $DIR/tests/fixture/at-rule/unknown/input.css:28:19
-   |
-28 | @unknown { .a { p: v; } .b { p: v } }
-   |                   ^
-
-error: WhiteSpace { value: Atom(' ' type=inline) }
-  --> $DIR/tests/fixture/at-rule/unknown/input.css:28:19
-   |
-28 | @unknown { .a { p: v; } .b { p: v } }
-   |                   ^
-
-error: ComponentValue
-  --> $DIR/tests/fixture/at-rule/unknown/input.css:28:20
-   |
-28 | @unknown { .a { p: v; } .b { p: v } }
-   |                    ^
-
-error: Ident { value: Atom('v' type=inline), raw: Atom('v' type=inline) }
-  --> $DIR/tests/fixture/at-rule/unknown/input.css:28:20
-   |
-28 | @unknown { .a { p: v; } .b { p: v } }
-   |                    ^
-
-error: ComponentValue
-  --> $DIR/tests/fixture/at-rule/unknown/input.css:28:21
-   |
-28 | @unknown { .a { p: v; } .b { p: v } }
-   |                     ^
-
-error: Semi
-  --> $DIR/tests/fixture/at-rule/unknown/input.css:28:21
-   |
-28 | @unknown { .a { p: v; } .b { p: v } }
-   |                     ^
-
-error: ComponentValue
-  --> $DIR/tests/fixture/at-rule/unknown/input.css:28:22
-   |
-28 | @unknown { .a { p: v; } .b { p: v } }
-   |                      ^
-
-error: WhiteSpace { value: Atom(' ' type=inline) }
-  --> $DIR/tests/fixture/at-rule/unknown/input.css:28:22
-   |
-28 | @unknown { .a { p: v; } .b { p: v } }
-   |                      ^
-
-error: ComponentValue
-  --> $DIR/tests/fixture/at-rule/unknown/input.css:28:24
-   |
-28 | @unknown { .a { p: v; } .b { p: v } }
-   |                        ^
-
-error: WhiteSpace { value: Atom(' ' type=inline) }
-  --> $DIR/tests/fixture/at-rule/unknown/input.css:28:24
-   |
-28 | @unknown { .a { p: v; } .b { p: v } }
-   |                        ^
-
-error: ComponentValue
-  --> $DIR/tests/fixture/at-rule/unknown/input.css:28:25
-   |
-28 | @unknown { .a { p: v; } .b { p: v } }
-   |                         ^
-
-error: Delim { value: '.' }
-  --> $DIR/tests/fixture/at-rule/unknown/input.css:28:25
-   |
-28 | @unknown { .a { p: v; } .b { p: v } }
-   |                         ^
-
-error: ComponentValue
-  --> $DIR/tests/fixture/at-rule/unknown/input.css:28:26
-   |
-28 | @unknown { .a { p: v; } .b { p: v } }
-   |                          ^
-
-error: Ident { value: Atom('b' type=inline), raw: Atom('b' type=inline) }
-  --> $DIR/tests/fixture/at-rule/unknown/input.css:28:26
-   |
-28 | @unknown { .a { p: v; } .b { p: v } }
-   |                          ^
-
-error: ComponentValue
-  --> $DIR/tests/fixture/at-rule/unknown/input.css:28:27
-   |
-28 | @unknown { .a { p: v; } .b { p: v } }
-   |                           ^
-
-error: WhiteSpace { value: Atom(' ' type=inline) }
-  --> $DIR/tests/fixture/at-rule/unknown/input.css:28:27
-   |
-28 | @unknown { .a { p: v; } .b { p: v } }
-   |                           ^
-
-error: ComponentValue
-  --> $DIR/tests/fixture/at-rule/unknown/input.css:28:28
-   |
-28 | @unknown { .a { p: v; } .b { p: v } }
-   |                            ^^^^^^^^
-
-error: SimpleBlock
-  --> $DIR/tests/fixture/at-rule/unknown/input.css:28:28
-   |
-28 | @unknown { .a { p: v; } .b { p: v } }
-   |                            ^^^^^^^^
-
-error: ComponentValue
-  --> $DIR/tests/fixture/at-rule/unknown/input.css:28:29
-   |
-28 | @unknown { .a { p: v; } .b { p: v } }
-   |                             ^
-
-error: WhiteSpace { value: Atom(' ' type=inline) }
-  --> $DIR/tests/fixture/at-rule/unknown/input.css:28:29
-   |
-28 | @unknown { .a { p: v; } .b { p: v } }
-   |                             ^
-
-error: ComponentValue
-  --> $DIR/tests/fixture/at-rule/unknown/input.css:28:30
-   |
-28 | @unknown { .a { p: v; } .b { p: v } }
-   |                              ^
-
-error: Ident { value: Atom('p' type=inline), raw: Atom('p' type=inline) }
-  --> $DIR/tests/fixture/at-rule/unknown/input.css:28:30
-   |
-28 | @unknown { .a { p: v; } .b { p: v } }
-   |                              ^
-
-error: ComponentValue
-  --> $DIR/tests/fixture/at-rule/unknown/input.css:28:31
-   |
-28 | @unknown { .a { p: v; } .b { p: v } }
-   |                               ^
-
-error: Colon
-  --> $DIR/tests/fixture/at-rule/unknown/input.css:28:31
-   |
-28 | @unknown { .a { p: v; } .b { p: v } }
-   |                               ^
-
-error: ComponentValue
-  --> $DIR/tests/fixture/at-rule/unknown/input.css:28:32
-   |
-28 | @unknown { .a { p: v; } .b { p: v } }
-   |                                ^
-
-error: WhiteSpace { value: Atom(' ' type=inline) }
-  --> $DIR/tests/fixture/at-rule/unknown/input.css:28:32
-   |
-28 | @unknown { .a { p: v; } .b { p: v } }
-   |                                ^
-
-error: ComponentValue
-  --> $DIR/tests/fixture/at-rule/unknown/input.css:28:33
-   |
-28 | @unknown { .a { p: v; } .b { p: v } }
-   |                                 ^
-
-error: Ident { value: Atom('v' type=inline), raw: Atom('v' type=inline) }
-  --> $DIR/tests/fixture/at-rule/unknown/input.css:28:33
-   |
-28 | @unknown { .a { p: v; } .b { p: v } }
-   |                                 ^
-
-error: ComponentValue
-  --> $DIR/tests/fixture/at-rule/unknown/input.css:28:34
-   |
-28 | @unknown { .a { p: v; } .b { p: v } }
-   |                                  ^
-
-error: WhiteSpace { value: Atom(' ' type=inline) }
-  --> $DIR/tests/fixture/at-rule/unknown/input.css:28:34
-   |
-28 | @unknown { .a { p: v; } .b { p: v } }
-   |                                  ^
-
-error: ComponentValue
-  --> $DIR/tests/fixture/at-rule/unknown/input.css:28:36
-   |
-28 | @unknown { .a { p: v; } .b { p: v } }
-   |                                    ^
-
-error: WhiteSpace { value: Atom(' ' type=inline) }
-  --> $DIR/tests/fixture/at-rule/unknown/input.css:28:36
-   |
-28 | @unknown { .a { p: v; } .b { p: v } }
-   |                                    ^
-
-error: Rule
-  --> $DIR/tests/fixture/at-rule/unknown/input.css:29:1
-   |
-29 | @unknown/*test*/{/*test*/s/*test*/{/*test*/p/*test*/:/*test*/v/*test*/}/*test*/}
-   | ^^^^^^^^^^^^^^^^^^^^^^^^^^^^^^^^^^^^^^^^^^^^^^^^^^^^^^^^^^^^^^^^^^^^^^^^^^^^^^^^
-
-error: AtRule
-  --> $DIR/tests/fixture/at-rule/unknown/input.css:29:1
-   |
-29 | @unknown/*test*/{/*test*/s/*test*/{/*test*/p/*test*/:/*test*/v/*test*/}/*test*/}
-   | ^^^^^^^^^^^^^^^^^^^^^^^^^^^^^^^^^^^^^^^^^^^^^^^^^^^^^^^^^^^^^^^^^^^^^^^^^^^^^^^^
-
-error: UnknownAtRule
-  --> $DIR/tests/fixture/at-rule/unknown/input.css:29:1
-   |
-29 | @unknown/*test*/{/*test*/s/*test*/{/*test*/p/*test*/:/*test*/v/*test*/}/*test*/}
-   | ^^^^^^^^^^^^^^^^^^^^^^^^^^^^^^^^^^^^^^^^^^^^^^^^^^^^^^^^^^^^^^^^^^^^^^^^^^^^^^^^
-
-error: AtRuleName
-  --> $DIR/tests/fixture/at-rule/unknown/input.css:29:2
-   |
-29 | @unknown/*test*/{/*test*/s/*test*/{/*test*/p/*test*/:/*test*/v/*test*/}/*test*/}
-   |  ^^^^^^^
-
-error: Ident
-  --> $DIR/tests/fixture/at-rule/unknown/input.css:29:2
-   |
-29 | @unknown/*test*/{/*test*/s/*test*/{/*test*/p/*test*/:/*test*/v/*test*/}/*test*/}
-   |  ^^^^^^^
-
-error: SimpleBlock
-  --> $DIR/tests/fixture/at-rule/unknown/input.css:29:17
-   |
-29 | @unknown/*test*/{/*test*/s/*test*/{/*test*/p/*test*/:/*test*/v/*test*/}/*test*/}
-   |                 ^^^^^^^^^^^^^^^^^^^^^^^^^^^^^^^^^^^^^^^^^^^^^^^^^^^^^^^^^^^^^^^^
-
-error: ComponentValue
-  --> $DIR/tests/fixture/at-rule/unknown/input.css:29:26
-   |
-29 | @unknown/*test*/{/*test*/s/*test*/{/*test*/p/*test*/:/*test*/v/*test*/}/*test*/}
-   |                          ^
-
-error: Ident { value: Atom('s' type=inline), raw: Atom('s' type=inline) }
-  --> $DIR/tests/fixture/at-rule/unknown/input.css:29:26
-   |
-29 | @unknown/*test*/{/*test*/s/*test*/{/*test*/p/*test*/:/*test*/v/*test*/}/*test*/}
-   |                          ^
-
-error: ComponentValue
-  --> $DIR/tests/fixture/at-rule/unknown/input.css:29:35
-   |
-29 | @unknown/*test*/{/*test*/s/*test*/{/*test*/p/*test*/:/*test*/v/*test*/}/*test*/}
-   |                                   ^^^^^^^^^^^^^^^^^^^^^^^^^^^^^^^^^^^^^
-
-error: SimpleBlock
-  --> $DIR/tests/fixture/at-rule/unknown/input.css:29:35
-   |
-29 | @unknown/*test*/{/*test*/s/*test*/{/*test*/p/*test*/:/*test*/v/*test*/}/*test*/}
-   |                                   ^^^^^^^^^^^^^^^^^^^^^^^^^^^^^^^^^^^^^
-
-error: ComponentValue
-  --> $DIR/tests/fixture/at-rule/unknown/input.css:29:44
-   |
-29 | @unknown/*test*/{/*test*/s/*test*/{/*test*/p/*test*/:/*test*/v/*test*/}/*test*/}
-   |                                            ^
-
-error: Ident { value: Atom('p' type=inline), raw: Atom('p' type=inline) }
-  --> $DIR/tests/fixture/at-rule/unknown/input.css:29:44
-   |
-29 | @unknown/*test*/{/*test*/s/*test*/{/*test*/p/*test*/:/*test*/v/*test*/}/*test*/}
-   |                                            ^
-
-error: ComponentValue
-  --> $DIR/tests/fixture/at-rule/unknown/input.css:29:53
-   |
-29 | @unknown/*test*/{/*test*/s/*test*/{/*test*/p/*test*/:/*test*/v/*test*/}/*test*/}
-   |                                                     ^
-
-error: Colon
-  --> $DIR/tests/fixture/at-rule/unknown/input.css:29:53
-   |
-29 | @unknown/*test*/{/*test*/s/*test*/{/*test*/p/*test*/:/*test*/v/*test*/}/*test*/}
-   |                                                     ^
-
-error: ComponentValue
-  --> $DIR/tests/fixture/at-rule/unknown/input.css:29:62
-   |
-29 | @unknown/*test*/{/*test*/s/*test*/{/*test*/p/*test*/:/*test*/v/*test*/}/*test*/}
-   |                                                              ^
-
-error: Ident { value: Atom('v' type=inline), raw: Atom('v' type=inline) }
-  --> $DIR/tests/fixture/at-rule/unknown/input.css:29:62
-   |
-29 | @unknown/*test*/{/*test*/s/*test*/{/*test*/p/*test*/:/*test*/v/*test*/}/*test*/}
-   |                                                              ^
-
-error: Rule
-  --> $DIR/tests/fixture/at-rule/unknown/input.css:32:1
-   |
-32 | @unknown  {  s  {  p  :  v  }  }
-   | ^^^^^^^^^^^^^^^^^^^^^^^^^^^^^^^^
-
-error: AtRule
-  --> $DIR/tests/fixture/at-rule/unknown/input.css:32:1
-   |
-32 | @unknown  {  s  {  p  :  v  }  }
-   | ^^^^^^^^^^^^^^^^^^^^^^^^^^^^^^^^
-
-error: UnknownAtRule
-  --> $DIR/tests/fixture/at-rule/unknown/input.css:32:1
-   |
-32 | @unknown  {  s  {  p  :  v  }  }
-   | ^^^^^^^^^^^^^^^^^^^^^^^^^^^^^^^^
-
-error: AtRuleName
-  --> $DIR/tests/fixture/at-rule/unknown/input.css:32:2
-   |
-32 | @unknown  {  s  {  p  :  v  }  }
-   |  ^^^^^^^
-
-error: Ident
-  --> $DIR/tests/fixture/at-rule/unknown/input.css:32:2
-   |
-32 | @unknown  {  s  {  p  :  v  }  }
-   |  ^^^^^^^
-
-error: ComponentValue
-  --> $DIR/tests/fixture/at-rule/unknown/input.css:32:9
-   |
-32 | @unknown  {  s  {  p  :  v  }  }
-   |         ^^
-
-error: WhiteSpace { value: Atom('  ' type=inline) }
-  --> $DIR/tests/fixture/at-rule/unknown/input.css:32:9
-   |
-32 | @unknown  {  s  {  p  :  v  }  }
-   |         ^^
-
-error: SimpleBlock
-  --> $DIR/tests/fixture/at-rule/unknown/input.css:32:11
-   |
-32 | @unknown  {  s  {  p  :  v  }  }
-   |           ^^^^^^^^^^^^^^^^^^^^^^
-
-error: ComponentValue
-  --> $DIR/tests/fixture/at-rule/unknown/input.css:32:12
-   |
-32 | @unknown  {  s  {  p  :  v  }  }
-   |            ^^
-
-error: WhiteSpace { value: Atom('  ' type=inline) }
-  --> $DIR/tests/fixture/at-rule/unknown/input.css:32:12
-   |
-32 | @unknown  {  s  {  p  :  v  }  }
-   |            ^^
-
-error: ComponentValue
-  --> $DIR/tests/fixture/at-rule/unknown/input.css:32:14
-   |
-32 | @unknown  {  s  {  p  :  v  }  }
-   |              ^
-
-error: Ident { value: Atom('s' type=inline), raw: Atom('s' type=inline) }
-  --> $DIR/tests/fixture/at-rule/unknown/input.css:32:14
-   |
-32 | @unknown  {  s  {  p  :  v  }  }
-   |              ^
-
-error: ComponentValue
-  --> $DIR/tests/fixture/at-rule/unknown/input.css:32:15
-   |
-32 | @unknown  {  s  {  p  :  v  }  }
-   |               ^^
-
-error: WhiteSpace { value: Atom('  ' type=inline) }
-  --> $DIR/tests/fixture/at-rule/unknown/input.css:32:15
-   |
-32 | @unknown  {  s  {  p  :  v  }  }
-   |               ^^
-
-error: ComponentValue
-  --> $DIR/tests/fixture/at-rule/unknown/input.css:32:17
-   |
-32 | @unknown  {  s  {  p  :  v  }  }
-   |                 ^^^^^^^^^^^^^
-
-error: SimpleBlock
-  --> $DIR/tests/fixture/at-rule/unknown/input.css:32:17
-   |
-32 | @unknown  {  s  {  p  :  v  }  }
-   |                 ^^^^^^^^^^^^^
-
-error: ComponentValue
-  --> $DIR/tests/fixture/at-rule/unknown/input.css:32:18
-   |
-32 | @unknown  {  s  {  p  :  v  }  }
-   |                  ^^
-
-error: WhiteSpace { value: Atom('  ' type=inline) }
-  --> $DIR/tests/fixture/at-rule/unknown/input.css:32:18
-   |
-32 | @unknown  {  s  {  p  :  v  }  }
-   |                  ^^
-
-error: ComponentValue
-  --> $DIR/tests/fixture/at-rule/unknown/input.css:32:20
-   |
-32 | @unknown  {  s  {  p  :  v  }  }
-   |                    ^
-
-error: Ident { value: Atom('p' type=inline), raw: Atom('p' type=inline) }
-  --> $DIR/tests/fixture/at-rule/unknown/input.css:32:20
-   |
-32 | @unknown  {  s  {  p  :  v  }  }
-   |                    ^
-
-error: ComponentValue
-  --> $DIR/tests/fixture/at-rule/unknown/input.css:32:21
-   |
-32 | @unknown  {  s  {  p  :  v  }  }
-   |                     ^^
-
-error: WhiteSpace { value: Atom('  ' type=inline) }
-  --> $DIR/tests/fixture/at-rule/unknown/input.css:32:21
-   |
-32 | @unknown  {  s  {  p  :  v  }  }
-   |                     ^^
-
-error: ComponentValue
-  --> $DIR/tests/fixture/at-rule/unknown/input.css:32:23
-   |
-32 | @unknown  {  s  {  p  :  v  }  }
-   |                       ^
-
-error: Colon
-  --> $DIR/tests/fixture/at-rule/unknown/input.css:32:23
-   |
-32 | @unknown  {  s  {  p  :  v  }  }
-   |                       ^
-
-error: ComponentValue
-  --> $DIR/tests/fixture/at-rule/unknown/input.css:32:24
-   |
-32 | @unknown  {  s  {  p  :  v  }  }
-   |                        ^^
-
-error: WhiteSpace { value: Atom('  ' type=inline) }
-  --> $DIR/tests/fixture/at-rule/unknown/input.css:32:24
-   |
-32 | @unknown  {  s  {  p  :  v  }  }
-   |                        ^^
-
-error: ComponentValue
-  --> $DIR/tests/fixture/at-rule/unknown/input.css:32:26
-   |
-32 | @unknown  {  s  {  p  :  v  }  }
-   |                          ^
-
-error: Ident { value: Atom('v' type=inline), raw: Atom('v' type=inline) }
-  --> $DIR/tests/fixture/at-rule/unknown/input.css:32:26
-   |
-32 | @unknown  {  s  {  p  :  v  }  }
-   |                          ^
-
-error: ComponentValue
-  --> $DIR/tests/fixture/at-rule/unknown/input.css:32:27
-   |
-32 | @unknown  {  s  {  p  :  v  }  }
-   |                           ^^
-
-error: WhiteSpace { value: Atom('  ' type=inline) }
-  --> $DIR/tests/fixture/at-rule/unknown/input.css:32:27
-   |
-32 | @unknown  {  s  {  p  :  v  }  }
-   |                           ^^
-
-error: ComponentValue
-  --> $DIR/tests/fixture/at-rule/unknown/input.css:32:30
-   |
-32 | @unknown  {  s  {  p  :  v  }  }
-   |                              ^^
-
-error: WhiteSpace { value: Atom('  ' type=inline) }
-  --> $DIR/tests/fixture/at-rule/unknown/input.css:32:30
-   |
-32 | @unknown  {  s  {  p  :  v  }  }
-   |                              ^^
-
-error: Rule
-  --> $DIR/tests/fixture/at-rule/unknown/input.css:33:1
-   |
-33 | @unknown  x  y  {  s  {  p  :  v  }  }
-   | ^^^^^^^^^^^^^^^^^^^^^^^^^^^^^^^^^^^^^^
-
-error: AtRule
-  --> $DIR/tests/fixture/at-rule/unknown/input.css:33:1
-   |
-33 | @unknown  x  y  {  s  {  p  :  v  }  }
-   | ^^^^^^^^^^^^^^^^^^^^^^^^^^^^^^^^^^^^^^
-
-error: UnknownAtRule
-  --> $DIR/tests/fixture/at-rule/unknown/input.css:33:1
-   |
-33 | @unknown  x  y  {  s  {  p  :  v  }  }
-   | ^^^^^^^^^^^^^^^^^^^^^^^^^^^^^^^^^^^^^^
-
-error: AtRuleName
-  --> $DIR/tests/fixture/at-rule/unknown/input.css:33:2
-   |
-33 | @unknown  x  y  {  s  {  p  :  v  }  }
-   |  ^^^^^^^
-
-error: Ident
-  --> $DIR/tests/fixture/at-rule/unknown/input.css:33:2
-   |
-33 | @unknown  x  y  {  s  {  p  :  v  }  }
-   |  ^^^^^^^
-
-error: ComponentValue
-  --> $DIR/tests/fixture/at-rule/unknown/input.css:33:9
-   |
-33 | @unknown  x  y  {  s  {  p  :  v  }  }
-   |         ^^
-
-error: WhiteSpace { value: Atom('  ' type=inline) }
-  --> $DIR/tests/fixture/at-rule/unknown/input.css:33:9
-   |
-33 | @unknown  x  y  {  s  {  p  :  v  }  }
-   |         ^^
-
-error: ComponentValue
-  --> $DIR/tests/fixture/at-rule/unknown/input.css:33:11
-   |
-33 | @unknown  x  y  {  s  {  p  :  v  }  }
-   |           ^
-
-error: Ident { value: Atom('x' type=inline), raw: Atom('x' type=inline) }
-  --> $DIR/tests/fixture/at-rule/unknown/input.css:33:11
-   |
-33 | @unknown  x  y  {  s  {  p  :  v  }  }
-   |           ^
-
-error: ComponentValue
-  --> $DIR/tests/fixture/at-rule/unknown/input.css:33:12
-   |
-33 | @unknown  x  y  {  s  {  p  :  v  }  }
-   |            ^^
-
-error: WhiteSpace { value: Atom('  ' type=inline) }
-  --> $DIR/tests/fixture/at-rule/unknown/input.css:33:12
-   |
-33 | @unknown  x  y  {  s  {  p  :  v  }  }
-   |            ^^
-
-error: ComponentValue
-  --> $DIR/tests/fixture/at-rule/unknown/input.css:33:14
-   |
-33 | @unknown  x  y  {  s  {  p  :  v  }  }
-   |              ^
-
-error: Ident { value: Atom('y' type=inline), raw: Atom('y' type=inline) }
-  --> $DIR/tests/fixture/at-rule/unknown/input.css:33:14
-   |
-33 | @unknown  x  y  {  s  {  p  :  v  }  }
-   |              ^
-
-error: ComponentValue
-  --> $DIR/tests/fixture/at-rule/unknown/input.css:33:15
-   |
-33 | @unknown  x  y  {  s  {  p  :  v  }  }
-   |               ^^
-
-error: WhiteSpace { value: Atom('  ' type=inline) }
-  --> $DIR/tests/fixture/at-rule/unknown/input.css:33:15
-   |
-33 | @unknown  x  y  {  s  {  p  :  v  }  }
-   |               ^^
-
-error: SimpleBlock
-  --> $DIR/tests/fixture/at-rule/unknown/input.css:33:17
-   |
-33 | @unknown  x  y  {  s  {  p  :  v  }  }
-   |                 ^^^^^^^^^^^^^^^^^^^^^^
-
-error: ComponentValue
-  --> $DIR/tests/fixture/at-rule/unknown/input.css:33:18
-   |
-33 | @unknown  x  y  {  s  {  p  :  v  }  }
-   |                  ^^
-
-error: WhiteSpace { value: Atom('  ' type=inline) }
-  --> $DIR/tests/fixture/at-rule/unknown/input.css:33:18
-   |
-33 | @unknown  x  y  {  s  {  p  :  v  }  }
-   |                  ^^
-
-error: ComponentValue
-  --> $DIR/tests/fixture/at-rule/unknown/input.css:33:20
-   |
-33 | @unknown  x  y  {  s  {  p  :  v  }  }
-   |                    ^
-
-error: Ident { value: Atom('s' type=inline), raw: Atom('s' type=inline) }
-  --> $DIR/tests/fixture/at-rule/unknown/input.css:33:20
-   |
-33 | @unknown  x  y  {  s  {  p  :  v  }  }
-   |                    ^
-
-error: ComponentValue
-  --> $DIR/tests/fixture/at-rule/unknown/input.css:33:21
-   |
-33 | @unknown  x  y  {  s  {  p  :  v  }  }
-   |                     ^^
-
-error: WhiteSpace { value: Atom('  ' type=inline) }
-  --> $DIR/tests/fixture/at-rule/unknown/input.css:33:21
-   |
-33 | @unknown  x  y  {  s  {  p  :  v  }  }
-   |                     ^^
-
-error: ComponentValue
-  --> $DIR/tests/fixture/at-rule/unknown/input.css:33:23
-   |
-33 | @unknown  x  y  {  s  {  p  :  v  }  }
-   |                       ^^^^^^^^^^^^^
-
-error: SimpleBlock
-  --> $DIR/tests/fixture/at-rule/unknown/input.css:33:23
-   |
-33 | @unknown  x  y  {  s  {  p  :  v  }  }
-   |                       ^^^^^^^^^^^^^
-
-error: ComponentValue
-  --> $DIR/tests/fixture/at-rule/unknown/input.css:33:24
-   |
-33 | @unknown  x  y  {  s  {  p  :  v  }  }
-   |                        ^^
-
-error: WhiteSpace { value: Atom('  ' type=inline) }
-  --> $DIR/tests/fixture/at-rule/unknown/input.css:33:24
-   |
-33 | @unknown  x  y  {  s  {  p  :  v  }  }
-   |                        ^^
-
-error: ComponentValue
-  --> $DIR/tests/fixture/at-rule/unknown/input.css:33:26
-   |
-33 | @unknown  x  y  {  s  {  p  :  v  }  }
-   |                          ^
-
-error: Ident { value: Atom('p' type=inline), raw: Atom('p' type=inline) }
-  --> $DIR/tests/fixture/at-rule/unknown/input.css:33:26
-   |
-33 | @unknown  x  y  {  s  {  p  :  v  }  }
-   |                          ^
-
-error: ComponentValue
-  --> $DIR/tests/fixture/at-rule/unknown/input.css:33:27
-   |
-33 | @unknown  x  y  {  s  {  p  :  v  }  }
-   |                           ^^
-
-error: WhiteSpace { value: Atom('  ' type=inline) }
-  --> $DIR/tests/fixture/at-rule/unknown/input.css:33:27
-   |
-33 | @unknown  x  y  {  s  {  p  :  v  }  }
-   |                           ^^
-
-error: ComponentValue
-  --> $DIR/tests/fixture/at-rule/unknown/input.css:33:29
-   |
-33 | @unknown  x  y  {  s  {  p  :  v  }  }
-   |                             ^
-
-error: Colon
-  --> $DIR/tests/fixture/at-rule/unknown/input.css:33:29
-   |
-33 | @unknown  x  y  {  s  {  p  :  v  }  }
-   |                             ^
-
-error: ComponentValue
-  --> $DIR/tests/fixture/at-rule/unknown/input.css:33:30
-   |
-33 | @unknown  x  y  {  s  {  p  :  v  }  }
-   |                              ^^
-
-error: WhiteSpace { value: Atom('  ' type=inline) }
-  --> $DIR/tests/fixture/at-rule/unknown/input.css:33:30
-   |
-33 | @unknown  x  y  {  s  {  p  :  v  }  }
-   |                              ^^
-
-error: ComponentValue
-  --> $DIR/tests/fixture/at-rule/unknown/input.css:33:32
-   |
-33 | @unknown  x  y  {  s  {  p  :  v  }  }
-   |                                ^
-
-error: Ident { value: Atom('v' type=inline), raw: Atom('v' type=inline) }
-  --> $DIR/tests/fixture/at-rule/unknown/input.css:33:32
-   |
-33 | @unknown  x  y  {  s  {  p  :  v  }  }
-   |                                ^
-
-error: ComponentValue
-  --> $DIR/tests/fixture/at-rule/unknown/input.css:33:33
-   |
-33 | @unknown  x  y  {  s  {  p  :  v  }  }
-   |                                 ^^
-
-error: WhiteSpace { value: Atom('  ' type=inline) }
-  --> $DIR/tests/fixture/at-rule/unknown/input.css:33:33
-   |
-33 | @unknown  x  y  {  s  {  p  :  v  }  }
-   |                                 ^^
-
-error: ComponentValue
-  --> $DIR/tests/fixture/at-rule/unknown/input.css:33:36
-   |
-33 | @unknown  x  y  {  s  {  p  :  v  }  }
-   |                                    ^^
-
-error: WhiteSpace { value: Atom('  ' type=inline) }
-  --> $DIR/tests/fixture/at-rule/unknown/input.css:33:36
-   |
-33 | @unknown  x  y  {  s  {  p  :  v  }  }
-   |                                    ^^
-
-error: Rule
-  --> $DIR/tests/fixture/at-rule/unknown/input.css:34:1
-   |
-34 | @unknown  x  ,  y  f(  1  )  {  s  {  p  :  v  }  }
-   | ^^^^^^^^^^^^^^^^^^^^^^^^^^^^^^^^^^^^^^^^^^^^^^^^^^^
-
-error: AtRule
-  --> $DIR/tests/fixture/at-rule/unknown/input.css:34:1
-   |
-34 | @unknown  x  ,  y  f(  1  )  {  s  {  p  :  v  }  }
-   | ^^^^^^^^^^^^^^^^^^^^^^^^^^^^^^^^^^^^^^^^^^^^^^^^^^^
-
-error: UnknownAtRule
-  --> $DIR/tests/fixture/at-rule/unknown/input.css:34:1
-   |
-34 | @unknown  x  ,  y  f(  1  )  {  s  {  p  :  v  }  }
-   | ^^^^^^^^^^^^^^^^^^^^^^^^^^^^^^^^^^^^^^^^^^^^^^^^^^^
-
-error: AtRuleName
-  --> $DIR/tests/fixture/at-rule/unknown/input.css:34:2
-   |
-34 | @unknown  x  ,  y  f(  1  )  {  s  {  p  :  v  }  }
-   |  ^^^^^^^
-
-error: Ident
-  --> $DIR/tests/fixture/at-rule/unknown/input.css:34:2
-   |
-34 | @unknown  x  ,  y  f(  1  )  {  s  {  p  :  v  }  }
-   |  ^^^^^^^
-
-error: ComponentValue
-  --> $DIR/tests/fixture/at-rule/unknown/input.css:34:9
-   |
-34 | @unknown  x  ,  y  f(  1  )  {  s  {  p  :  v  }  }
-   |         ^^
-
-error: WhiteSpace { value: Atom('  ' type=inline) }
-  --> $DIR/tests/fixture/at-rule/unknown/input.css:34:9
-   |
-34 | @unknown  x  ,  y  f(  1  )  {  s  {  p  :  v  }  }
-   |         ^^
-
-error: ComponentValue
-  --> $DIR/tests/fixture/at-rule/unknown/input.css:34:11
-   |
-34 | @unknown  x  ,  y  f(  1  )  {  s  {  p  :  v  }  }
-   |           ^
-
-error: Ident { value: Atom('x' type=inline), raw: Atom('x' type=inline) }
-  --> $DIR/tests/fixture/at-rule/unknown/input.css:34:11
-   |
-34 | @unknown  x  ,  y  f(  1  )  {  s  {  p  :  v  }  }
-   |           ^
-
-error: ComponentValue
-  --> $DIR/tests/fixture/at-rule/unknown/input.css:34:12
-   |
-34 | @unknown  x  ,  y  f(  1  )  {  s  {  p  :  v  }  }
-   |            ^^
-
-error: WhiteSpace { value: Atom('  ' type=inline) }
-  --> $DIR/tests/fixture/at-rule/unknown/input.css:34:12
-   |
-34 | @unknown  x  ,  y  f(  1  )  {  s  {  p  :  v  }  }
-   |            ^^
-
-error: ComponentValue
-  --> $DIR/tests/fixture/at-rule/unknown/input.css:34:14
-   |
-34 | @unknown  x  ,  y  f(  1  )  {  s  {  p  :  v  }  }
-   |              ^
-
-error: Comma
-  --> $DIR/tests/fixture/at-rule/unknown/input.css:34:14
-   |
-34 | @unknown  x  ,  y  f(  1  )  {  s  {  p  :  v  }  }
-   |              ^
-
-error: ComponentValue
-  --> $DIR/tests/fixture/at-rule/unknown/input.css:34:15
-   |
-34 | @unknown  x  ,  y  f(  1  )  {  s  {  p  :  v  }  }
-   |               ^^
-
-error: WhiteSpace { value: Atom('  ' type=inline) }
-  --> $DIR/tests/fixture/at-rule/unknown/input.css:34:15
-   |
-34 | @unknown  x  ,  y  f(  1  )  {  s  {  p  :  v  }  }
-   |               ^^
-
-error: ComponentValue
-  --> $DIR/tests/fixture/at-rule/unknown/input.css:34:17
-   |
-34 | @unknown  x  ,  y  f(  1  )  {  s  {  p  :  v  }  }
-   |                 ^
-
-error: Ident { value: Atom('y' type=inline), raw: Atom('y' type=inline) }
-  --> $DIR/tests/fixture/at-rule/unknown/input.css:34:17
-   |
-34 | @unknown  x  ,  y  f(  1  )  {  s  {  p  :  v  }  }
-   |                 ^
-
-error: ComponentValue
-  --> $DIR/tests/fixture/at-rule/unknown/input.css:34:18
-   |
-34 | @unknown  x  ,  y  f(  1  )  {  s  {  p  :  v  }  }
-   |                  ^^
-
-error: WhiteSpace { value: Atom('  ' type=inline) }
-  --> $DIR/tests/fixture/at-rule/unknown/input.css:34:18
-   |
-34 | @unknown  x  ,  y  f(  1  )  {  s  {  p  :  v  }  }
-   |                  ^^
-
-error: ComponentValue
-  --> $DIR/tests/fixture/at-rule/unknown/input.css:34:20
-   |
-34 | @unknown  x  ,  y  f(  1  )  {  s  {  p  :  v  }  }
-   |                    ^^^^^^^^
-
-error: Function
-  --> $DIR/tests/fixture/at-rule/unknown/input.css:34:20
-   |
-34 | @unknown  x  ,  y  f(  1  )  {  s  {  p  :  v  }  }
-   |                    ^^^^^^^^
-
-error: Ident
-  --> $DIR/tests/fixture/at-rule/unknown/input.css:34:20
-   |
-34 | @unknown  x  ,  y  f(  1  )  {  s  {  p  :  v  }  }
-   |                    ^
-
-error: ComponentValue
-  --> $DIR/tests/fixture/at-rule/unknown/input.css:34:24
-   |
-34 | @unknown  x  ,  y  f(  1  )  {  s  {  p  :  v  }  }
-   |                        ^
-
-error: Integer
-  --> $DIR/tests/fixture/at-rule/unknown/input.css:34:24
-   |
-34 | @unknown  x  ,  y  f(  1  )  {  s  {  p  :  v  }  }
-   |                        ^
-
-error: ComponentValue
-  --> $DIR/tests/fixture/at-rule/unknown/input.css:34:28
-   |
-34 | @unknown  x  ,  y  f(  1  )  {  s  {  p  :  v  }  }
-   |                            ^^
-
-error: WhiteSpace { value: Atom('  ' type=inline) }
-  --> $DIR/tests/fixture/at-rule/unknown/input.css:34:28
-   |
-34 | @unknown  x  ,  y  f(  1  )  {  s  {  p  :  v  }  }
-   |                            ^^
-
-error: SimpleBlock
-  --> $DIR/tests/fixture/at-rule/unknown/input.css:34:30
-   |
-34 | @unknown  x  ,  y  f(  1  )  {  s  {  p  :  v  }  }
-   |                              ^^^^^^^^^^^^^^^^^^^^^^
-
-error: ComponentValue
-  --> $DIR/tests/fixture/at-rule/unknown/input.css:34:31
-   |
-34 | @unknown  x  ,  y  f(  1  )  {  s  {  p  :  v  }  }
-   |                               ^^
-
-error: WhiteSpace { value: Atom('  ' type=inline) }
-  --> $DIR/tests/fixture/at-rule/unknown/input.css:34:31
-   |
-34 | @unknown  x  ,  y  f(  1  )  {  s  {  p  :  v  }  }
-   |                               ^^
-
-error: ComponentValue
-  --> $DIR/tests/fixture/at-rule/unknown/input.css:34:33
-   |
-34 | @unknown  x  ,  y  f(  1  )  {  s  {  p  :  v  }  }
-   |                                 ^
-
-error: Ident { value: Atom('s' type=inline), raw: Atom('s' type=inline) }
-  --> $DIR/tests/fixture/at-rule/unknown/input.css:34:33
-   |
-34 | @unknown  x  ,  y  f(  1  )  {  s  {  p  :  v  }  }
-   |                                 ^
-
-error: ComponentValue
-  --> $DIR/tests/fixture/at-rule/unknown/input.css:34:34
-   |
-34 | @unknown  x  ,  y  f(  1  )  {  s  {  p  :  v  }  }
-   |                                  ^^
-
-error: WhiteSpace { value: Atom('  ' type=inline) }
-  --> $DIR/tests/fixture/at-rule/unknown/input.css:34:34
-   |
-34 | @unknown  x  ,  y  f(  1  )  {  s  {  p  :  v  }  }
-   |                                  ^^
-
-error: ComponentValue
-  --> $DIR/tests/fixture/at-rule/unknown/input.css:34:36
-   |
-34 | @unknown  x  ,  y  f(  1  )  {  s  {  p  :  v  }  }
-   |                                    ^^^^^^^^^^^^^
-
-error: SimpleBlock
-  --> $DIR/tests/fixture/at-rule/unknown/input.css:34:36
-   |
-34 | @unknown  x  ,  y  f(  1  )  {  s  {  p  :  v  }  }
-   |                                    ^^^^^^^^^^^^^
-
-error: ComponentValue
-  --> $DIR/tests/fixture/at-rule/unknown/input.css:34:37
-   |
-34 | @unknown  x  ,  y  f(  1  )  {  s  {  p  :  v  }  }
-   |                                     ^^
-
-error: WhiteSpace { value: Atom('  ' type=inline) }
-  --> $DIR/tests/fixture/at-rule/unknown/input.css:34:37
-   |
-34 | @unknown  x  ,  y  f(  1  )  {  s  {  p  :  v  }  }
-   |                                     ^^
-
-error: ComponentValue
-  --> $DIR/tests/fixture/at-rule/unknown/input.css:34:39
-   |
-34 | @unknown  x  ,  y  f(  1  )  {  s  {  p  :  v  }  }
-   |                                       ^
-
-error: Ident { value: Atom('p' type=inline), raw: Atom('p' type=inline) }
-  --> $DIR/tests/fixture/at-rule/unknown/input.css:34:39
-   |
-34 | @unknown  x  ,  y  f(  1  )  {  s  {  p  :  v  }  }
-   |                                       ^
-
-error: ComponentValue
-  --> $DIR/tests/fixture/at-rule/unknown/input.css:34:40
-   |
-34 | @unknown  x  ,  y  f(  1  )  {  s  {  p  :  v  }  }
-   |                                        ^^
-
-error: WhiteSpace { value: Atom('  ' type=inline) }
-  --> $DIR/tests/fixture/at-rule/unknown/input.css:34:40
-   |
-34 | @unknown  x  ,  y  f(  1  )  {  s  {  p  :  v  }  }
-   |                                        ^^
-
-error: ComponentValue
-  --> $DIR/tests/fixture/at-rule/unknown/input.css:34:42
-   |
-34 | @unknown  x  ,  y  f(  1  )  {  s  {  p  :  v  }  }
-   |                                          ^
-
-error: Colon
-  --> $DIR/tests/fixture/at-rule/unknown/input.css:34:42
-   |
-34 | @unknown  x  ,  y  f(  1  )  {  s  {  p  :  v  }  }
-   |                                          ^
-
-error: ComponentValue
-  --> $DIR/tests/fixture/at-rule/unknown/input.css:34:43
-   |
-34 | @unknown  x  ,  y  f(  1  )  {  s  {  p  :  v  }  }
-   |                                           ^^
-
-error: WhiteSpace { value: Atom('  ' type=inline) }
-  --> $DIR/tests/fixture/at-rule/unknown/input.css:34:43
-   |
-34 | @unknown  x  ,  y  f(  1  )  {  s  {  p  :  v  }  }
-   |                                           ^^
-
-error: ComponentValue
-  --> $DIR/tests/fixture/at-rule/unknown/input.css:34:45
-   |
-34 | @unknown  x  ,  y  f(  1  )  {  s  {  p  :  v  }  }
-   |                                             ^
-
-error: Ident { value: Atom('v' type=inline), raw: Atom('v' type=inline) }
-  --> $DIR/tests/fixture/at-rule/unknown/input.css:34:45
-   |
-34 | @unknown  x  ,  y  f(  1  )  {  s  {  p  :  v  }  }
-   |                                             ^
-
-error: ComponentValue
-  --> $DIR/tests/fixture/at-rule/unknown/input.css:34:46
-   |
-34 | @unknown  x  ,  y  f(  1  )  {  s  {  p  :  v  }  }
-   |                                              ^^
-
-error: WhiteSpace { value: Atom('  ' type=inline) }
-  --> $DIR/tests/fixture/at-rule/unknown/input.css:34:46
-   |
-34 | @unknown  x  ,  y  f(  1  )  {  s  {  p  :  v  }  }
-   |                                              ^^
-
-error: ComponentValue
-  --> $DIR/tests/fixture/at-rule/unknown/input.css:34:49
-   |
-34 | @unknown  x  ,  y  f(  1  )  {  s  {  p  :  v  }  }
-   |                                                 ^^
-
-error: WhiteSpace { value: Atom('  ' type=inline) }
-  --> $DIR/tests/fixture/at-rule/unknown/input.css:34:49
-   |
-34 | @unknown  x  ,  y  f(  1  )  {  s  {  p  :  v  }  }
-   |                                                 ^^
-
-error: Rule
-  --> $DIR/tests/fixture/at-rule/unknown/input.css:35:1
-   |
-35 | @unknown  x  ,  y  f(  1    2  )  {  s  {  p  :  v  }  }
-   | ^^^^^^^^^^^^^^^^^^^^^^^^^^^^^^^^^^^^^^^^^^^^^^^^^^^^^^^^
-
-error: AtRule
-  --> $DIR/tests/fixture/at-rule/unknown/input.css:35:1
-   |
-35 | @unknown  x  ,  y  f(  1    2  )  {  s  {  p  :  v  }  }
-   | ^^^^^^^^^^^^^^^^^^^^^^^^^^^^^^^^^^^^^^^^^^^^^^^^^^^^^^^^
-
-error: UnknownAtRule
-  --> $DIR/tests/fixture/at-rule/unknown/input.css:35:1
-   |
-35 | @unknown  x  ,  y  f(  1    2  )  {  s  {  p  :  v  }  }
-   | ^^^^^^^^^^^^^^^^^^^^^^^^^^^^^^^^^^^^^^^^^^^^^^^^^^^^^^^^
-
-error: AtRuleName
-  --> $DIR/tests/fixture/at-rule/unknown/input.css:35:2
-   |
-35 | @unknown  x  ,  y  f(  1    2  )  {  s  {  p  :  v  }  }
-   |  ^^^^^^^
-
-error: Ident
-  --> $DIR/tests/fixture/at-rule/unknown/input.css:35:2
-   |
-35 | @unknown  x  ,  y  f(  1    2  )  {  s  {  p  :  v  }  }
-   |  ^^^^^^^
-
-error: ComponentValue
-  --> $DIR/tests/fixture/at-rule/unknown/input.css:35:9
-   |
-35 | @unknown  x  ,  y  f(  1    2  )  {  s  {  p  :  v  }  }
-   |         ^^
-
-error: WhiteSpace { value: Atom('  ' type=inline) }
-  --> $DIR/tests/fixture/at-rule/unknown/input.css:35:9
-   |
-35 | @unknown  x  ,  y  f(  1    2  )  {  s  {  p  :  v  }  }
-   |         ^^
-
-error: ComponentValue
-  --> $DIR/tests/fixture/at-rule/unknown/input.css:35:11
-   |
-35 | @unknown  x  ,  y  f(  1    2  )  {  s  {  p  :  v  }  }
-   |           ^
-
-error: Ident { value: Atom('x' type=inline), raw: Atom('x' type=inline) }
-  --> $DIR/tests/fixture/at-rule/unknown/input.css:35:11
-   |
-35 | @unknown  x  ,  y  f(  1    2  )  {  s  {  p  :  v  }  }
-   |           ^
-
-error: ComponentValue
-  --> $DIR/tests/fixture/at-rule/unknown/input.css:35:12
-   |
-35 | @unknown  x  ,  y  f(  1    2  )  {  s  {  p  :  v  }  }
-   |            ^^
-
-error: WhiteSpace { value: Atom('  ' type=inline) }
-  --> $DIR/tests/fixture/at-rule/unknown/input.css:35:12
-   |
-35 | @unknown  x  ,  y  f(  1    2  )  {  s  {  p  :  v  }  }
-   |            ^^
-
-error: ComponentValue
-  --> $DIR/tests/fixture/at-rule/unknown/input.css:35:14
-   |
-35 | @unknown  x  ,  y  f(  1    2  )  {  s  {  p  :  v  }  }
-   |              ^
-
-error: Comma
-  --> $DIR/tests/fixture/at-rule/unknown/input.css:35:14
-   |
-35 | @unknown  x  ,  y  f(  1    2  )  {  s  {  p  :  v  }  }
-   |              ^
-
-error: ComponentValue
-  --> $DIR/tests/fixture/at-rule/unknown/input.css:35:15
-   |
-35 | @unknown  x  ,  y  f(  1    2  )  {  s  {  p  :  v  }  }
-   |               ^^
-
-error: WhiteSpace { value: Atom('  ' type=inline) }
-  --> $DIR/tests/fixture/at-rule/unknown/input.css:35:15
-   |
-35 | @unknown  x  ,  y  f(  1    2  )  {  s  {  p  :  v  }  }
-   |               ^^
-
-error: ComponentValue
-  --> $DIR/tests/fixture/at-rule/unknown/input.css:35:17
-   |
-35 | @unknown  x  ,  y  f(  1    2  )  {  s  {  p  :  v  }  }
-   |                 ^
-
-error: Ident { value: Atom('y' type=inline), raw: Atom('y' type=inline) }
-  --> $DIR/tests/fixture/at-rule/unknown/input.css:35:17
-   |
-35 | @unknown  x  ,  y  f(  1    2  )  {  s  {  p  :  v  }  }
-   |                 ^
-
-error: ComponentValue
-  --> $DIR/tests/fixture/at-rule/unknown/input.css:35:18
-   |
-35 | @unknown  x  ,  y  f(  1    2  )  {  s  {  p  :  v  }  }
-   |                  ^^
-
-error: WhiteSpace { value: Atom('  ' type=inline) }
-  --> $DIR/tests/fixture/at-rule/unknown/input.css:35:18
-   |
-35 | @unknown  x  ,  y  f(  1    2  )  {  s  {  p  :  v  }  }
-   |                  ^^
-
-error: ComponentValue
-  --> $DIR/tests/fixture/at-rule/unknown/input.css:35:20
-   |
-35 | @unknown  x  ,  y  f(  1    2  )  {  s  {  p  :  v  }  }
-   |                    ^^^^^^^^^^^^^
-
-error: Function
-  --> $DIR/tests/fixture/at-rule/unknown/input.css:35:20
-   |
-35 | @unknown  x  ,  y  f(  1    2  )  {  s  {  p  :  v  }  }
-   |                    ^^^^^^^^^^^^^
-
-error: Ident
-  --> $DIR/tests/fixture/at-rule/unknown/input.css:35:20
-   |
-35 | @unknown  x  ,  y  f(  1    2  )  {  s  {  p  :  v  }  }
-   |                    ^
-
-error: ComponentValue
-  --> $DIR/tests/fixture/at-rule/unknown/input.css:35:24
-   |
-35 | @unknown  x  ,  y  f(  1    2  )  {  s  {  p  :  v  }  }
-   |                        ^
-
-error: Integer
-  --> $DIR/tests/fixture/at-rule/unknown/input.css:35:24
-   |
-35 | @unknown  x  ,  y  f(  1    2  )  {  s  {  p  :  v  }  }
-   |                        ^
-
-error: ComponentValue
-  --> $DIR/tests/fixture/at-rule/unknown/input.css:35:29
-   |
-35 | @unknown  x  ,  y  f(  1    2  )  {  s  {  p  :  v  }  }
-   |                             ^
-
-error: Integer
-  --> $DIR/tests/fixture/at-rule/unknown/input.css:35:29
-   |
-35 | @unknown  x  ,  y  f(  1    2  )  {  s  {  p  :  v  }  }
-   |                             ^
-
-error: ComponentValue
-  --> $DIR/tests/fixture/at-rule/unknown/input.css:35:33
-   |
-35 | @unknown  x  ,  y  f(  1    2  )  {  s  {  p  :  v  }  }
-   |                                 ^^
-
-error: WhiteSpace { value: Atom('  ' type=inline) }
-  --> $DIR/tests/fixture/at-rule/unknown/input.css:35:33
-   |
-35 | @unknown  x  ,  y  f(  1    2  )  {  s  {  p  :  v  }  }
-   |                                 ^^
-
-error: SimpleBlock
-  --> $DIR/tests/fixture/at-rule/unknown/input.css:35:35
-   |
-35 | @unknown  x  ,  y  f(  1    2  )  {  s  {  p  :  v  }  }
-   |                                   ^^^^^^^^^^^^^^^^^^^^^^
-
-error: ComponentValue
-  --> $DIR/tests/fixture/at-rule/unknown/input.css:35:36
-   |
-35 | @unknown  x  ,  y  f(  1    2  )  {  s  {  p  :  v  }  }
-   |                                    ^^
-
-error: WhiteSpace { value: Atom('  ' type=inline) }
-  --> $DIR/tests/fixture/at-rule/unknown/input.css:35:36
-   |
-35 | @unknown  x  ,  y  f(  1    2  )  {  s  {  p  :  v  }  }
-   |                                    ^^
-
-error: ComponentValue
-  --> $DIR/tests/fixture/at-rule/unknown/input.css:35:38
-   |
-35 | @unknown  x  ,  y  f(  1    2  )  {  s  {  p  :  v  }  }
-   |                                      ^
-
-error: Ident { value: Atom('s' type=inline), raw: Atom('s' type=inline) }
-  --> $DIR/tests/fixture/at-rule/unknown/input.css:35:38
-   |
-35 | @unknown  x  ,  y  f(  1    2  )  {  s  {  p  :  v  }  }
-   |                                      ^
-
-error: ComponentValue
-  --> $DIR/tests/fixture/at-rule/unknown/input.css:35:39
-   |
-35 | @unknown  x  ,  y  f(  1    2  )  {  s  {  p  :  v  }  }
-   |                                       ^^
-
-error: WhiteSpace { value: Atom('  ' type=inline) }
-  --> $DIR/tests/fixture/at-rule/unknown/input.css:35:39
-   |
-35 | @unknown  x  ,  y  f(  1    2  )  {  s  {  p  :  v  }  }
-   |                                       ^^
-
-error: ComponentValue
-  --> $DIR/tests/fixture/at-rule/unknown/input.css:35:41
-   |
-35 | @unknown  x  ,  y  f(  1    2  )  {  s  {  p  :  v  }  }
-   |                                         ^^^^^^^^^^^^^
-
-error: SimpleBlock
-  --> $DIR/tests/fixture/at-rule/unknown/input.css:35:41
-   |
-35 | @unknown  x  ,  y  f(  1    2  )  {  s  {  p  :  v  }  }
-   |                                         ^^^^^^^^^^^^^
-
-error: ComponentValue
-  --> $DIR/tests/fixture/at-rule/unknown/input.css:35:42
-   |
-35 | @unknown  x  ,  y  f(  1    2  )  {  s  {  p  :  v  }  }
-   |                                          ^^
-
-error: WhiteSpace { value: Atom('  ' type=inline) }
-  --> $DIR/tests/fixture/at-rule/unknown/input.css:35:42
-   |
-35 | @unknown  x  ,  y  f(  1    2  )  {  s  {  p  :  v  }  }
-   |                                          ^^
-
-error: ComponentValue
-  --> $DIR/tests/fixture/at-rule/unknown/input.css:35:44
-   |
-35 | @unknown  x  ,  y  f(  1    2  )  {  s  {  p  :  v  }  }
-   |                                            ^
-
-error: Ident { value: Atom('p' type=inline), raw: Atom('p' type=inline) }
-  --> $DIR/tests/fixture/at-rule/unknown/input.css:35:44
-   |
-35 | @unknown  x  ,  y  f(  1    2  )  {  s  {  p  :  v  }  }
-   |                                            ^
-
-error: ComponentValue
-  --> $DIR/tests/fixture/at-rule/unknown/input.css:35:45
-   |
-35 | @unknown  x  ,  y  f(  1    2  )  {  s  {  p  :  v  }  }
-   |                                             ^^
-
-error: WhiteSpace { value: Atom('  ' type=inline) }
-  --> $DIR/tests/fixture/at-rule/unknown/input.css:35:45
-   |
-35 | @unknown  x  ,  y  f(  1    2  )  {  s  {  p  :  v  }  }
-   |                                             ^^
-
-error: ComponentValue
-  --> $DIR/tests/fixture/at-rule/unknown/input.css:35:47
-   |
-35 | @unknown  x  ,  y  f(  1    2  )  {  s  {  p  :  v  }  }
-   |                                               ^
-
-error: Colon
-  --> $DIR/tests/fixture/at-rule/unknown/input.css:35:47
-   |
-35 | @unknown  x  ,  y  f(  1    2  )  {  s  {  p  :  v  }  }
-   |                                               ^
-
-error: ComponentValue
-  --> $DIR/tests/fixture/at-rule/unknown/input.css:35:48
-   |
-35 | @unknown  x  ,  y  f(  1    2  )  {  s  {  p  :  v  }  }
-   |                                                ^^
-
-error: WhiteSpace { value: Atom('  ' type=inline) }
-  --> $DIR/tests/fixture/at-rule/unknown/input.css:35:48
-   |
-35 | @unknown  x  ,  y  f(  1    2  )  {  s  {  p  :  v  }  }
-   |                                                ^^
-
-error: ComponentValue
-  --> $DIR/tests/fixture/at-rule/unknown/input.css:35:50
-   |
-35 | @unknown  x  ,  y  f(  1    2  )  {  s  {  p  :  v  }  }
-   |                                                  ^
-
-error: Ident { value: Atom('v' type=inline), raw: Atom('v' type=inline) }
-  --> $DIR/tests/fixture/at-rule/unknown/input.css:35:50
-   |
-35 | @unknown  x  ,  y  f(  1    2  )  {  s  {  p  :  v  }  }
-   |                                                  ^
-
-error: ComponentValue
-  --> $DIR/tests/fixture/at-rule/unknown/input.css:35:51
-   |
-35 | @unknown  x  ,  y  f(  1    2  )  {  s  {  p  :  v  }  }
-   |                                                   ^^
-
-error: WhiteSpace { value: Atom('  ' type=inline) }
-  --> $DIR/tests/fixture/at-rule/unknown/input.css:35:51
-   |
-35 | @unknown  x  ,  y  f(  1    2  )  {  s  {  p  :  v  }  }
-   |                                                   ^^
-
-error: ComponentValue
-  --> $DIR/tests/fixture/at-rule/unknown/input.css:35:54
-   |
-35 | @unknown  x  ,  y  f(  1    2  )  {  s  {  p  :  v  }  }
-   |                                                      ^^
-
-error: WhiteSpace { value: Atom('  ' type=inline) }
-  --> $DIR/tests/fixture/at-rule/unknown/input.css:35:54
-   |
-35 | @unknown  x  ,  y  f(  1    2  )  {  s  {  p  :  v  }  }
-   |                                                      ^^
-
-error: Rule
-  --> $DIR/tests/fixture/at-rule/unknown/input.css:37:1
-   |
-37 | / @unknown {
-38 | |     --> {}
-39 | |     <!-- {}
-40 | | }
-   | |_^
-
-error: AtRule
-  --> $DIR/tests/fixture/at-rule/unknown/input.css:37:1
-   |
-37 | / @unknown {
-38 | |     --> {}
-39 | |     <!-- {}
-40 | | }
-   | |_^
-
-error: UnknownAtRule
-  --> $DIR/tests/fixture/at-rule/unknown/input.css:37:1
-   |
-37 | / @unknown {
-38 | |     --> {}
-39 | |     <!-- {}
-40 | | }
-   | |_^
-
-error: AtRuleName
-  --> $DIR/tests/fixture/at-rule/unknown/input.css:37:2
-   |
-37 | @unknown {
-   |  ^^^^^^^
-
-error: Ident
-  --> $DIR/tests/fixture/at-rule/unknown/input.css:37:2
-   |
-37 | @unknown {
-   |  ^^^^^^^
-
-error: ComponentValue
-  --> $DIR/tests/fixture/at-rule/unknown/input.css:37:9
-   |
-37 | @unknown {
-   |         ^
-
-error: WhiteSpace { value: Atom(' ' type=inline) }
-  --> $DIR/tests/fixture/at-rule/unknown/input.css:37:9
-   |
-37 | @unknown {
-   |         ^
-
-error: SimpleBlock
-  --> $DIR/tests/fixture/at-rule/unknown/input.css:37:10
-   |
-37 |   @unknown {
-   |  __________^
-38 | |     --> {}
-39 | |     <!-- {}
-40 | | }
-   | |_^
-
-error: ComponentValue
-  --> $DIR/tests/fixture/at-rule/unknown/input.css:37:11
-   |
-37 |   @unknown {
-   |  ___________^
-38 | |     --> {}
-   | |____^
-
-error: WhiteSpace { value: Atom('
-    ' type=inline) }
-  --> $DIR/tests/fixture/at-rule/unknown/input.css:37:11
-   |
-37 |   @unknown {
-   |  ___________^
-38 | |     --> {}
-   | |____^
-
-error: ComponentValue
-  --> $DIR/tests/fixture/at-rule/unknown/input.css:38:5
-   |
-38 |     --> {}
-   |     ^^^
-
-error: CDC
-  --> $DIR/tests/fixture/at-rule/unknown/input.css:38:5
-   |
-38 |     --> {}
-   |     ^^^
-
-error: ComponentValue
-  --> $DIR/tests/fixture/at-rule/unknown/input.css:38:8
-   |
-38 |     --> {}
-   |        ^
-
-error: WhiteSpace { value: Atom(' ' type=inline) }
-  --> $DIR/tests/fixture/at-rule/unknown/input.css:38:8
-   |
-38 |     --> {}
-   |        ^
-
-error: ComponentValue
-  --> $DIR/tests/fixture/at-rule/unknown/input.css:38:9
-   |
-38 |     --> {}
-   |         ^^
-
-error: SimpleBlock
-  --> $DIR/tests/fixture/at-rule/unknown/input.css:38:9
-   |
-38 |     --> {}
-   |         ^^
-
-error: ComponentValue
-  --> $DIR/tests/fixture/at-rule/unknown/input.css:38:11
-   |
-38 |       --> {}
-   |  ___________^
-39 | |     <!-- {}
-   | |____^
-
-error: WhiteSpace { value: Atom('
-    ' type=inline) }
-  --> $DIR/tests/fixture/at-rule/unknown/input.css:38:11
-   |
-38 |       --> {}
-   |  ___________^
-39 | |     <!-- {}
-   | |____^
-
-error: ComponentValue
-  --> $DIR/tests/fixture/at-rule/unknown/input.css:39:5
-   |
-39 |     <!-- {}
-   |     ^^^^
-
-error: CDO
-  --> $DIR/tests/fixture/at-rule/unknown/input.css:39:5
-   |
-39 |     <!-- {}
-   |     ^^^^
-
-error: ComponentValue
-  --> $DIR/tests/fixture/at-rule/unknown/input.css:39:9
-   |
-39 |     <!-- {}
-   |         ^
-
-error: WhiteSpace { value: Atom(' ' type=inline) }
-  --> $DIR/tests/fixture/at-rule/unknown/input.css:39:9
-   |
-39 |     <!-- {}
-   |         ^
-
-error: ComponentValue
-  --> $DIR/tests/fixture/at-rule/unknown/input.css:39:10
-   |
-39 |     <!-- {}
-   |          ^^
-
-error: SimpleBlock
-  --> $DIR/tests/fixture/at-rule/unknown/input.css:39:10
-   |
-39 |     <!-- {}
-   |          ^^
-
-error: ComponentValue
-  --> $DIR/tests/fixture/at-rule/unknown/input.css:39:12
-   |
-39 |       <!-- {}
-   |  ____________^
-40 | | }
-   | |_
-
-error: WhiteSpace { value: Atom('
-' type=inline) }
-  --> $DIR/tests/fixture/at-rule/unknown/input.css:39:12
-   |
-39 |       <!-- {}
-   |  ____________^
-40 | | }
-   | |_
-
-error: Rule
-  --> $DIR/tests/fixture/at-rule/unknown/input.css:42:1
-   |
-42 | / @unknown {
-43 | |     @unknown {s{p:v}}
-44 | | }
-   | |_^
-
-error: AtRule
-  --> $DIR/tests/fixture/at-rule/unknown/input.css:42:1
-   |
-42 | / @unknown {
-43 | |     @unknown {s{p:v}}
-44 | | }
-   | |_^
-
-error: UnknownAtRule
-  --> $DIR/tests/fixture/at-rule/unknown/input.css:42:1
-   |
-42 | / @unknown {
-43 | |     @unknown {s{p:v}}
-44 | | }
-   | |_^
-
-error: AtRuleName
-  --> $DIR/tests/fixture/at-rule/unknown/input.css:42:2
-   |
-42 | @unknown {
-   |  ^^^^^^^
-
-error: Ident
-  --> $DIR/tests/fixture/at-rule/unknown/input.css:42:2
-   |
-42 | @unknown {
-   |  ^^^^^^^
-
-error: ComponentValue
-  --> $DIR/tests/fixture/at-rule/unknown/input.css:42:9
-   |
-42 | @unknown {
-   |         ^
-
-error: WhiteSpace { value: Atom(' ' type=inline) }
-  --> $DIR/tests/fixture/at-rule/unknown/input.css:42:9
-   |
-42 | @unknown {
-   |         ^
-
-error: SimpleBlock
-  --> $DIR/tests/fixture/at-rule/unknown/input.css:42:10
-   |
-42 |   @unknown {
-   |  __________^
-43 | |     @unknown {s{p:v}}
-44 | | }
-   | |_^
-
-error: ComponentValue
-  --> $DIR/tests/fixture/at-rule/unknown/input.css:42:11
-   |
-42 |   @unknown {
-   |  ___________^
-43 | |     @unknown {s{p:v}}
-   | |____^
-
-error: WhiteSpace { value: Atom('
-    ' type=inline) }
-  --> $DIR/tests/fixture/at-rule/unknown/input.css:42:11
-   |
-42 |   @unknown {
-   |  ___________^
-43 | |     @unknown {s{p:v}}
-   | |____^
-
-error: ComponentValue
-  --> $DIR/tests/fixture/at-rule/unknown/input.css:43:5
-   |
-43 |     @unknown {s{p:v}}
-   |     ^^^^^^^^
-
-error: AtKeyword { value: Atom('unknown' type=static), raw: Atom('unknown' type=static) }
-  --> $DIR/tests/fixture/at-rule/unknown/input.css:43:5
-   |
-43 |     @unknown {s{p:v}}
-   |     ^^^^^^^^
-
-error: ComponentValue
-  --> $DIR/tests/fixture/at-rule/unknown/input.css:43:13
-   |
-43 |     @unknown {s{p:v}}
-   |             ^
-
-error: WhiteSpace { value: Atom(' ' type=inline) }
-  --> $DIR/tests/fixture/at-rule/unknown/input.css:43:13
-   |
-43 |     @unknown {s{p:v}}
-   |             ^
-
-error: ComponentValue
-  --> $DIR/tests/fixture/at-rule/unknown/input.css:43:14
-   |
-43 |     @unknown {s{p:v}}
-   |              ^^^^^^^^
-
-error: SimpleBlock
-  --> $DIR/tests/fixture/at-rule/unknown/input.css:43:14
-   |
-43 |     @unknown {s{p:v}}
-   |              ^^^^^^^^
-
-error: ComponentValue
-  --> $DIR/tests/fixture/at-rule/unknown/input.css:43:15
-   |
-43 |     @unknown {s{p:v}}
-   |               ^
-
-error: Ident { value: Atom('s' type=inline), raw: Atom('s' type=inline) }
-  --> $DIR/tests/fixture/at-rule/unknown/input.css:43:15
-   |
-43 |     @unknown {s{p:v}}
-   |               ^
-
-error: ComponentValue
-  --> $DIR/tests/fixture/at-rule/unknown/input.css:43:16
-   |
-43 |     @unknown {s{p:v}}
-   |                ^^^^^
-
-error: SimpleBlock
-  --> $DIR/tests/fixture/at-rule/unknown/input.css:43:16
-   |
-43 |     @unknown {s{p:v}}
-   |                ^^^^^
-
-error: ComponentValue
-  --> $DIR/tests/fixture/at-rule/unknown/input.css:43:17
-   |
-43 |     @unknown {s{p:v}}
-   |                 ^
-
-error: Ident { value: Atom('p' type=inline), raw: Atom('p' type=inline) }
-  --> $DIR/tests/fixture/at-rule/unknown/input.css:43:17
-   |
-43 |     @unknown {s{p:v}}
-   |                 ^
-
-error: ComponentValue
-  --> $DIR/tests/fixture/at-rule/unknown/input.css:43:18
-   |
-43 |     @unknown {s{p:v}}
-   |                  ^
-
-error: Colon
-  --> $DIR/tests/fixture/at-rule/unknown/input.css:43:18
-   |
-43 |     @unknown {s{p:v}}
-   |                  ^
-
-error: ComponentValue
-  --> $DIR/tests/fixture/at-rule/unknown/input.css:43:19
-   |
-43 |     @unknown {s{p:v}}
-   |                   ^
-
-error: Ident { value: Atom('v' type=inline), raw: Atom('v' type=inline) }
-  --> $DIR/tests/fixture/at-rule/unknown/input.css:43:19
-   |
-43 |     @unknown {s{p:v}}
-   |                   ^
-
-error: ComponentValue
-  --> $DIR/tests/fixture/at-rule/unknown/input.css:43:22
-   |
-43 |       @unknown {s{p:v}}
-   |  ______________________^
-44 | | }
-   | |_
-
-error: WhiteSpace { value: Atom('
-' type=inline) }
-  --> $DIR/tests/fixture/at-rule/unknown/input.css:43:22
-   |
-43 |       @unknown {s{p:v}}
-   |  ______________________^
-44 | | }
-   | |_
-
-error: Rule
-  --> $DIR/tests/fixture/at-rule/unknown/input.css:46:1
-   |
-46 | / @unknown {
-47 | |     @unknown {s{p:v}}
-48 | |     
-49 | |     color: red;
-50 | | }
-   | |_^
-
-error: AtRule
-  --> $DIR/tests/fixture/at-rule/unknown/input.css:46:1
-   |
-46 | / @unknown {
-47 | |     @unknown {s{p:v}}
-48 | |     
-49 | |     color: red;
-50 | | }
-   | |_^
-
-error: UnknownAtRule
-  --> $DIR/tests/fixture/at-rule/unknown/input.css:46:1
-   |
-46 | / @unknown {
-47 | |     @unknown {s{p:v}}
-48 | |     
-49 | |     color: red;
-50 | | }
-   | |_^
-
-error: AtRuleName
-  --> $DIR/tests/fixture/at-rule/unknown/input.css:46:2
-   |
-46 | @unknown {
-   |  ^^^^^^^
-
-error: Ident
-  --> $DIR/tests/fixture/at-rule/unknown/input.css:46:2
-   |
-46 | @unknown {
-   |  ^^^^^^^
-
-error: ComponentValue
-  --> $DIR/tests/fixture/at-rule/unknown/input.css:46:9
-   |
-46 | @unknown {
-   |         ^
-
-error: WhiteSpace { value: Atom(' ' type=inline) }
-  --> $DIR/tests/fixture/at-rule/unknown/input.css:46:9
-   |
-46 | @unknown {
-   |         ^
-
-error: SimpleBlock
-  --> $DIR/tests/fixture/at-rule/unknown/input.css:46:10
-   |
-46 |   @unknown {
-   |  __________^
-47 | |     @unknown {s{p:v}}
-48 | |     
-49 | |     color: red;
-50 | | }
-   | |_^
-
-error: ComponentValue
-  --> $DIR/tests/fixture/at-rule/unknown/input.css:46:11
-   |
-46 |   @unknown {
-   |  ___________^
-47 | |     @unknown {s{p:v}}
-   | |____^
-
-error: WhiteSpace { value: Atom('
-    ' type=inline) }
-  --> $DIR/tests/fixture/at-rule/unknown/input.css:46:11
-   |
-46 |   @unknown {
-   |  ___________^
-47 | |     @unknown {s{p:v}}
-   | |____^
-
-error: ComponentValue
-  --> $DIR/tests/fixture/at-rule/unknown/input.css:47:5
-   |
-47 |     @unknown {s{p:v}}
-   |     ^^^^^^^^
-
-error: AtKeyword { value: Atom('unknown' type=static), raw: Atom('unknown' type=static) }
-  --> $DIR/tests/fixture/at-rule/unknown/input.css:47:5
-   |
-47 |     @unknown {s{p:v}}
-   |     ^^^^^^^^
-
-error: ComponentValue
-  --> $DIR/tests/fixture/at-rule/unknown/input.css:47:13
-   |
-47 |     @unknown {s{p:v}}
-   |             ^
-
-error: WhiteSpace { value: Atom(' ' type=inline) }
-  --> $DIR/tests/fixture/at-rule/unknown/input.css:47:13
-   |
-47 |     @unknown {s{p:v}}
-   |             ^
-
-error: ComponentValue
-  --> $DIR/tests/fixture/at-rule/unknown/input.css:47:14
-   |
-47 |     @unknown {s{p:v}}
-   |              ^^^^^^^^
-
-error: SimpleBlock
-  --> $DIR/tests/fixture/at-rule/unknown/input.css:47:14
-   |
-47 |     @unknown {s{p:v}}
-   |              ^^^^^^^^
-
-error: ComponentValue
-  --> $DIR/tests/fixture/at-rule/unknown/input.css:47:15
-   |
-47 |     @unknown {s{p:v}}
-   |               ^
-
-error: Ident { value: Atom('s' type=inline), raw: Atom('s' type=inline) }
-  --> $DIR/tests/fixture/at-rule/unknown/input.css:47:15
-   |
-47 |     @unknown {s{p:v}}
-   |               ^
-
-error: ComponentValue
-  --> $DIR/tests/fixture/at-rule/unknown/input.css:47:16
-   |
-47 |     @unknown {s{p:v}}
-   |                ^^^^^
-
-error: SimpleBlock
-  --> $DIR/tests/fixture/at-rule/unknown/input.css:47:16
-   |
-47 |     @unknown {s{p:v}}
-   |                ^^^^^
-
-error: ComponentValue
-  --> $DIR/tests/fixture/at-rule/unknown/input.css:47:17
-   |
-47 |     @unknown {s{p:v}}
-   |                 ^
-
-error: Ident { value: Atom('p' type=inline), raw: Atom('p' type=inline) }
-  --> $DIR/tests/fixture/at-rule/unknown/input.css:47:17
-   |
-47 |     @unknown {s{p:v}}
-   |                 ^
-
-error: ComponentValue
-  --> $DIR/tests/fixture/at-rule/unknown/input.css:47:18
-   |
-47 |     @unknown {s{p:v}}
-   |                  ^
-
-error: Colon
-  --> $DIR/tests/fixture/at-rule/unknown/input.css:47:18
-   |
-47 |     @unknown {s{p:v}}
-   |                  ^
-
-error: ComponentValue
-  --> $DIR/tests/fixture/at-rule/unknown/input.css:47:19
-   |
-47 |     @unknown {s{p:v}}
-   |                   ^
-
-error: Ident { value: Atom('v' type=inline), raw: Atom('v' type=inline) }
-  --> $DIR/tests/fixture/at-rule/unknown/input.css:47:19
-   |
-47 |     @unknown {s{p:v}}
-   |                   ^
-
-error: ComponentValue
-  --> $DIR/tests/fixture/at-rule/unknown/input.css:47:22
-   |
-47 |       @unknown {s{p:v}}
-   |  ______________________^
-48 | |     
-49 | |     color: red;
-   | |____^
-
-error: WhiteSpace { value: Atom('
-    
-    ' type=dynamic) }
-  --> $DIR/tests/fixture/at-rule/unknown/input.css:47:22
-   |
-47 |       @unknown {s{p:v}}
-   |  ______________________^
-48 | |     
-49 | |     color: red;
-   | |____^
-
-error: ComponentValue
-  --> $DIR/tests/fixture/at-rule/unknown/input.css:49:5
-   |
-49 |     color: red;
-   |     ^^^^^
-
-error: Ident { value: Atom('color' type=inline), raw: Atom('color' type=inline) }
-  --> $DIR/tests/fixture/at-rule/unknown/input.css:49:5
-   |
-49 |     color: red;
-   |     ^^^^^
-
-error: ComponentValue
-  --> $DIR/tests/fixture/at-rule/unknown/input.css:49:10
-   |
-49 |     color: red;
-   |          ^
-
-error: Colon
-  --> $DIR/tests/fixture/at-rule/unknown/input.css:49:10
-   |
-49 |     color: red;
-   |          ^
-
-error: ComponentValue
-  --> $DIR/tests/fixture/at-rule/unknown/input.css:49:11
-   |
-49 |     color: red;
-   |           ^
-
-error: WhiteSpace { value: Atom(' ' type=inline) }
-  --> $DIR/tests/fixture/at-rule/unknown/input.css:49:11
-   |
-49 |     color: red;
-   |           ^
-
-error: ComponentValue
-  --> $DIR/tests/fixture/at-rule/unknown/input.css:49:12
-   |
-49 |     color: red;
-   |            ^^^
-
-error: Ident { value: Atom('red' type=inline), raw: Atom('red' type=inline) }
-  --> $DIR/tests/fixture/at-rule/unknown/input.css:49:12
-   |
-49 |     color: red;
-   |            ^^^
-
-error: ComponentValue
-  --> $DIR/tests/fixture/at-rule/unknown/input.css:49:15
-   |
-49 |     color: red;
-   |               ^
-
-error: Semi
-  --> $DIR/tests/fixture/at-rule/unknown/input.css:49:15
-   |
-49 |     color: red;
-   |               ^
-
-error: ComponentValue
-  --> $DIR/tests/fixture/at-rule/unknown/input.css:49:16
-   |
-49 |       color: red;
-   |  ________________^
-50 | | }
-   | |_
-
-error: WhiteSpace { value: Atom('
-' type=inline) }
-  --> $DIR/tests/fixture/at-rule/unknown/input.css:49:16
-   |
-49 |       color: red;
-   |  ________________^
-50 | | }
-   | |_
-
-error: Rule
-  --> $DIR/tests/fixture/at-rule/unknown/input.css:52:1
-   |
-52 | / .foo {
-53 | |     @unknown {s{p:v}}
-54 | |
-55 | |     color: red;
-56 | | }
-   | |_^
-
-error: QualifiedRule
-  --> $DIR/tests/fixture/at-rule/unknown/input.css:52:1
-   |
-52 | / .foo {
-53 | |     @unknown {s{p:v}}
-54 | |
-55 | |     color: red;
-56 | | }
-   | |_^
-
-error: SelectorList
-  --> $DIR/tests/fixture/at-rule/unknown/input.css:52:1
-   |
-52 | .foo {
-   | ^^^^
-
-error: ComplexSelector
-  --> $DIR/tests/fixture/at-rule/unknown/input.css:52:1
-   |
-52 | .foo {
-   | ^^^^
-
-error: CompoundSelector
-  --> $DIR/tests/fixture/at-rule/unknown/input.css:52:1
-   |
-52 | .foo {
-   | ^^^^
-
-error: SubclassSelector
-  --> $DIR/tests/fixture/at-rule/unknown/input.css:52:1
-   |
-52 | .foo {
-   | ^^^^
-
-error: ClassSelector
-  --> $DIR/tests/fixture/at-rule/unknown/input.css:52:1
-   |
-52 | .foo {
-   | ^^^^
-
-error: Ident
-  --> $DIR/tests/fixture/at-rule/unknown/input.css:52:2
-   |
-52 | .foo {
-   |  ^^^
-
-error: SimpleBlock
-  --> $DIR/tests/fixture/at-rule/unknown/input.css:52:6
-   |
-52 |   .foo {
-   |  ______^
-53 | |     @unknown {s{p:v}}
-54 | |
-55 | |     color: red;
-56 | | }
-   | |_^
-
-error: ComponentValue
-  --> $DIR/tests/fixture/at-rule/unknown/input.css:55:5
-   |
-55 |     color: red;
-   |     ^^^^^^^^^^
-
-error: StyleBlock
-  --> $DIR/tests/fixture/at-rule/unknown/input.css:55:5
-   |
-55 |     color: red;
-   |     ^^^^^^^^^^
-
-error: Declaration
-  --> $DIR/tests/fixture/at-rule/unknown/input.css:55:5
-   |
-55 |     color: red;
-   |     ^^^^^^^^^^
-
-error: DeclarationName
-  --> $DIR/tests/fixture/at-rule/unknown/input.css:55:5
-   |
-55 |     color: red;
-   |     ^^^^^
-
-error: Ident
-  --> $DIR/tests/fixture/at-rule/unknown/input.css:55:5
-   |
-55 |     color: red;
-   |     ^^^^^
-
-error: ComponentValue
-  --> $DIR/tests/fixture/at-rule/unknown/input.css:55:12
-   |
-55 |     color: red;
-   |            ^^^
-
-error: Ident
-  --> $DIR/tests/fixture/at-rule/unknown/input.css:55:12
-   |
-55 |     color: red;
-   |            ^^^
-
-error: ComponentValue
-  --> $DIR/tests/fixture/at-rule/unknown/input.css:53:5
-   |
-53 |     @unknown {s{p:v}}
-   |     ^^^^^^^^^^^^^^^^^
-
-error: StyleBlock
-  --> $DIR/tests/fixture/at-rule/unknown/input.css:53:5
-   |
-53 |     @unknown {s{p:v}}
-   |     ^^^^^^^^^^^^^^^^^
-
-error: AtRule
-  --> $DIR/tests/fixture/at-rule/unknown/input.css:53:5
-   |
-53 |     @unknown {s{p:v}}
-   |     ^^^^^^^^^^^^^^^^^
-
-error: UnknownAtRule
-  --> $DIR/tests/fixture/at-rule/unknown/input.css:53:5
-   |
-53 |     @unknown {s{p:v}}
-   |     ^^^^^^^^^^^^^^^^^
-
-error: AtRuleName
-  --> $DIR/tests/fixture/at-rule/unknown/input.css:53:6
-   |
-53 |     @unknown {s{p:v}}
-   |      ^^^^^^^
-
-error: Ident
-  --> $DIR/tests/fixture/at-rule/unknown/input.css:53:6
-   |
-53 |     @unknown {s{p:v}}
-   |      ^^^^^^^
-
-error: ComponentValue
-  --> $DIR/tests/fixture/at-rule/unknown/input.css:53:13
-   |
-53 |     @unknown {s{p:v}}
-   |             ^
-
-error: WhiteSpace { value: Atom(' ' type=inline) }
-  --> $DIR/tests/fixture/at-rule/unknown/input.css:53:13
-   |
-53 |     @unknown {s{p:v}}
-   |             ^
-
-error: SimpleBlock
-  --> $DIR/tests/fixture/at-rule/unknown/input.css:53:14
-   |
-53 |     @unknown {s{p:v}}
-   |              ^^^^^^^^
-
-error: ComponentValue
-  --> $DIR/tests/fixture/at-rule/unknown/input.css:53:15
-   |
-53 |     @unknown {s{p:v}}
-   |               ^
-
-error: Ident { value: Atom('s' type=inline), raw: Atom('s' type=inline) }
-  --> $DIR/tests/fixture/at-rule/unknown/input.css:53:15
-   |
-53 |     @unknown {s{p:v}}
-   |               ^
-
-error: ComponentValue
-  --> $DIR/tests/fixture/at-rule/unknown/input.css:53:16
-   |
-53 |     @unknown {s{p:v}}
-   |                ^^^^^
-
-error: SimpleBlock
-  --> $DIR/tests/fixture/at-rule/unknown/input.css:53:16
-   |
-53 |     @unknown {s{p:v}}
-   |                ^^^^^
-
-error: ComponentValue
-  --> $DIR/tests/fixture/at-rule/unknown/input.css:53:17
-   |
-53 |     @unknown {s{p:v}}
-   |                 ^
-
-error: Ident { value: Atom('p' type=inline), raw: Atom('p' type=inline) }
-  --> $DIR/tests/fixture/at-rule/unknown/input.css:53:17
-   |
-53 |     @unknown {s{p:v}}
-   |                 ^
-
-error: ComponentValue
-  --> $DIR/tests/fixture/at-rule/unknown/input.css:53:18
-   |
-53 |     @unknown {s{p:v}}
-   |                  ^
-
-error: Colon
-  --> $DIR/tests/fixture/at-rule/unknown/input.css:53:18
-   |
-53 |     @unknown {s{p:v}}
-   |                  ^
-
-error: ComponentValue
-  --> $DIR/tests/fixture/at-rule/unknown/input.css:53:19
-   |
-53 |     @unknown {s{p:v}}
-   |                   ^
-
-error: Ident { value: Atom('v' type=inline), raw: Atom('v' type=inline) }
-  --> $DIR/tests/fixture/at-rule/unknown/input.css:53:19
-   |
-53 |     @unknown {s{p:v}}
-   |                   ^
-
-error: Rule
-  --> $DIR/tests/fixture/at-rule/unknown/input.css:58:1
-   |
-58 | @unknown x ( a , b ) ;
-   | ^^^^^^^^^^^^^^^^^^^^^^
-
-error: AtRule
-  --> $DIR/tests/fixture/at-rule/unknown/input.css:58:1
-   |
-58 | @unknown x ( a , b ) ;
-   | ^^^^^^^^^^^^^^^^^^^^^^
-
-error: UnknownAtRule
-  --> $DIR/tests/fixture/at-rule/unknown/input.css:58:1
-   |
-58 | @unknown x ( a , b ) ;
-   | ^^^^^^^^^^^^^^^^^^^^^^
-
-error: AtRuleName
-  --> $DIR/tests/fixture/at-rule/unknown/input.css:58:2
-   |
-58 | @unknown x ( a , b ) ;
-   |  ^^^^^^^
-
-error: Ident
-  --> $DIR/tests/fixture/at-rule/unknown/input.css:58:2
-   |
-58 | @unknown x ( a , b ) ;
-   |  ^^^^^^^
-
-error: ComponentValue
-  --> $DIR/tests/fixture/at-rule/unknown/input.css:58:9
-   |
-58 | @unknown x ( a , b ) ;
-   |         ^
-
-error: WhiteSpace { value: Atom(' ' type=inline) }
-  --> $DIR/tests/fixture/at-rule/unknown/input.css:58:9
-   |
-58 | @unknown x ( a , b ) ;
-   |         ^
-
-error: ComponentValue
-  --> $DIR/tests/fixture/at-rule/unknown/input.css:58:10
-   |
-58 | @unknown x ( a , b ) ;
-   |          ^
-
-error: Ident { value: Atom('x' type=inline), raw: Atom('x' type=inline) }
-  --> $DIR/tests/fixture/at-rule/unknown/input.css:58:10
-   |
-58 | @unknown x ( a , b ) ;
-   |          ^
-
-error: ComponentValue
-  --> $DIR/tests/fixture/at-rule/unknown/input.css:58:11
-   |
-58 | @unknown x ( a , b ) ;
-   |           ^
-
-error: WhiteSpace { value: Atom(' ' type=inline) }
-  --> $DIR/tests/fixture/at-rule/unknown/input.css:58:11
-   |
-58 | @unknown x ( a , b ) ;
-   |           ^
-
-error: ComponentValue
-  --> $DIR/tests/fixture/at-rule/unknown/input.css:58:12
-   |
-58 | @unknown x ( a , b ) ;
-   |            ^^^^^^^^^
-
-error: SimpleBlock
-  --> $DIR/tests/fixture/at-rule/unknown/input.css:58:12
-   |
-58 | @unknown x ( a , b ) ;
-   |            ^^^^^^^^^
-
-error: ComponentValue
-  --> $DIR/tests/fixture/at-rule/unknown/input.css:58:13
-   |
-58 | @unknown x ( a , b ) ;
-   |             ^
-
-error: WhiteSpace { value: Atom(' ' type=inline) }
-  --> $DIR/tests/fixture/at-rule/unknown/input.css:58:13
-   |
-58 | @unknown x ( a , b ) ;
-   |             ^
-
-error: ComponentValue
-  --> $DIR/tests/fixture/at-rule/unknown/input.css:58:14
-   |
-58 | @unknown x ( a , b ) ;
-   |              ^
-
-error: Ident { value: Atom('a' type=inline), raw: Atom('a' type=inline) }
-  --> $DIR/tests/fixture/at-rule/unknown/input.css:58:14
-   |
-58 | @unknown x ( a , b ) ;
-   |              ^
-
-error: ComponentValue
-  --> $DIR/tests/fixture/at-rule/unknown/input.css:58:15
-   |
-58 | @unknown x ( a , b ) ;
-   |               ^
-
-error: WhiteSpace { value: Atom(' ' type=inline) }
-  --> $DIR/tests/fixture/at-rule/unknown/input.css:58:15
-   |
-58 | @unknown x ( a , b ) ;
-   |               ^
-
-error: ComponentValue
-  --> $DIR/tests/fixture/at-rule/unknown/input.css:58:16
-   |
-58 | @unknown x ( a , b ) ;
-   |                ^
-
-error: Comma
-  --> $DIR/tests/fixture/at-rule/unknown/input.css:58:16
-   |
-58 | @unknown x ( a , b ) ;
-   |                ^
-
-error: ComponentValue
-  --> $DIR/tests/fixture/at-rule/unknown/input.css:58:17
-   |
-58 | @unknown x ( a , b ) ;
-   |                 ^
-
-error: WhiteSpace { value: Atom(' ' type=inline) }
-  --> $DIR/tests/fixture/at-rule/unknown/input.css:58:17
-   |
-58 | @unknown x ( a , b ) ;
-   |                 ^
-
-error: ComponentValue
-  --> $DIR/tests/fixture/at-rule/unknown/input.css:58:18
-   |
-58 | @unknown x ( a , b ) ;
-   |                  ^
-
-error: Ident { value: Atom('b' type=inline), raw: Atom('b' type=inline) }
-  --> $DIR/tests/fixture/at-rule/unknown/input.css:58:18
-   |
-58 | @unknown x ( a , b ) ;
-   |                  ^
-
-error: ComponentValue
-  --> $DIR/tests/fixture/at-rule/unknown/input.css:58:19
-   |
-58 | @unknown x ( a , b ) ;
-   |                   ^
-
-error: WhiteSpace { value: Atom(' ' type=inline) }
-  --> $DIR/tests/fixture/at-rule/unknown/input.css:58:19
-   |
-58 | @unknown x ( a , b ) ;
-   |                   ^
-
-error: ComponentValue
-  --> $DIR/tests/fixture/at-rule/unknown/input.css:58:21
-   |
-58 | @unknown x ( a , b ) ;
-   |                     ^
-
-error: WhiteSpace { value: Atom(' ' type=inline) }
-  --> $DIR/tests/fixture/at-rule/unknown/input.css:58:21
-   |
-58 | @unknown x ( a , b ) ;
-   |                     ^
-
-error: Rule
-  --> $DIR/tests/fixture/at-rule/unknown/input.css:59:1
-   |
-59 | @unknown x ( a , b ) { foo: bar }
-   | ^^^^^^^^^^^^^^^^^^^^^^^^^^^^^^^^^
-
-error: AtRule
-  --> $DIR/tests/fixture/at-rule/unknown/input.css:59:1
-   |
-59 | @unknown x ( a , b ) { foo: bar }
-   | ^^^^^^^^^^^^^^^^^^^^^^^^^^^^^^^^^
-
-error: UnknownAtRule
-  --> $DIR/tests/fixture/at-rule/unknown/input.css:59:1
-   |
-59 | @unknown x ( a , b ) { foo: bar }
-   | ^^^^^^^^^^^^^^^^^^^^^^^^^^^^^^^^^
-
-error: AtRuleName
-  --> $DIR/tests/fixture/at-rule/unknown/input.css:59:2
-   |
-59 | @unknown x ( a , b ) { foo: bar }
-   |  ^^^^^^^
-
-error: Ident
-  --> $DIR/tests/fixture/at-rule/unknown/input.css:59:2
-   |
-59 | @unknown x ( a , b ) { foo: bar }
-   |  ^^^^^^^
-
-error: ComponentValue
-  --> $DIR/tests/fixture/at-rule/unknown/input.css:59:9
-   |
-59 | @unknown x ( a , b ) { foo: bar }
-   |         ^
-
-error: WhiteSpace { value: Atom(' ' type=inline) }
-  --> $DIR/tests/fixture/at-rule/unknown/input.css:59:9
-   |
-59 | @unknown x ( a , b ) { foo: bar }
-   |         ^
-
-error: ComponentValue
-  --> $DIR/tests/fixture/at-rule/unknown/input.css:59:10
-   |
-59 | @unknown x ( a , b ) { foo: bar }
-   |          ^
-
-error: Ident { value: Atom('x' type=inline), raw: Atom('x' type=inline) }
-  --> $DIR/tests/fixture/at-rule/unknown/input.css:59:10
-   |
-59 | @unknown x ( a , b ) { foo: bar }
-   |          ^
-
-error: ComponentValue
-  --> $DIR/tests/fixture/at-rule/unknown/input.css:59:11
-   |
-59 | @unknown x ( a , b ) { foo: bar }
-   |           ^
-
-error: WhiteSpace { value: Atom(' ' type=inline) }
-  --> $DIR/tests/fixture/at-rule/unknown/input.css:59:11
-   |
-59 | @unknown x ( a , b ) { foo: bar }
-   |           ^
-
-error: ComponentValue
-  --> $DIR/tests/fixture/at-rule/unknown/input.css:59:12
-   |
-59 | @unknown x ( a , b ) { foo: bar }
-   |            ^^^^^^^^^
-
-error: SimpleBlock
-  --> $DIR/tests/fixture/at-rule/unknown/input.css:59:12
-   |
-59 | @unknown x ( a , b ) { foo: bar }
-   |            ^^^^^^^^^
-
-error: ComponentValue
-  --> $DIR/tests/fixture/at-rule/unknown/input.css:59:13
-   |
-59 | @unknown x ( a , b ) { foo: bar }
-   |             ^
-
-error: WhiteSpace { value: Atom(' ' type=inline) }
-  --> $DIR/tests/fixture/at-rule/unknown/input.css:59:13
-   |
-59 | @unknown x ( a , b ) { foo: bar }
-   |             ^
-
-error: ComponentValue
-  --> $DIR/tests/fixture/at-rule/unknown/input.css:59:14
-   |
-59 | @unknown x ( a , b ) { foo: bar }
-   |              ^
-
-error: Ident { value: Atom('a' type=inline), raw: Atom('a' type=inline) }
-  --> $DIR/tests/fixture/at-rule/unknown/input.css:59:14
-   |
-59 | @unknown x ( a , b ) { foo: bar }
-   |              ^
-
-error: ComponentValue
-  --> $DIR/tests/fixture/at-rule/unknown/input.css:59:15
-   |
-59 | @unknown x ( a , b ) { foo: bar }
-   |               ^
-
-error: WhiteSpace { value: Atom(' ' type=inline) }
-  --> $DIR/tests/fixture/at-rule/unknown/input.css:59:15
-   |
-59 | @unknown x ( a , b ) { foo: bar }
-   |               ^
-
-error: ComponentValue
-  --> $DIR/tests/fixture/at-rule/unknown/input.css:59:16
-   |
-59 | @unknown x ( a , b ) { foo: bar }
-   |                ^
-
-error: Comma
-  --> $DIR/tests/fixture/at-rule/unknown/input.css:59:16
-   |
-59 | @unknown x ( a , b ) { foo: bar }
-   |                ^
-
-error: ComponentValue
-  --> $DIR/tests/fixture/at-rule/unknown/input.css:59:17
-   |
-59 | @unknown x ( a , b ) { foo: bar }
-   |                 ^
-
-error: WhiteSpace { value: Atom(' ' type=inline) }
-  --> $DIR/tests/fixture/at-rule/unknown/input.css:59:17
-   |
-59 | @unknown x ( a , b ) { foo: bar }
-   |                 ^
-
-error: ComponentValue
-  --> $DIR/tests/fixture/at-rule/unknown/input.css:59:18
-   |
-59 | @unknown x ( a , b ) { foo: bar }
-   |                  ^
-
-error: Ident { value: Atom('b' type=inline), raw: Atom('b' type=inline) }
-  --> $DIR/tests/fixture/at-rule/unknown/input.css:59:18
-   |
-59 | @unknown x ( a , b ) { foo: bar }
-   |                  ^
-
-error: ComponentValue
-  --> $DIR/tests/fixture/at-rule/unknown/input.css:59:19
-   |
-59 | @unknown x ( a , b ) { foo: bar }
-   |                   ^
-
-error: WhiteSpace { value: Atom(' ' type=inline) }
-  --> $DIR/tests/fixture/at-rule/unknown/input.css:59:19
-   |
-59 | @unknown x ( a , b ) { foo: bar }
-   |                   ^
-
-error: ComponentValue
-  --> $DIR/tests/fixture/at-rule/unknown/input.css:59:21
-   |
-59 | @unknown x ( a , b ) { foo: bar }
-   |                     ^
-
-error: WhiteSpace { value: Atom(' ' type=inline) }
-  --> $DIR/tests/fixture/at-rule/unknown/input.css:59:21
-   |
-59 | @unknown x ( a , b ) { foo: bar }
-   |                     ^
-
-error: SimpleBlock
-  --> $DIR/tests/fixture/at-rule/unknown/input.css:59:22
-   |
-59 | @unknown x ( a , b ) { foo: bar }
-   |                      ^^^^^^^^^^^^
-
-error: ComponentValue
-  --> $DIR/tests/fixture/at-rule/unknown/input.css:59:23
-   |
-59 | @unknown x ( a , b ) { foo: bar }
-   |                       ^
-
-error: WhiteSpace { value: Atom(' ' type=inline) }
-  --> $DIR/tests/fixture/at-rule/unknown/input.css:59:23
-   |
-59 | @unknown x ( a , b ) { foo: bar }
-   |                       ^
-
-error: ComponentValue
-  --> $DIR/tests/fixture/at-rule/unknown/input.css:59:24
-   |
-59 | @unknown x ( a , b ) { foo: bar }
-   |                        ^^^
-
-error: Ident { value: Atom('foo' type=inline), raw: Atom('foo' type=inline) }
-  --> $DIR/tests/fixture/at-rule/unknown/input.css:59:24
-   |
-59 | @unknown x ( a , b ) { foo: bar }
-   |                        ^^^
-
-error: ComponentValue
-  --> $DIR/tests/fixture/at-rule/unknown/input.css:59:27
-   |
-59 | @unknown x ( a , b ) { foo: bar }
-   |                           ^
-
-error: Colon
-  --> $DIR/tests/fixture/at-rule/unknown/input.css:59:27
-   |
-59 | @unknown x ( a , b ) { foo: bar }
-   |                           ^
-
-error: ComponentValue
-  --> $DIR/tests/fixture/at-rule/unknown/input.css:59:28
-   |
-59 | @unknown x ( a , b ) { foo: bar }
-   |                            ^
-
-error: WhiteSpace { value: Atom(' ' type=inline) }
-  --> $DIR/tests/fixture/at-rule/unknown/input.css:59:28
-   |
-59 | @unknown x ( a , b ) { foo: bar }
-   |                            ^
-
-error: ComponentValue
-  --> $DIR/tests/fixture/at-rule/unknown/input.css:59:29
-   |
-59 | @unknown x ( a , b ) { foo: bar }
-   |                             ^^^
-
-error: Ident { value: Atom('bar' type=inline), raw: Atom('bar' type=inline) }
-  --> $DIR/tests/fixture/at-rule/unknown/input.css:59:29
-   |
-59 | @unknown x ( a , b ) { foo: bar }
-   |                             ^^^
-
-error: ComponentValue
-  --> $DIR/tests/fixture/at-rule/unknown/input.css:59:32
-   |
-59 | @unknown x ( a , b ) { foo: bar }
-   |                                ^
-
-error: WhiteSpace { value: Atom(' ' type=inline) }
-  --> $DIR/tests/fixture/at-rule/unknown/input.css:59:32
-   |
-59 | @unknown x ( a , b ) { foo: bar }
-   |                                ^
-
-error: Rule
-  --> $DIR/tests/fixture/at-rule/unknown/input.css:60:1
-   |
-60 | @unknown x( a, b ) { foo: bar }
-   | ^^^^^^^^^^^^^^^^^^^^^^^^^^^^^^^
-
-error: AtRule
-  --> $DIR/tests/fixture/at-rule/unknown/input.css:60:1
-   |
-60 | @unknown x( a, b ) { foo: bar }
-   | ^^^^^^^^^^^^^^^^^^^^^^^^^^^^^^^
-
-error: UnknownAtRule
-  --> $DIR/tests/fixture/at-rule/unknown/input.css:60:1
-   |
-60 | @unknown x( a, b ) { foo: bar }
-   | ^^^^^^^^^^^^^^^^^^^^^^^^^^^^^^^
-
-error: AtRuleName
-  --> $DIR/tests/fixture/at-rule/unknown/input.css:60:2
-   |
-60 | @unknown x( a, b ) { foo: bar }
-   |  ^^^^^^^
-
-error: Ident
-  --> $DIR/tests/fixture/at-rule/unknown/input.css:60:2
-   |
-60 | @unknown x( a, b ) { foo: bar }
-   |  ^^^^^^^
-
-error: ComponentValue
-  --> $DIR/tests/fixture/at-rule/unknown/input.css:60:9
-   |
-60 | @unknown x( a, b ) { foo: bar }
-   |         ^
-
-error: WhiteSpace { value: Atom(' ' type=inline) }
-  --> $DIR/tests/fixture/at-rule/unknown/input.css:60:9
-   |
-60 | @unknown x( a, b ) { foo: bar }
-   |         ^
-
-error: ComponentValue
-  --> $DIR/tests/fixture/at-rule/unknown/input.css:60:10
-   |
-60 | @unknown x( a, b ) { foo: bar }
-   |          ^^^^^^^^^
-
-error: Function
-  --> $DIR/tests/fixture/at-rule/unknown/input.css:60:10
-   |
-60 | @unknown x( a, b ) { foo: bar }
-   |          ^^^^^^^^^
-
-error: Ident
-  --> $DIR/tests/fixture/at-rule/unknown/input.css:60:10
-   |
-60 | @unknown x( a, b ) { foo: bar }
-   |          ^
-
-error: ComponentValue
-  --> $DIR/tests/fixture/at-rule/unknown/input.css:60:13
-   |
-60 | @unknown x( a, b ) { foo: bar }
-   |             ^
-
-error: Ident
-  --> $DIR/tests/fixture/at-rule/unknown/input.css:60:13
-   |
-60 | @unknown x( a, b ) { foo: bar }
-   |             ^
-
-error: ComponentValue
-  --> $DIR/tests/fixture/at-rule/unknown/input.css:60:14
-   |
-60 | @unknown x( a, b ) { foo: bar }
-   |              ^
-
-error: Delimiter
-  --> $DIR/tests/fixture/at-rule/unknown/input.css:60:14
-   |
-60 | @unknown x( a, b ) { foo: bar }
-   |              ^
-
-error: ComponentValue
-  --> $DIR/tests/fixture/at-rule/unknown/input.css:60:16
-   |
-60 | @unknown x( a, b ) { foo: bar }
-   |                ^
-
-error: Ident
-  --> $DIR/tests/fixture/at-rule/unknown/input.css:60:16
-   |
-60 | @unknown x( a, b ) { foo: bar }
-   |                ^
-
-error: ComponentValue
-  --> $DIR/tests/fixture/at-rule/unknown/input.css:60:19
-   |
-60 | @unknown x( a, b ) { foo: bar }
-   |                   ^
-
-error: WhiteSpace { value: Atom(' ' type=inline) }
-  --> $DIR/tests/fixture/at-rule/unknown/input.css:60:19
-   |
-60 | @unknown x( a, b ) { foo: bar }
-   |                   ^
-
-error: SimpleBlock
-  --> $DIR/tests/fixture/at-rule/unknown/input.css:60:20
-   |
-60 | @unknown x( a, b ) { foo: bar }
-   |                    ^^^^^^^^^^^^
-
-error: ComponentValue
-  --> $DIR/tests/fixture/at-rule/unknown/input.css:60:21
-   |
-60 | @unknown x( a, b ) { foo: bar }
-   |                     ^
-
-error: WhiteSpace { value: Atom(' ' type=inline) }
-  --> $DIR/tests/fixture/at-rule/unknown/input.css:60:21
-   |
-60 | @unknown x( a, b ) { foo: bar }
-   |                     ^
-
-error: ComponentValue
-  --> $DIR/tests/fixture/at-rule/unknown/input.css:60:22
-   |
-60 | @unknown x( a, b ) { foo: bar }
-   |                      ^^^
-
-error: Ident { value: Atom('foo' type=inline), raw: Atom('foo' type=inline) }
-  --> $DIR/tests/fixture/at-rule/unknown/input.css:60:22
-   |
-60 | @unknown x( a, b ) { foo: bar }
-   |                      ^^^
-
-error: ComponentValue
-  --> $DIR/tests/fixture/at-rule/unknown/input.css:60:25
-   |
-60 | @unknown x( a, b ) { foo: bar }
-   |                         ^
-
-error: Colon
-  --> $DIR/tests/fixture/at-rule/unknown/input.css:60:25
-   |
-60 | @unknown x( a, b ) { foo: bar }
-   |                         ^
-
-error: ComponentValue
-  --> $DIR/tests/fixture/at-rule/unknown/input.css:60:26
-   |
-60 | @unknown x( a, b ) { foo: bar }
-   |                          ^
-
-error: WhiteSpace { value: Atom(' ' type=inline) }
-  --> $DIR/tests/fixture/at-rule/unknown/input.css:60:26
-   |
-60 | @unknown x( a, b ) { foo: bar }
-   |                          ^
-
-error: ComponentValue
-  --> $DIR/tests/fixture/at-rule/unknown/input.css:60:27
-   |
-60 | @unknown x( a, b ) { foo: bar }
-   |                           ^^^
-
-error: Ident { value: Atom('bar' type=inline), raw: Atom('bar' type=inline) }
-  --> $DIR/tests/fixture/at-rule/unknown/input.css:60:27
-   |
-60 | @unknown x( a, b ) { foo: bar }
-   |                           ^^^
-
-error: ComponentValue
-  --> $DIR/tests/fixture/at-rule/unknown/input.css:60:30
-   |
-60 | @unknown x( a, b ) { foo: bar }
-   |                              ^
-
-error: WhiteSpace { value: Atom(' ' type=inline) }
-  --> $DIR/tests/fixture/at-rule/unknown/input.css:60:30
-   |
-60 | @unknown x( a, b ) { foo: bar }
-   |                              ^
-
-error: Rule
-  --> $DIR/tests/fixture/at-rule/unknown/input.css:61:1
-   |
-61 | @unknown x ( a + b ) ;
-   | ^^^^^^^^^^^^^^^^^^^^^^
-
-error: AtRule
-  --> $DIR/tests/fixture/at-rule/unknown/input.css:61:1
-   |
-61 | @unknown x ( a + b ) ;
-   | ^^^^^^^^^^^^^^^^^^^^^^
-
-error: UnknownAtRule
-  --> $DIR/tests/fixture/at-rule/unknown/input.css:61:1
-   |
-61 | @unknown x ( a + b ) ;
-   | ^^^^^^^^^^^^^^^^^^^^^^
-
-error: AtRuleName
-  --> $DIR/tests/fixture/at-rule/unknown/input.css:61:2
-   |
-61 | @unknown x ( a + b ) ;
-   |  ^^^^^^^
-
-error: Ident
-  --> $DIR/tests/fixture/at-rule/unknown/input.css:61:2
-   |
-61 | @unknown x ( a + b ) ;
-   |  ^^^^^^^
-
-error: ComponentValue
-  --> $DIR/tests/fixture/at-rule/unknown/input.css:61:9
-   |
-61 | @unknown x ( a + b ) ;
-   |         ^
-
-error: WhiteSpace { value: Atom(' ' type=inline) }
-  --> $DIR/tests/fixture/at-rule/unknown/input.css:61:9
-   |
-61 | @unknown x ( a + b ) ;
-   |         ^
-
-error: ComponentValue
-  --> $DIR/tests/fixture/at-rule/unknown/input.css:61:10
-   |
-61 | @unknown x ( a + b ) ;
-   |          ^
-
-error: Ident { value: Atom('x' type=inline), raw: Atom('x' type=inline) }
-  --> $DIR/tests/fixture/at-rule/unknown/input.css:61:10
-   |
-61 | @unknown x ( a + b ) ;
-   |          ^
-
-error: ComponentValue
-  --> $DIR/tests/fixture/at-rule/unknown/input.css:61:11
-   |
-61 | @unknown x ( a + b ) ;
-   |           ^
-
-error: WhiteSpace { value: Atom(' ' type=inline) }
-  --> $DIR/tests/fixture/at-rule/unknown/input.css:61:11
-   |
-61 | @unknown x ( a + b ) ;
-   |           ^
-
-error: ComponentValue
-  --> $DIR/tests/fixture/at-rule/unknown/input.css:61:12
-   |
-61 | @unknown x ( a + b ) ;
-   |            ^^^^^^^^^
-
-error: SimpleBlock
-  --> $DIR/tests/fixture/at-rule/unknown/input.css:61:12
-   |
-61 | @unknown x ( a + b ) ;
-   |            ^^^^^^^^^
-
-error: ComponentValue
-  --> $DIR/tests/fixture/at-rule/unknown/input.css:61:13
-   |
-61 | @unknown x ( a + b ) ;
-   |             ^
-
-error: WhiteSpace { value: Atom(' ' type=inline) }
-  --> $DIR/tests/fixture/at-rule/unknown/input.css:61:13
-   |
-61 | @unknown x ( a + b ) ;
-   |             ^
-
-error: ComponentValue
-  --> $DIR/tests/fixture/at-rule/unknown/input.css:61:14
-   |
-61 | @unknown x ( a + b ) ;
-   |              ^
-
-error: Ident { value: Atom('a' type=inline), raw: Atom('a' type=inline) }
-  --> $DIR/tests/fixture/at-rule/unknown/input.css:61:14
-   |
-61 | @unknown x ( a + b ) ;
-   |              ^
-
-error: ComponentValue
-  --> $DIR/tests/fixture/at-rule/unknown/input.css:61:15
-   |
-61 | @unknown x ( a + b ) ;
-   |               ^
-
-error: WhiteSpace { value: Atom(' ' type=inline) }
-  --> $DIR/tests/fixture/at-rule/unknown/input.css:61:15
-   |
-61 | @unknown x ( a + b ) ;
-   |               ^
-
-error: ComponentValue
-  --> $DIR/tests/fixture/at-rule/unknown/input.css:61:16
-   |
-61 | @unknown x ( a + b ) ;
-   |                ^
-
-error: Delim { value: '+' }
-  --> $DIR/tests/fixture/at-rule/unknown/input.css:61:16
-   |
-61 | @unknown x ( a + b ) ;
-   |                ^
-
-error: ComponentValue
-  --> $DIR/tests/fixture/at-rule/unknown/input.css:61:17
-   |
-61 | @unknown x ( a + b ) ;
-   |                 ^
-
-error: WhiteSpace { value: Atom(' ' type=inline) }
-  --> $DIR/tests/fixture/at-rule/unknown/input.css:61:17
-   |
-61 | @unknown x ( a + b ) ;
-   |                 ^
-
-error: ComponentValue
-  --> $DIR/tests/fixture/at-rule/unknown/input.css:61:18
-   |
-61 | @unknown x ( a + b ) ;
-   |                  ^
-
-error: Ident { value: Atom('b' type=inline), raw: Atom('b' type=inline) }
-  --> $DIR/tests/fixture/at-rule/unknown/input.css:61:18
-   |
-61 | @unknown x ( a + b ) ;
-   |                  ^
-
-error: ComponentValue
-  --> $DIR/tests/fixture/at-rule/unknown/input.css:61:19
-   |
-61 | @unknown x ( a + b ) ;
-   |                   ^
-
-error: WhiteSpace { value: Atom(' ' type=inline) }
-  --> $DIR/tests/fixture/at-rule/unknown/input.css:61:19
-   |
-61 | @unknown x ( a + b ) ;
-   |                   ^
-
-error: ComponentValue
-  --> $DIR/tests/fixture/at-rule/unknown/input.css:61:21
-   |
-61 | @unknown x ( a + b ) ;
-   |                     ^
-
-error: WhiteSpace { value: Atom(' ' type=inline) }
-  --> $DIR/tests/fixture/at-rule/unknown/input.css:61:21
-   |
-61 | @unknown x ( a + b ) ;
-   |                     ^
-
-error: Rule
-  --> $DIR/tests/fixture/at-rule/unknown/input.css:62:1
-   |
-62 | @unknown x ( a - b ) ;
-   | ^^^^^^^^^^^^^^^^^^^^^^
-
-error: AtRule
-  --> $DIR/tests/fixture/at-rule/unknown/input.css:62:1
-   |
-62 | @unknown x ( a - b ) ;
-   | ^^^^^^^^^^^^^^^^^^^^^^
-
-error: UnknownAtRule
-  --> $DIR/tests/fixture/at-rule/unknown/input.css:62:1
-   |
-62 | @unknown x ( a - b ) ;
-   | ^^^^^^^^^^^^^^^^^^^^^^
-
-error: AtRuleName
-  --> $DIR/tests/fixture/at-rule/unknown/input.css:62:2
-   |
-62 | @unknown x ( a - b ) ;
-   |  ^^^^^^^
-
-error: Ident
-  --> $DIR/tests/fixture/at-rule/unknown/input.css:62:2
-   |
-62 | @unknown x ( a - b ) ;
-   |  ^^^^^^^
-
-error: ComponentValue
-  --> $DIR/tests/fixture/at-rule/unknown/input.css:62:9
-   |
-62 | @unknown x ( a - b ) ;
-   |         ^
-
-error: WhiteSpace { value: Atom(' ' type=inline) }
-  --> $DIR/tests/fixture/at-rule/unknown/input.css:62:9
-   |
-62 | @unknown x ( a - b ) ;
-   |         ^
-
-error: ComponentValue
-  --> $DIR/tests/fixture/at-rule/unknown/input.css:62:10
-   |
-62 | @unknown x ( a - b ) ;
-   |          ^
-
-error: Ident { value: Atom('x' type=inline), raw: Atom('x' type=inline) }
-  --> $DIR/tests/fixture/at-rule/unknown/input.css:62:10
-   |
-62 | @unknown x ( a - b ) ;
-   |          ^
-
-error: ComponentValue
-  --> $DIR/tests/fixture/at-rule/unknown/input.css:62:11
-   |
-62 | @unknown x ( a - b ) ;
-   |           ^
-
-error: WhiteSpace { value: Atom(' ' type=inline) }
-  --> $DIR/tests/fixture/at-rule/unknown/input.css:62:11
-   |
-62 | @unknown x ( a - b ) ;
-   |           ^
-
-error: ComponentValue
-  --> $DIR/tests/fixture/at-rule/unknown/input.css:62:12
-   |
-62 | @unknown x ( a - b ) ;
-   |            ^^^^^^^^^
-
-error: SimpleBlock
-  --> $DIR/tests/fixture/at-rule/unknown/input.css:62:12
-   |
-62 | @unknown x ( a - b ) ;
-   |            ^^^^^^^^^
-
-error: ComponentValue
-  --> $DIR/tests/fixture/at-rule/unknown/input.css:62:13
-   |
-62 | @unknown x ( a - b ) ;
-   |             ^
-
-error: WhiteSpace { value: Atom(' ' type=inline) }
-  --> $DIR/tests/fixture/at-rule/unknown/input.css:62:13
-   |
-62 | @unknown x ( a - b ) ;
-   |             ^
-
-error: ComponentValue
-  --> $DIR/tests/fixture/at-rule/unknown/input.css:62:14
-   |
-62 | @unknown x ( a - b ) ;
-   |              ^
-
-error: Ident { value: Atom('a' type=inline), raw: Atom('a' type=inline) }
-  --> $DIR/tests/fixture/at-rule/unknown/input.css:62:14
-   |
-62 | @unknown x ( a - b ) ;
-   |              ^
-
-error: ComponentValue
-  --> $DIR/tests/fixture/at-rule/unknown/input.css:62:15
-   |
-62 | @unknown x ( a - b ) ;
-   |               ^
-
-error: WhiteSpace { value: Atom(' ' type=inline) }
-  --> $DIR/tests/fixture/at-rule/unknown/input.css:62:15
-   |
-62 | @unknown x ( a - b ) ;
-   |               ^
-
-error: ComponentValue
-  --> $DIR/tests/fixture/at-rule/unknown/input.css:62:16
-   |
-62 | @unknown x ( a - b ) ;
-   |                ^
-
-error: Delim { value: '-' }
-  --> $DIR/tests/fixture/at-rule/unknown/input.css:62:16
-   |
-62 | @unknown x ( a - b ) ;
-   |                ^
-
-error: ComponentValue
-  --> $DIR/tests/fixture/at-rule/unknown/input.css:62:17
-   |
-62 | @unknown x ( a - b ) ;
-   |                 ^
-
-error: WhiteSpace { value: Atom(' ' type=inline) }
-  --> $DIR/tests/fixture/at-rule/unknown/input.css:62:17
-   |
-62 | @unknown x ( a - b ) ;
-   |                 ^
-
-error: ComponentValue
-  --> $DIR/tests/fixture/at-rule/unknown/input.css:62:18
-   |
-62 | @unknown x ( a - b ) ;
-   |                  ^
-
-error: Ident { value: Atom('b' type=inline), raw: Atom('b' type=inline) }
-  --> $DIR/tests/fixture/at-rule/unknown/input.css:62:18
-   |
-62 | @unknown x ( a - b ) ;
-   |                  ^
-
-error: ComponentValue
-  --> $DIR/tests/fixture/at-rule/unknown/input.css:62:19
-   |
-62 | @unknown x ( a - b ) ;
-   |                   ^
-
-error: WhiteSpace { value: Atom(' ' type=inline) }
-  --> $DIR/tests/fixture/at-rule/unknown/input.css:62:19
-   |
-62 | @unknown x ( a - b ) ;
-   |                   ^
-
-error: ComponentValue
-  --> $DIR/tests/fixture/at-rule/unknown/input.css:62:21
-   |
-62 | @unknown x ( a - b ) ;
-   |                     ^
-
-error: WhiteSpace { value: Atom(' ' type=inline) }
-  --> $DIR/tests/fixture/at-rule/unknown/input.css:62:21
-   |
-62 | @unknown x ( a - b ) ;
-   |                     ^
-
-error: Rule
-  --> $DIR/tests/fixture/at-rule/unknown/input.css:63:1
-   |
-63 | @unknown x ( a * b ) ;
-   | ^^^^^^^^^^^^^^^^^^^^^^
-
-error: AtRule
-  --> $DIR/tests/fixture/at-rule/unknown/input.css:63:1
-   |
-63 | @unknown x ( a * b ) ;
-   | ^^^^^^^^^^^^^^^^^^^^^^
-
-error: UnknownAtRule
-  --> $DIR/tests/fixture/at-rule/unknown/input.css:63:1
-   |
-63 | @unknown x ( a * b ) ;
-   | ^^^^^^^^^^^^^^^^^^^^^^
-
-error: AtRuleName
-  --> $DIR/tests/fixture/at-rule/unknown/input.css:63:2
-   |
-63 | @unknown x ( a * b ) ;
-   |  ^^^^^^^
-
-error: Ident
-  --> $DIR/tests/fixture/at-rule/unknown/input.css:63:2
-   |
-63 | @unknown x ( a * b ) ;
-   |  ^^^^^^^
-
-error: ComponentValue
-  --> $DIR/tests/fixture/at-rule/unknown/input.css:63:9
-   |
-63 | @unknown x ( a * b ) ;
-   |         ^
-
-error: WhiteSpace { value: Atom(' ' type=inline) }
-  --> $DIR/tests/fixture/at-rule/unknown/input.css:63:9
-   |
-63 | @unknown x ( a * b ) ;
-   |         ^
-
-error: ComponentValue
-  --> $DIR/tests/fixture/at-rule/unknown/input.css:63:10
-   |
-63 | @unknown x ( a * b ) ;
-   |          ^
-
-error: Ident { value: Atom('x' type=inline), raw: Atom('x' type=inline) }
-  --> $DIR/tests/fixture/at-rule/unknown/input.css:63:10
-   |
-63 | @unknown x ( a * b ) ;
-   |          ^
-
-error: ComponentValue
-  --> $DIR/tests/fixture/at-rule/unknown/input.css:63:11
-   |
-63 | @unknown x ( a * b ) ;
-   |           ^
-
-error: WhiteSpace { value: Atom(' ' type=inline) }
-  --> $DIR/tests/fixture/at-rule/unknown/input.css:63:11
-   |
-63 | @unknown x ( a * b ) ;
-   |           ^
-
-error: ComponentValue
-  --> $DIR/tests/fixture/at-rule/unknown/input.css:63:12
-   |
-63 | @unknown x ( a * b ) ;
-   |            ^^^^^^^^^
-
-error: SimpleBlock
-  --> $DIR/tests/fixture/at-rule/unknown/input.css:63:12
-   |
-63 | @unknown x ( a * b ) ;
-   |            ^^^^^^^^^
-
-error: ComponentValue
-  --> $DIR/tests/fixture/at-rule/unknown/input.css:63:13
-   |
-63 | @unknown x ( a * b ) ;
-   |             ^
-
-error: WhiteSpace { value: Atom(' ' type=inline) }
-  --> $DIR/tests/fixture/at-rule/unknown/input.css:63:13
-   |
-63 | @unknown x ( a * b ) ;
-   |             ^
-
-error: ComponentValue
-  --> $DIR/tests/fixture/at-rule/unknown/input.css:63:14
-   |
-63 | @unknown x ( a * b ) ;
-   |              ^
-
-error: Ident { value: Atom('a' type=inline), raw: Atom('a' type=inline) }
-  --> $DIR/tests/fixture/at-rule/unknown/input.css:63:14
-   |
-63 | @unknown x ( a * b ) ;
-   |              ^
-
-error: ComponentValue
-  --> $DIR/tests/fixture/at-rule/unknown/input.css:63:15
-   |
-63 | @unknown x ( a * b ) ;
-   |               ^
-
-error: WhiteSpace { value: Atom(' ' type=inline) }
-  --> $DIR/tests/fixture/at-rule/unknown/input.css:63:15
-   |
-63 | @unknown x ( a * b ) ;
-   |               ^
-
-error: ComponentValue
-  --> $DIR/tests/fixture/at-rule/unknown/input.css:63:16
-   |
-63 | @unknown x ( a * b ) ;
-   |                ^
-
-error: Delim { value: '*' }
-  --> $DIR/tests/fixture/at-rule/unknown/input.css:63:16
-   |
-63 | @unknown x ( a * b ) ;
-   |                ^
-
-error: ComponentValue
-  --> $DIR/tests/fixture/at-rule/unknown/input.css:63:17
-   |
-63 | @unknown x ( a * b ) ;
-   |                 ^
-
-error: WhiteSpace { value: Atom(' ' type=inline) }
-  --> $DIR/tests/fixture/at-rule/unknown/input.css:63:17
-   |
-63 | @unknown x ( a * b ) ;
-   |                 ^
-
-error: ComponentValue
-  --> $DIR/tests/fixture/at-rule/unknown/input.css:63:18
-   |
-63 | @unknown x ( a * b ) ;
-   |                  ^
-
-error: Ident { value: Atom('b' type=inline), raw: Atom('b' type=inline) }
-  --> $DIR/tests/fixture/at-rule/unknown/input.css:63:18
-   |
-63 | @unknown x ( a * b ) ;
-   |                  ^
-
-error: ComponentValue
-  --> $DIR/tests/fixture/at-rule/unknown/input.css:63:19
-   |
-63 | @unknown x ( a * b ) ;
-   |                   ^
-
-error: WhiteSpace { value: Atom(' ' type=inline) }
-  --> $DIR/tests/fixture/at-rule/unknown/input.css:63:19
-   |
-63 | @unknown x ( a * b ) ;
-   |                   ^
-
-error: ComponentValue
-  --> $DIR/tests/fixture/at-rule/unknown/input.css:63:21
-   |
-63 | @unknown x ( a * b ) ;
-   |                     ^
-
-error: WhiteSpace { value: Atom(' ' type=inline) }
-  --> $DIR/tests/fixture/at-rule/unknown/input.css:63:21
-   |
-63 | @unknown x ( a * b ) ;
-   |                     ^
-
-error: Rule
-  --> $DIR/tests/fixture/at-rule/unknown/input.css:64:1
-   |
-64 | @unknown x ( a / b ) ;
-   | ^^^^^^^^^^^^^^^^^^^^^^
-
-error: AtRule
-  --> $DIR/tests/fixture/at-rule/unknown/input.css:64:1
-   |
-64 | @unknown x ( a / b ) ;
-   | ^^^^^^^^^^^^^^^^^^^^^^
-
-error: UnknownAtRule
-  --> $DIR/tests/fixture/at-rule/unknown/input.css:64:1
-   |
-64 | @unknown x ( a / b ) ;
-   | ^^^^^^^^^^^^^^^^^^^^^^
-
-error: AtRuleName
-  --> $DIR/tests/fixture/at-rule/unknown/input.css:64:2
-   |
-64 | @unknown x ( a / b ) ;
-   |  ^^^^^^^
-
-error: Ident
-  --> $DIR/tests/fixture/at-rule/unknown/input.css:64:2
-   |
-64 | @unknown x ( a / b ) ;
-   |  ^^^^^^^
-
-error: ComponentValue
-  --> $DIR/tests/fixture/at-rule/unknown/input.css:64:9
-   |
-64 | @unknown x ( a / b ) ;
-   |         ^
-
-error: WhiteSpace { value: Atom(' ' type=inline) }
-  --> $DIR/tests/fixture/at-rule/unknown/input.css:64:9
-   |
-64 | @unknown x ( a / b ) ;
-   |         ^
-
-error: ComponentValue
-  --> $DIR/tests/fixture/at-rule/unknown/input.css:64:10
-   |
-64 | @unknown x ( a / b ) ;
-   |          ^
-
-error: Ident { value: Atom('x' type=inline), raw: Atom('x' type=inline) }
-  --> $DIR/tests/fixture/at-rule/unknown/input.css:64:10
-   |
-64 | @unknown x ( a / b ) ;
-   |          ^
-
-error: ComponentValue
-  --> $DIR/tests/fixture/at-rule/unknown/input.css:64:11
-   |
-64 | @unknown x ( a / b ) ;
-   |           ^
-
-error: WhiteSpace { value: Atom(' ' type=inline) }
-  --> $DIR/tests/fixture/at-rule/unknown/input.css:64:11
-   |
-64 | @unknown x ( a / b ) ;
-   |           ^
-
-error: ComponentValue
-  --> $DIR/tests/fixture/at-rule/unknown/input.css:64:12
-   |
-64 | @unknown x ( a / b ) ;
-   |            ^^^^^^^^^
-
-error: SimpleBlock
-  --> $DIR/tests/fixture/at-rule/unknown/input.css:64:12
-   |
-64 | @unknown x ( a / b ) ;
-   |            ^^^^^^^^^
-
-error: ComponentValue
-  --> $DIR/tests/fixture/at-rule/unknown/input.css:64:13
-   |
-64 | @unknown x ( a / b ) ;
-   |             ^
-
-error: WhiteSpace { value: Atom(' ' type=inline) }
-  --> $DIR/tests/fixture/at-rule/unknown/input.css:64:13
-   |
-64 | @unknown x ( a / b ) ;
-   |             ^
-
-error: ComponentValue
-  --> $DIR/tests/fixture/at-rule/unknown/input.css:64:14
-   |
-64 | @unknown x ( a / b ) ;
-   |              ^
-
-error: Ident { value: Atom('a' type=inline), raw: Atom('a' type=inline) }
-  --> $DIR/tests/fixture/at-rule/unknown/input.css:64:14
-   |
-64 | @unknown x ( a / b ) ;
-   |              ^
-
-error: ComponentValue
-  --> $DIR/tests/fixture/at-rule/unknown/input.css:64:15
-   |
-64 | @unknown x ( a / b ) ;
-   |               ^
-
-error: WhiteSpace { value: Atom(' ' type=inline) }
-  --> $DIR/tests/fixture/at-rule/unknown/input.css:64:15
-   |
-64 | @unknown x ( a / b ) ;
-   |               ^
-
-error: ComponentValue
-  --> $DIR/tests/fixture/at-rule/unknown/input.css:64:16
-   |
-64 | @unknown x ( a / b ) ;
-   |                ^
-
-error: Delim { value: '/' }
-  --> $DIR/tests/fixture/at-rule/unknown/input.css:64:16
-   |
-64 | @unknown x ( a / b ) ;
-   |                ^
-
-error: ComponentValue
-  --> $DIR/tests/fixture/at-rule/unknown/input.css:64:17
-   |
-64 | @unknown x ( a / b ) ;
-   |                 ^
-
-error: WhiteSpace { value: Atom(' ' type=inline) }
-  --> $DIR/tests/fixture/at-rule/unknown/input.css:64:17
-   |
-64 | @unknown x ( a / b ) ;
-   |                 ^
-
-error: ComponentValue
-  --> $DIR/tests/fixture/at-rule/unknown/input.css:64:18
-   |
-64 | @unknown x ( a / b ) ;
-   |                  ^
-
-error: Ident { value: Atom('b' type=inline), raw: Atom('b' type=inline) }
-  --> $DIR/tests/fixture/at-rule/unknown/input.css:64:18
-   |
-64 | @unknown x ( a / b ) ;
-   |                  ^
-
-error: ComponentValue
-  --> $DIR/tests/fixture/at-rule/unknown/input.css:64:19
-   |
-64 | @unknown x ( a / b ) ;
-   |                   ^
-
-error: WhiteSpace { value: Atom(' ' type=inline) }
-  --> $DIR/tests/fixture/at-rule/unknown/input.css:64:19
-   |
-64 | @unknown x ( a / b ) ;
-   |                   ^
-
-error: ComponentValue
-  --> $DIR/tests/fixture/at-rule/unknown/input.css:64:21
-   |
-64 | @unknown x ( a / b ) ;
-   |                     ^
-
-error: WhiteSpace { value: Atom(' ' type=inline) }
-  --> $DIR/tests/fixture/at-rule/unknown/input.css:64:21
-   |
-64 | @unknown x ( a / b ) ;
-   |                     ^
-
-error: Rule
-  --> $DIR/tests/fixture/at-rule/unknown/input.css:65:1
-   |
-65 | @unknown{}
-   | ^^^^^^^^^^
-
-error: AtRule
-  --> $DIR/tests/fixture/at-rule/unknown/input.css:65:1
-   |
-65 | @unknown{}
-   | ^^^^^^^^^^
-
-error: UnknownAtRule
-  --> $DIR/tests/fixture/at-rule/unknown/input.css:65:1
-   |
-65 | @unknown{}
-   | ^^^^^^^^^^
-
-error: AtRuleName
-  --> $DIR/tests/fixture/at-rule/unknown/input.css:65:2
-   |
-65 | @unknown{}
-   |  ^^^^^^^
-
-error: Ident
-  --> $DIR/tests/fixture/at-rule/unknown/input.css:65:2
-   |
-65 | @unknown{}
-   |  ^^^^^^^
-
-error: SimpleBlock
-  --> $DIR/tests/fixture/at-rule/unknown/input.css:65:9
-   |
-65 | @unknown{}
-   |         ^^
->>>>>>> 96d6f37c
+
+  x Rule
+    ,-[$DIR/tests/fixture/at-rule/unknown/input.css:62:1]
+ 62 | @unknown x ( a + b ) ;
+    : ^^^^^^^^^^^^^^^^^^^^^^
+    `----
+
+  x AtRule
+    ,-[$DIR/tests/fixture/at-rule/unknown/input.css:62:1]
+ 62 | @unknown x ( a + b ) ;
+    : ^^^^^^^^^^^^^^^^^^^^^^
+    `----
+
+  x UnknownAtRule
+    ,-[$DIR/tests/fixture/at-rule/unknown/input.css:62:1]
+ 62 | @unknown x ( a + b ) ;
+    : ^^^^^^^^^^^^^^^^^^^^^^
+    `----
+
+  x AtRuleName
+    ,-[$DIR/tests/fixture/at-rule/unknown/input.css:62:1]
+ 62 | @unknown x ( a + b ) ;
+    :  ^^^^^^^
+    `----
+
+  x Ident
+    ,-[$DIR/tests/fixture/at-rule/unknown/input.css:62:1]
+ 62 | @unknown x ( a + b ) ;
+    :  ^^^^^^^
+    `----
+
+  x ComponentValue
+    ,-[$DIR/tests/fixture/at-rule/unknown/input.css:62:1]
+ 62 | @unknown x ( a + b ) ;
+    :         ^
+    `----
+
+  x WhiteSpace { value: Atom(' ' type=inline) }
+    ,-[$DIR/tests/fixture/at-rule/unknown/input.css:62:1]
+ 62 | @unknown x ( a + b ) ;
+    :         ^
+    `----
+
+  x ComponentValue
+    ,-[$DIR/tests/fixture/at-rule/unknown/input.css:62:1]
+ 62 | @unknown x ( a + b ) ;
+    :          ^
+    `----
+
+  x Ident { value: Atom('x' type=inline), raw: Atom('x' type=inline) }
+    ,-[$DIR/tests/fixture/at-rule/unknown/input.css:62:1]
+ 62 | @unknown x ( a + b ) ;
+    :          ^
+    `----
+
+  x ComponentValue
+    ,-[$DIR/tests/fixture/at-rule/unknown/input.css:62:1]
+ 62 | @unknown x ( a + b ) ;
+    :           ^
+    `----
+
+  x WhiteSpace { value: Atom(' ' type=inline) }
+    ,-[$DIR/tests/fixture/at-rule/unknown/input.css:62:1]
+ 62 | @unknown x ( a + b ) ;
+    :           ^
+    `----
+
+  x ComponentValue
+    ,-[$DIR/tests/fixture/at-rule/unknown/input.css:62:1]
+ 62 | @unknown x ( a + b ) ;
+    :            ^^^^^^^^^
+    `----
+
+  x SimpleBlock
+    ,-[$DIR/tests/fixture/at-rule/unknown/input.css:62:1]
+ 62 | @unknown x ( a + b ) ;
+    :            ^^^^^^^^^
+    `----
+
+  x ComponentValue
+    ,-[$DIR/tests/fixture/at-rule/unknown/input.css:62:1]
+ 62 | @unknown x ( a + b ) ;
+    :             ^
+    `----
+
+  x WhiteSpace { value: Atom(' ' type=inline) }
+    ,-[$DIR/tests/fixture/at-rule/unknown/input.css:62:1]
+ 62 | @unknown x ( a + b ) ;
+    :             ^
+    `----
+
+  x ComponentValue
+    ,-[$DIR/tests/fixture/at-rule/unknown/input.css:62:1]
+ 62 | @unknown x ( a + b ) ;
+    :              ^
+    `----
+
+  x Ident { value: Atom('a' type=inline), raw: Atom('a' type=inline) }
+    ,-[$DIR/tests/fixture/at-rule/unknown/input.css:62:1]
+ 62 | @unknown x ( a + b ) ;
+    :              ^
+    `----
+
+  x ComponentValue
+    ,-[$DIR/tests/fixture/at-rule/unknown/input.css:62:1]
+ 62 | @unknown x ( a + b ) ;
+    :               ^
+    `----
+
+  x WhiteSpace { value: Atom(' ' type=inline) }
+    ,-[$DIR/tests/fixture/at-rule/unknown/input.css:62:1]
+ 62 | @unknown x ( a + b ) ;
+    :               ^
+    `----
+
+  x ComponentValue
+    ,-[$DIR/tests/fixture/at-rule/unknown/input.css:62:1]
+ 62 | @unknown x ( a + b ) ;
+    :                ^
+    `----
+
+  x Delim { value: '+' }
+    ,-[$DIR/tests/fixture/at-rule/unknown/input.css:62:1]
+ 62 | @unknown x ( a + b ) ;
+    :                ^
+    `----
+
+  x ComponentValue
+    ,-[$DIR/tests/fixture/at-rule/unknown/input.css:62:1]
+ 62 | @unknown x ( a + b ) ;
+    :                 ^
+    `----
+
+  x WhiteSpace { value: Atom(' ' type=inline) }
+    ,-[$DIR/tests/fixture/at-rule/unknown/input.css:62:1]
+ 62 | @unknown x ( a + b ) ;
+    :                 ^
+    `----
+
+  x ComponentValue
+    ,-[$DIR/tests/fixture/at-rule/unknown/input.css:62:1]
+ 62 | @unknown x ( a + b ) ;
+    :                  ^
+    `----
+
+  x Ident { value: Atom('b' type=inline), raw: Atom('b' type=inline) }
+    ,-[$DIR/tests/fixture/at-rule/unknown/input.css:62:1]
+ 62 | @unknown x ( a + b ) ;
+    :                  ^
+    `----
+
+  x ComponentValue
+    ,-[$DIR/tests/fixture/at-rule/unknown/input.css:62:1]
+ 62 | @unknown x ( a + b ) ;
+    :                   ^
+    `----
+
+  x WhiteSpace { value: Atom(' ' type=inline) }
+    ,-[$DIR/tests/fixture/at-rule/unknown/input.css:62:1]
+ 62 | @unknown x ( a + b ) ;
+    :                   ^
+    `----
+
+  x ComponentValue
+    ,-[$DIR/tests/fixture/at-rule/unknown/input.css:62:1]
+ 62 | @unknown x ( a + b ) ;
+    :                     ^
+    `----
+
+  x WhiteSpace { value: Atom(' ' type=inline) }
+    ,-[$DIR/tests/fixture/at-rule/unknown/input.css:62:1]
+ 62 | @unknown x ( a + b ) ;
+    :                     ^
+    `----
+
+  x Rule
+    ,-[$DIR/tests/fixture/at-rule/unknown/input.css:63:1]
+ 63 | @unknown x ( a - b ) ;
+    : ^^^^^^^^^^^^^^^^^^^^^^
+    `----
+
+  x AtRule
+    ,-[$DIR/tests/fixture/at-rule/unknown/input.css:63:1]
+ 63 | @unknown x ( a - b ) ;
+    : ^^^^^^^^^^^^^^^^^^^^^^
+    `----
+
+  x UnknownAtRule
+    ,-[$DIR/tests/fixture/at-rule/unknown/input.css:63:1]
+ 63 | @unknown x ( a - b ) ;
+    : ^^^^^^^^^^^^^^^^^^^^^^
+    `----
+
+  x AtRuleName
+    ,-[$DIR/tests/fixture/at-rule/unknown/input.css:63:1]
+ 63 | @unknown x ( a - b ) ;
+    :  ^^^^^^^
+    `----
+
+  x Ident
+    ,-[$DIR/tests/fixture/at-rule/unknown/input.css:63:1]
+ 63 | @unknown x ( a - b ) ;
+    :  ^^^^^^^
+    `----
+
+  x ComponentValue
+    ,-[$DIR/tests/fixture/at-rule/unknown/input.css:63:1]
+ 63 | @unknown x ( a - b ) ;
+    :         ^
+    `----
+
+  x WhiteSpace { value: Atom(' ' type=inline) }
+    ,-[$DIR/tests/fixture/at-rule/unknown/input.css:63:1]
+ 63 | @unknown x ( a - b ) ;
+    :         ^
+    `----
+
+  x ComponentValue
+    ,-[$DIR/tests/fixture/at-rule/unknown/input.css:63:1]
+ 63 | @unknown x ( a - b ) ;
+    :          ^
+    `----
+
+  x Ident { value: Atom('x' type=inline), raw: Atom('x' type=inline) }
+    ,-[$DIR/tests/fixture/at-rule/unknown/input.css:63:1]
+ 63 | @unknown x ( a - b ) ;
+    :          ^
+    `----
+
+  x ComponentValue
+    ,-[$DIR/tests/fixture/at-rule/unknown/input.css:63:1]
+ 63 | @unknown x ( a - b ) ;
+    :           ^
+    `----
+
+  x WhiteSpace { value: Atom(' ' type=inline) }
+    ,-[$DIR/tests/fixture/at-rule/unknown/input.css:63:1]
+ 63 | @unknown x ( a - b ) ;
+    :           ^
+    `----
+
+  x ComponentValue
+    ,-[$DIR/tests/fixture/at-rule/unknown/input.css:63:1]
+ 63 | @unknown x ( a - b ) ;
+    :            ^^^^^^^^^
+    `----
+
+  x SimpleBlock
+    ,-[$DIR/tests/fixture/at-rule/unknown/input.css:63:1]
+ 63 | @unknown x ( a - b ) ;
+    :            ^^^^^^^^^
+    `----
+
+  x ComponentValue
+    ,-[$DIR/tests/fixture/at-rule/unknown/input.css:63:1]
+ 63 | @unknown x ( a - b ) ;
+    :             ^
+    `----
+
+  x WhiteSpace { value: Atom(' ' type=inline) }
+    ,-[$DIR/tests/fixture/at-rule/unknown/input.css:63:1]
+ 63 | @unknown x ( a - b ) ;
+    :             ^
+    `----
+
+  x ComponentValue
+    ,-[$DIR/tests/fixture/at-rule/unknown/input.css:63:1]
+ 63 | @unknown x ( a - b ) ;
+    :              ^
+    `----
+
+  x Ident { value: Atom('a' type=inline), raw: Atom('a' type=inline) }
+    ,-[$DIR/tests/fixture/at-rule/unknown/input.css:63:1]
+ 63 | @unknown x ( a - b ) ;
+    :              ^
+    `----
+
+  x ComponentValue
+    ,-[$DIR/tests/fixture/at-rule/unknown/input.css:63:1]
+ 63 | @unknown x ( a - b ) ;
+    :               ^
+    `----
+
+  x WhiteSpace { value: Atom(' ' type=inline) }
+    ,-[$DIR/tests/fixture/at-rule/unknown/input.css:63:1]
+ 63 | @unknown x ( a - b ) ;
+    :               ^
+    `----
+
+  x ComponentValue
+    ,-[$DIR/tests/fixture/at-rule/unknown/input.css:63:1]
+ 63 | @unknown x ( a - b ) ;
+    :                ^
+    `----
+
+  x Delim { value: '-' }
+    ,-[$DIR/tests/fixture/at-rule/unknown/input.css:63:1]
+ 63 | @unknown x ( a - b ) ;
+    :                ^
+    `----
+
+  x ComponentValue
+    ,-[$DIR/tests/fixture/at-rule/unknown/input.css:63:1]
+ 63 | @unknown x ( a - b ) ;
+    :                 ^
+    `----
+
+  x WhiteSpace { value: Atom(' ' type=inline) }
+    ,-[$DIR/tests/fixture/at-rule/unknown/input.css:63:1]
+ 63 | @unknown x ( a - b ) ;
+    :                 ^
+    `----
+
+  x ComponentValue
+    ,-[$DIR/tests/fixture/at-rule/unknown/input.css:63:1]
+ 63 | @unknown x ( a - b ) ;
+    :                  ^
+    `----
+
+  x Ident { value: Atom('b' type=inline), raw: Atom('b' type=inline) }
+    ,-[$DIR/tests/fixture/at-rule/unknown/input.css:63:1]
+ 63 | @unknown x ( a - b ) ;
+    :                  ^
+    `----
+
+  x ComponentValue
+    ,-[$DIR/tests/fixture/at-rule/unknown/input.css:63:1]
+ 63 | @unknown x ( a - b ) ;
+    :                   ^
+    `----
+
+  x WhiteSpace { value: Atom(' ' type=inline) }
+    ,-[$DIR/tests/fixture/at-rule/unknown/input.css:63:1]
+ 63 | @unknown x ( a - b ) ;
+    :                   ^
+    `----
+
+  x ComponentValue
+    ,-[$DIR/tests/fixture/at-rule/unknown/input.css:63:1]
+ 63 | @unknown x ( a - b ) ;
+    :                     ^
+    `----
+
+  x WhiteSpace { value: Atom(' ' type=inline) }
+    ,-[$DIR/tests/fixture/at-rule/unknown/input.css:63:1]
+ 63 | @unknown x ( a - b ) ;
+    :                     ^
+    `----
+
+  x Rule
+    ,-[$DIR/tests/fixture/at-rule/unknown/input.css:64:1]
+ 64 | @unknown x ( a * b ) ;
+    : ^^^^^^^^^^^^^^^^^^^^^^
+    `----
+
+  x AtRule
+    ,-[$DIR/tests/fixture/at-rule/unknown/input.css:64:1]
+ 64 | @unknown x ( a * b ) ;
+    : ^^^^^^^^^^^^^^^^^^^^^^
+    `----
+
+  x UnknownAtRule
+    ,-[$DIR/tests/fixture/at-rule/unknown/input.css:64:1]
+ 64 | @unknown x ( a * b ) ;
+    : ^^^^^^^^^^^^^^^^^^^^^^
+    `----
+
+  x AtRuleName
+    ,-[$DIR/tests/fixture/at-rule/unknown/input.css:64:1]
+ 64 | @unknown x ( a * b ) ;
+    :  ^^^^^^^
+    `----
+
+  x Ident
+    ,-[$DIR/tests/fixture/at-rule/unknown/input.css:64:1]
+ 64 | @unknown x ( a * b ) ;
+    :  ^^^^^^^
+    `----
+
+  x ComponentValue
+    ,-[$DIR/tests/fixture/at-rule/unknown/input.css:64:1]
+ 64 | @unknown x ( a * b ) ;
+    :         ^
+    `----
+
+  x WhiteSpace { value: Atom(' ' type=inline) }
+    ,-[$DIR/tests/fixture/at-rule/unknown/input.css:64:1]
+ 64 | @unknown x ( a * b ) ;
+    :         ^
+    `----
+
+  x ComponentValue
+    ,-[$DIR/tests/fixture/at-rule/unknown/input.css:64:1]
+ 64 | @unknown x ( a * b ) ;
+    :          ^
+    `----
+
+  x Ident { value: Atom('x' type=inline), raw: Atom('x' type=inline) }
+    ,-[$DIR/tests/fixture/at-rule/unknown/input.css:64:1]
+ 64 | @unknown x ( a * b ) ;
+    :          ^
+    `----
+
+  x ComponentValue
+    ,-[$DIR/tests/fixture/at-rule/unknown/input.css:64:1]
+ 64 | @unknown x ( a * b ) ;
+    :           ^
+    `----
+
+  x WhiteSpace { value: Atom(' ' type=inline) }
+    ,-[$DIR/tests/fixture/at-rule/unknown/input.css:64:1]
+ 64 | @unknown x ( a * b ) ;
+    :           ^
+    `----
+
+  x ComponentValue
+    ,-[$DIR/tests/fixture/at-rule/unknown/input.css:64:1]
+ 64 | @unknown x ( a * b ) ;
+    :            ^^^^^^^^^
+    `----
+
+  x SimpleBlock
+    ,-[$DIR/tests/fixture/at-rule/unknown/input.css:64:1]
+ 64 | @unknown x ( a * b ) ;
+    :            ^^^^^^^^^
+    `----
+
+  x ComponentValue
+    ,-[$DIR/tests/fixture/at-rule/unknown/input.css:64:1]
+ 64 | @unknown x ( a * b ) ;
+    :             ^
+    `----
+
+  x WhiteSpace { value: Atom(' ' type=inline) }
+    ,-[$DIR/tests/fixture/at-rule/unknown/input.css:64:1]
+ 64 | @unknown x ( a * b ) ;
+    :             ^
+    `----
+
+  x ComponentValue
+    ,-[$DIR/tests/fixture/at-rule/unknown/input.css:64:1]
+ 64 | @unknown x ( a * b ) ;
+    :              ^
+    `----
+
+  x Ident { value: Atom('a' type=inline), raw: Atom('a' type=inline) }
+    ,-[$DIR/tests/fixture/at-rule/unknown/input.css:64:1]
+ 64 | @unknown x ( a * b ) ;
+    :              ^
+    `----
+
+  x ComponentValue
+    ,-[$DIR/tests/fixture/at-rule/unknown/input.css:64:1]
+ 64 | @unknown x ( a * b ) ;
+    :               ^
+    `----
+
+  x WhiteSpace { value: Atom(' ' type=inline) }
+    ,-[$DIR/tests/fixture/at-rule/unknown/input.css:64:1]
+ 64 | @unknown x ( a * b ) ;
+    :               ^
+    `----
+
+  x ComponentValue
+    ,-[$DIR/tests/fixture/at-rule/unknown/input.css:64:1]
+ 64 | @unknown x ( a * b ) ;
+    :                ^
+    `----
+
+  x Delim { value: '*' }
+    ,-[$DIR/tests/fixture/at-rule/unknown/input.css:64:1]
+ 64 | @unknown x ( a * b ) ;
+    :                ^
+    `----
+
+  x ComponentValue
+    ,-[$DIR/tests/fixture/at-rule/unknown/input.css:64:1]
+ 64 | @unknown x ( a * b ) ;
+    :                 ^
+    `----
+
+  x WhiteSpace { value: Atom(' ' type=inline) }
+    ,-[$DIR/tests/fixture/at-rule/unknown/input.css:64:1]
+ 64 | @unknown x ( a * b ) ;
+    :                 ^
+    `----
+
+  x ComponentValue
+    ,-[$DIR/tests/fixture/at-rule/unknown/input.css:64:1]
+ 64 | @unknown x ( a * b ) ;
+    :                  ^
+    `----
+
+  x Ident { value: Atom('b' type=inline), raw: Atom('b' type=inline) }
+    ,-[$DIR/tests/fixture/at-rule/unknown/input.css:64:1]
+ 64 | @unknown x ( a * b ) ;
+    :                  ^
+    `----
+
+  x ComponentValue
+    ,-[$DIR/tests/fixture/at-rule/unknown/input.css:64:1]
+ 64 | @unknown x ( a * b ) ;
+    :                   ^
+    `----
+
+  x WhiteSpace { value: Atom(' ' type=inline) }
+    ,-[$DIR/tests/fixture/at-rule/unknown/input.css:64:1]
+ 64 | @unknown x ( a * b ) ;
+    :                   ^
+    `----
+
+  x ComponentValue
+    ,-[$DIR/tests/fixture/at-rule/unknown/input.css:64:1]
+ 64 | @unknown x ( a * b ) ;
+    :                     ^
+    `----
+
+  x WhiteSpace { value: Atom(' ' type=inline) }
+    ,-[$DIR/tests/fixture/at-rule/unknown/input.css:64:1]
+ 64 | @unknown x ( a * b ) ;
+    :                     ^
+    `----
+
+  x Rule
+    ,-[$DIR/tests/fixture/at-rule/unknown/input.css:65:1]
+ 65 | @unknown x ( a / b ) ;
+    : ^^^^^^^^^^^^^^^^^^^^^^
+    `----
+
+  x AtRule
+    ,-[$DIR/tests/fixture/at-rule/unknown/input.css:65:1]
+ 65 | @unknown x ( a / b ) ;
+    : ^^^^^^^^^^^^^^^^^^^^^^
+    `----
+
+  x UnknownAtRule
+    ,-[$DIR/tests/fixture/at-rule/unknown/input.css:65:1]
+ 65 | @unknown x ( a / b ) ;
+    : ^^^^^^^^^^^^^^^^^^^^^^
+    `----
+
+  x AtRuleName
+    ,-[$DIR/tests/fixture/at-rule/unknown/input.css:65:1]
+ 65 | @unknown x ( a / b ) ;
+    :  ^^^^^^^
+    `----
+
+  x Ident
+    ,-[$DIR/tests/fixture/at-rule/unknown/input.css:65:1]
+ 65 | @unknown x ( a / b ) ;
+    :  ^^^^^^^
+    `----
+
+  x ComponentValue
+    ,-[$DIR/tests/fixture/at-rule/unknown/input.css:65:1]
+ 65 | @unknown x ( a / b ) ;
+    :         ^
+    `----
+
+  x WhiteSpace { value: Atom(' ' type=inline) }
+    ,-[$DIR/tests/fixture/at-rule/unknown/input.css:65:1]
+ 65 | @unknown x ( a / b ) ;
+    :         ^
+    `----
+
+  x ComponentValue
+    ,-[$DIR/tests/fixture/at-rule/unknown/input.css:65:1]
+ 65 | @unknown x ( a / b ) ;
+    :          ^
+    `----
+
+  x Ident { value: Atom('x' type=inline), raw: Atom('x' type=inline) }
+    ,-[$DIR/tests/fixture/at-rule/unknown/input.css:65:1]
+ 65 | @unknown x ( a / b ) ;
+    :          ^
+    `----
+
+  x ComponentValue
+    ,-[$DIR/tests/fixture/at-rule/unknown/input.css:65:1]
+ 65 | @unknown x ( a / b ) ;
+    :           ^
+    `----
+
+  x WhiteSpace { value: Atom(' ' type=inline) }
+    ,-[$DIR/tests/fixture/at-rule/unknown/input.css:65:1]
+ 65 | @unknown x ( a / b ) ;
+    :           ^
+    `----
+
+  x ComponentValue
+    ,-[$DIR/tests/fixture/at-rule/unknown/input.css:65:1]
+ 65 | @unknown x ( a / b ) ;
+    :            ^^^^^^^^^
+    `----
+
+  x SimpleBlock
+    ,-[$DIR/tests/fixture/at-rule/unknown/input.css:65:1]
+ 65 | @unknown x ( a / b ) ;
+    :            ^^^^^^^^^
+    `----
+
+  x ComponentValue
+    ,-[$DIR/tests/fixture/at-rule/unknown/input.css:65:1]
+ 65 | @unknown x ( a / b ) ;
+    :             ^
+    `----
+
+  x WhiteSpace { value: Atom(' ' type=inline) }
+    ,-[$DIR/tests/fixture/at-rule/unknown/input.css:65:1]
+ 65 | @unknown x ( a / b ) ;
+    :             ^
+    `----
+
+  x ComponentValue
+    ,-[$DIR/tests/fixture/at-rule/unknown/input.css:65:1]
+ 65 | @unknown x ( a / b ) ;
+    :              ^
+    `----
+
+  x Ident { value: Atom('a' type=inline), raw: Atom('a' type=inline) }
+    ,-[$DIR/tests/fixture/at-rule/unknown/input.css:65:1]
+ 65 | @unknown x ( a / b ) ;
+    :              ^
+    `----
+
+  x ComponentValue
+    ,-[$DIR/tests/fixture/at-rule/unknown/input.css:65:1]
+ 65 | @unknown x ( a / b ) ;
+    :               ^
+    `----
+
+  x WhiteSpace { value: Atom(' ' type=inline) }
+    ,-[$DIR/tests/fixture/at-rule/unknown/input.css:65:1]
+ 65 | @unknown x ( a / b ) ;
+    :               ^
+    `----
+
+  x ComponentValue
+    ,-[$DIR/tests/fixture/at-rule/unknown/input.css:65:1]
+ 65 | @unknown x ( a / b ) ;
+    :                ^
+    `----
+
+  x Delim { value: '/' }
+    ,-[$DIR/tests/fixture/at-rule/unknown/input.css:65:1]
+ 65 | @unknown x ( a / b ) ;
+    :                ^
+    `----
+
+  x ComponentValue
+    ,-[$DIR/tests/fixture/at-rule/unknown/input.css:65:1]
+ 65 | @unknown x ( a / b ) ;
+    :                 ^
+    `----
+
+  x WhiteSpace { value: Atom(' ' type=inline) }
+    ,-[$DIR/tests/fixture/at-rule/unknown/input.css:65:1]
+ 65 | @unknown x ( a / b ) ;
+    :                 ^
+    `----
+
+  x ComponentValue
+    ,-[$DIR/tests/fixture/at-rule/unknown/input.css:65:1]
+ 65 | @unknown x ( a / b ) ;
+    :                  ^
+    `----
+
+  x Ident { value: Atom('b' type=inline), raw: Atom('b' type=inline) }
+    ,-[$DIR/tests/fixture/at-rule/unknown/input.css:65:1]
+ 65 | @unknown x ( a / b ) ;
+    :                  ^
+    `----
+
+  x ComponentValue
+    ,-[$DIR/tests/fixture/at-rule/unknown/input.css:65:1]
+ 65 | @unknown x ( a / b ) ;
+    :                   ^
+    `----
+
+  x WhiteSpace { value: Atom(' ' type=inline) }
+    ,-[$DIR/tests/fixture/at-rule/unknown/input.css:65:1]
+ 65 | @unknown x ( a / b ) ;
+    :                   ^
+    `----
+
+  x ComponentValue
+    ,-[$DIR/tests/fixture/at-rule/unknown/input.css:65:1]
+ 65 | @unknown x ( a / b ) ;
+    :                     ^
+    `----
+
+  x WhiteSpace { value: Atom(' ' type=inline) }
+    ,-[$DIR/tests/fixture/at-rule/unknown/input.css:65:1]
+ 65 | @unknown x ( a / b ) ;
+    :                     ^
+    `----
+
+  x Rule
+    ,-[$DIR/tests/fixture/at-rule/unknown/input.css:66:1]
+ 66 | @unknown{}
+    : ^^^^^^^^^^
+    `----
+
+  x AtRule
+    ,-[$DIR/tests/fixture/at-rule/unknown/input.css:66:1]
+ 66 | @unknown{}
+    : ^^^^^^^^^^
+    `----
+
+  x UnknownAtRule
+    ,-[$DIR/tests/fixture/at-rule/unknown/input.css:66:1]
+ 66 | @unknown{}
+    : ^^^^^^^^^^
+    `----
+
+  x AtRuleName
+    ,-[$DIR/tests/fixture/at-rule/unknown/input.css:66:1]
+ 66 | @unknown{}
+    :  ^^^^^^^
+    `----
+
+  x Ident
+    ,-[$DIR/tests/fixture/at-rule/unknown/input.css:66:1]
+ 66 | @unknown{}
+    :  ^^^^^^^
+    `----
+
+  x SimpleBlock
+    ,-[$DIR/tests/fixture/at-rule/unknown/input.css:66:1]
+ 66 | @unknown{}
+    :         ^^
+    `----
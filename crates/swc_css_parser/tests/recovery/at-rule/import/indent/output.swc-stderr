<<<<<<< HEAD

  x Expected string, url or function
   ,-[$DIR/tests/recovery/at-rule/import/indent/input.css:2:1]
 2 | @import foo-bar;
   :         ^^^^^^^
   `----
=======
error: Expected string, url or function token
 --> $DIR/tests/recovery/at-rule/import/indent/input.css:1:9
  |
1 | @import foo-bar;
  |         ^^^^^^^
>>>>>>> 96d6f37c
<|MERGE_RESOLUTION|>--- conflicted
+++ resolved
@@ -1,14 +1,6 @@
-<<<<<<< HEAD
 
-  x Expected string, url or function
+  x Expected string, url or function token
    ,-[$DIR/tests/recovery/at-rule/import/indent/input.css:2:1]
  2 | @import foo-bar;
    :         ^^^^^^^
-   `----
-=======
-error: Expected string, url or function token
- --> $DIR/tests/recovery/at-rule/import/indent/input.css:1:9
-  |
-1 | @import foo-bar;
-  |         ^^^^^^^
->>>>>>> 96d6f37c
+   `----
--- conflicted
+++ resolved
@@ -2,15 +2,12 @@
 class Foo {
     #foo = (_tmp1 = 1, _brand_check_foo1.add(this), _tmp1);
     test() {
-<<<<<<< HEAD
         var _tmp1, _brand_check_foo1 = new WeakSet();
         class Nested {
             #foo = (_tmp1 = 2, _brand_check_foo1.add(this), _tmp1);
-=======
         var _tmp, _brand_check_foo = new WeakSet();
         class Nested {
             #foo = (_tmp = 2, _brand_check_foo.add(this), _tmp);
->>>>>>> eade0374
             test() {
                 _brand_check_foo.has(this);
             }

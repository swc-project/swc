var _tmp2, _tmp1, _brand_check_foo1 = new WeakSet(), _brand_check_bar1 = new WeakSet();
class Foo {
    #foo = (_tmp2 = 1, _brand_check_foo1.add(this), _tmp2);
    #bar = (_tmp1 = 1, _brand_check_bar1.add(this), _tmp1);
    test() {
<<<<<<< HEAD
        var _tmp2, _brand_check_bar1 = new WeakSet();
        class Nested {
            #bar = (_tmp2 = 2, _brand_check_bar1.add(this), _tmp2);
=======
        var _tmp, _brand_check_bar = new WeakSet();
        class Nested {
            #bar = (_tmp = 2, _brand_check_bar.add(this), _tmp);
>>>>>>> eade0374
            test() {
                _brand_check_foo.has(this);
                _brand_check_bar.has(this);
            }
        }
        _brand_check_foo1.has(this);
        _brand_check_bar1.has(this);
    }
}<|MERGE_RESOLUTION|>--- conflicted
+++ resolved
@@ -3,15 +3,12 @@
     #foo = (_tmp2 = 1, _brand_check_foo1.add(this), _tmp2);
     #bar = (_tmp1 = 1, _brand_check_bar1.add(this), _tmp1);
     test() {
-<<<<<<< HEAD
         var _tmp2, _brand_check_bar1 = new WeakSet();
         class Nested {
             #bar = (_tmp2 = 2, _brand_check_bar1.add(this), _tmp2);
-=======
         var _tmp, _brand_check_bar = new WeakSet();
         class Nested {
             #bar = (_tmp = 2, _brand_check_bar.add(this), _tmp);
->>>>>>> eade0374
             test() {
                 _brand_check_foo.has(this);
                 _brand_check_bar.has(this);
